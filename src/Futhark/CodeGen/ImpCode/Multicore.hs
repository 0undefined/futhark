{-# LANGUAGE OverloadedStrings #-}

-- | Multicore imperative code.
module Futhark.CodeGen.ImpCode.Multicore
  ( Program,
    Multicore (..),
    MCCode,
    Scheduling (..),
    SchedulerInfo (..),
    AtomicOp (..),
    ParallelTask (..),
    lexicalMemoryUsageMC,
    module Futhark.CodeGen.ImpCode,
  )
where

import Futhark.CodeGen.ImpCode
import Futhark.Util.Pretty
import qualified Data.Map as M

-- | An imperative multicore program.
type Program = Functions Multicore

-- | A multicore operation.
data Multicore
  = SegOp String [Param] ParallelTask (Maybe ParallelTask) [Param] SchedulerInfo
  | ParLoop String MCCode [Param]
  | -- | Emit code in ISPC
    ISPCKernel MCCode [Param]
  | -- | ForEach, only valid in ISPC
    ForEach VName Exp MCCode
  | -- | ForEach_Active, only valid in ISPC
    ForEachActive VName MCCode
  | -- | Extract a lane to a uniform in ISPC
    ExtractLane VName Exp Exp
  | -- | Retrieve inclusive start and exclusive end indexes of the
    -- chunk we are supposed to be executing.  Only valid immediately
    -- inside a 'ParLoop' construct!
    GetLoopBounds VName VName
  | -- | Retrieve the task ID that is currently executing.  Only valid
    -- immediately inside a 'ParLoop' construct!
    GetTaskId VName
  | -- | Retrieve the number of subtasks to execute.  Only valid
    -- immediately inside a 'SegOp' or 'ParLoop' construct!
    GetNumTasks VName
  | Atomic AtomicOp

-- | Multicore code.
type MCCode = Code Multicore

-- | Atomic operations return the value stored before the update.
-- This old value is stored in the first 'VName'.  The second 'VName'
-- is the memory block to update.  The 'Exp' is the new value.
data AtomicOp
  = AtomicAdd IntType VName VName (Count Elements (TExp Int32)) Exp
  | AtomicSub IntType VName VName (Count Elements (TExp Int32)) Exp
  | AtomicAnd IntType VName VName (Count Elements (TExp Int32)) Exp
  | AtomicOr IntType VName VName (Count Elements (TExp Int32)) Exp
  | AtomicXor IntType VName VName (Count Elements (TExp Int32)) Exp
  | AtomicXchg PrimType VName VName (Count Elements (TExp Int32)) Exp
  | AtomicCmpXchg PrimType VName VName (Count Elements (TExp Int32)) VName Exp
  deriving (Show)

instance FreeIn AtomicOp where
  freeIn' (AtomicAdd _ _ arr i x) = freeIn' arr <> freeIn' i <> freeIn' x
  freeIn' (AtomicSub _ _ arr i x) = freeIn' arr <> freeIn' i <> freeIn' x
  freeIn' (AtomicAnd _ _ arr i x) = freeIn' arr <> freeIn' i <> freeIn' x
  freeIn' (AtomicOr _ _ arr i x) = freeIn' arr <> freeIn' i <> freeIn' x
  freeIn' (AtomicXor _ _ arr i x) = freeIn' arr <> freeIn' i <> freeIn' x
  freeIn' (AtomicCmpXchg _ _ arr i retval x) = freeIn' arr <> freeIn' i <> freeIn' x <> freeIn' retval
  freeIn' (AtomicXchg _ _ arr i x) = freeIn' arr <> freeIn' i <> freeIn' x

-- | Information about parallel work that is do be done.  This is
-- passed to the scheduler to help it make scheduling decisions.
data SchedulerInfo = SchedulerInfo
  { -- | The number of total iterations for a task.
    iterations :: Exp,
    -- | The type scheduling for the task.
    scheduling :: Scheduling
  }

-- | A task for a v'SegOp'.
newtype ParallelTask = ParallelTask MCCode

-- | Whether the Scheduler should schedule the tasks as Dynamic
-- or it is restainted to Static
data Scheduling
  = Dynamic
  | Static

instance Pretty Scheduling where
  ppr Dynamic = "Dynamic"
  ppr Static = "Static"

instance Pretty SchedulerInfo where
  ppr (SchedulerInfo i sched) =
    stack
      [ nestedBlock "scheduling {" "}" (ppr sched),
        nestedBlock "iter {" "}" (ppr i)
      ]

instance Pretty ParallelTask where
  ppr (ParallelTask code) = ppr code

instance Pretty Multicore where
  ppr (GetLoopBounds start end) =
    ppr (start, end) <+> "<-" <+> "get_loop_bounds()"
  ppr (GetTaskId v) =
    ppr v <+> "<-" <+> "get_task_id()"
  ppr (GetNumTasks v) =
    ppr v <+> "<-" <+> "get_num_tasks()"
  ppr (SegOp s free seq_code par_code retval scheduler) =
    "SegOp" <+> text s <+> nestedBlock "{" "}" ppbody
    where
      ppbody =
        stack
          [ ppr scheduler,
            nestedBlock "free {" "}" (ppr free),
            nestedBlock "seq {" "}" (ppr seq_code),
            maybe mempty (nestedBlock "par {" "}" . ppr) par_code,
            nestedBlock "retvals {" "}" (ppr retval)
          ]
  ppr (ParLoop s body params) =
    "parloop" <+> ppr s </> nestedBlock "{" "}" ppbody
    where
      ppbody =
        stack
          [ nestedBlock "params {" "}" (ppr params),
            nestedBlock "body {" "}" (ppr body)
          ]
  ppr (Atomic _) =
    "AtomicOp"
  ppr (ISPCKernel body _) =
    "ispc" <+> nestedBlock "{" "}" (ppr body)
  ppr (ForEach i limit body) =
    "foreach" <+> ppr i <+> langle <+> ppr limit
      <+> nestedBlock "{" "}" (ppr body)
  ppr (ForEachActive i body) =
    "foreach_active" <+> ppr i
      <+> nestedBlock "{" "}" (ppr body)
  ppr (ExtractLane dest tar lane) =
    ppr dest <+> "<-" <+> "extract" <+> parens (commasep $ map ppr [tar, lane])

instance FreeIn SchedulerInfo where
  freeIn' (SchedulerInfo iter _) = freeIn' iter

instance FreeIn ParallelTask where
  freeIn' (ParallelTask code) = freeIn' code

instance FreeIn Multicore where
  freeIn' (GetLoopBounds start end) =
    freeIn' (start, end)
  freeIn' (GetTaskId v) =
    freeIn' v
  freeIn' (GetNumTasks v) =
    freeIn' v
  freeIn' (SegOp _ _ par_code seq_code _ info) =
    freeIn' par_code <> freeIn' seq_code <> freeIn' info
  freeIn' (ParLoop _ body _) =
    freeIn' body
  freeIn' (Atomic aop) =
    freeIn' aop
  freeIn' (ISPCKernel body _) =
    freeIn' body
  freeIn' (ForEach i bound body) =
    fvBind (oneName i) (freeIn' body <> freeIn' bound)
  freeIn' (ForEachActive i body) =
    fvBind (oneName i) (freeIn' body)
  freeIn' (ExtractLane dest tar lane) =
    freeIn' dest <> freeIn' tar <> freeIn' lane

-- TODO(pema): We should probably make something like this but
-- for the (non-ispc) multicore backend, which _does_ look into
-- kernels (since they will be lexical). As it is currently, we
-- treat many memory blocks which _could_ be lexical in the normal
-- multicore backend as non-lexical. Also, the issue with safety tests.
-- | Like @lexicalMemoryUsage@, but traverses inner multicore ops
lexicalMemoryUsageMC :: Function Multicore -> M.Map VName Space
lexicalMemoryUsageMC func =
  M.filterWithKey (const . not . (`nameIn` nonlexical)) $
    declared $ functionBody func
  where
    nonlexical =
      set (functionBody func)
        <> namesFromList (map paramName (functionOutput func))

    go f (x :>>: y) = f x <> f y
    go f (If _ x y) = f x <> f y
    go f (For _ _ x) = f x
    go f (While _ x) = f x
    go f (Comment _ x) = f x
    go f (Op op) = goOp f op
    go _ _ = mempty

    -- We want SetMems and declarations to be visible through custom control flow
    -- so we don't erroneously treat a memblock that could be lexical as needing
    -- refcounting. Importantly, we do not look into kernels, though, since they
    -- go into new functions.
    goOp f (ForEach _ _ body) = go f body
    goOp f (ForEachActive _ body) = go f body
    goOp _ _ = mempty

    declared (DeclareMem mem spc) =
      M.singleton mem spc
    declared x = go declared x

    set (SetMem x y _) = namesFromList [x, y]
    set (Call _ _ args) = foldMap onArg args
      where
        onArg ExpArg {} = mempty
        onArg (MemArg x) = oneName x
<<<<<<< HEAD
    -- Treat inputs to kernels as non lexical, so we don't mix up the types
    -- inside of a kernel!
    set (Op (ISPCKernel _ args)) = namesFromList $ map paramName args
    -- Critically, don't treat inputs to nested segops as lexical, since we
    -- want to use AoS memory for lexical blocks, which is incompatible with
    -- pointer assignmentes visible in C.
    set (Op (SegOp _ params _ _ retvals _)) =
      namesFromList $ map paramName params <> map paramName retvals
=======
>>>>>>> c5d637e9
    set x = go set x<|MERGE_RESOLUTION|>--- conflicted
+++ resolved
@@ -209,15 +209,9 @@
       where
         onArg ExpArg {} = mempty
         onArg (MemArg x) = oneName x
-<<<<<<< HEAD
-    -- Treat inputs to kernels as non lexical, so we don't mix up the types
-    -- inside of a kernel!
-    set (Op (ISPCKernel _ args)) = namesFromList $ map paramName args
     -- Critically, don't treat inputs to nested segops as lexical, since we
     -- want to use AoS memory for lexical blocks, which is incompatible with
     -- pointer assignmentes visible in C.
     set (Op (SegOp _ params _ _ retvals _)) =
       namesFromList $ map paramName params <> map paramName retvals
-=======
->>>>>>> c5d637e9
     set x = go set x