-- | Change 'DefaultSpace' in a program to some other memory space.
-- This is needed because the GPU backends use 'DefaultSpace' to refer
-- to GPU memory for most of the pipeline, but final code generation
-- assumes that 'DefaultSpace' is CPU memory.
module Futhark.CodeGen.SetDefaultSpace
  ( setDefaultSpace,
    setDefaultCodeSpace,
  )
where

import Futhark.CodeGen.ImpCode

-- | Set all uses of 'DefaultSpace' in the given definitions to another
-- memory space.
setDefaultSpace :: Space -> Definitions op -> Definitions op
setDefaultSpace space (Definitions (Constants ps consts) (Functions fundecs)) =
  Definitions
    (Constants (map (setParamSpace space) ps) (setCodeSpace space consts))
    ( Functions
        [ (fname, setFunctionSpace space func)
          | (fname, func) <- fundecs
        ]
    )

-- | Like 'setDefaultSpace', but for 'Code'.
setDefaultCodeSpace :: Space -> Code op -> Code op
setDefaultCodeSpace = setCodeSpace

setFunctionSpace :: Space -> Function op -> Function op
setFunctionSpace space (Function entry outputs inputs body results args) =
  Function
    entry
    (map (setParamSpace space) outputs)
    (map (setParamSpace space) inputs)
    (setCodeSpace space body)
    (map (setExtValueSpace space) results)
    (map (fmap $ setExtValueSpace space) args)

setParamSpace :: Space -> Param -> Param
setParamSpace space (MemParam name DefaultSpace) =
  MemParam name space
setParamSpace _ param =
  param

setExtValueSpace :: Space -> ExternalValue -> ExternalValue
setExtValueSpace space (OpaqueValue u desc vs) =
  OpaqueValue u desc $ map (setValueSpace space) vs
setExtValueSpace space (TransparentValue u v) =
  TransparentValue u $ setValueSpace space v

setValueSpace :: Space -> ValueDesc -> ValueDesc
setValueSpace space (ArrayValue mem _ bt ept shape) =
  ArrayValue mem space bt ept shape
setValueSpace _ (ScalarValue bt ept v) =
  ScalarValue bt ept v

setCodeSpace :: Space -> Code op -> Code op
setCodeSpace space (Allocate v e old_space) =
  Allocate v e $ setSpace space old_space
setCodeSpace space (Free v old_space) =
  Free v $ setSpace space old_space
setCodeSpace space (DeclareMem name old_space) =
  DeclareMem name $ setSpace space old_space
setCodeSpace space (DeclareArray name _ t vs) =
  DeclareArray name space t vs
<<<<<<< HEAD
setCodeSpace space (Copy dest pt dest_offset dest_space src src_offset src_space n) =
  Copy dest pt dest_offset dest_space' src src_offset src_space' n
=======
setCodeSpace space (Copy t dest dest_offset dest_space src src_offset src_space n) =
  Copy t dest dest_offset dest_space' src src_offset src_space' n
>>>>>>> 21be31b4
  where
    dest_space' = setSpace space dest_space
    src_space' = setSpace space src_space
setCodeSpace space (Write dest dest_offset bt dest_space vol e) =
  Write dest dest_offset bt (setSpace space dest_space) vol e
setCodeSpace space (Read x dest dest_offset bt dest_space vol) =
  Read x dest dest_offset bt (setSpace space dest_space) vol
setCodeSpace space (c1 :>>: c2) =
  setCodeSpace space c1 :>>: setCodeSpace space c2
setCodeSpace space (For i e body) =
  For i e $ setCodeSpace space body
setCodeSpace space (While e body) =
  While e $ setCodeSpace space body
setCodeSpace space (If e c1 c2) =
  If e (setCodeSpace space c1) (setCodeSpace space c2)
setCodeSpace space (Comment s c) =
  Comment s $ setCodeSpace space c
setCodeSpace _ Skip =
  Skip
setCodeSpace _ (DeclareScalar name vol bt) =
  DeclareScalar name vol bt
setCodeSpace _ (SetScalar name e) =
  SetScalar name e
setCodeSpace space (SetMem to from old_space) =
  SetMem to from $ setSpace space old_space
setCodeSpace _ (Call dests fname args) =
  Call dests fname args
setCodeSpace _ (Assert e msg loc) =
  Assert e msg loc
setCodeSpace _ (DebugPrint s v) =
  DebugPrint s v
setCodeSpace _ (TracePrint msg) =
  TracePrint msg
setCodeSpace _ (Op op) =
  Op op

setSpace :: Space -> Space -> Space
setSpace space DefaultSpace = space
setSpace _ space = space<|MERGE_RESOLUTION|>--- conflicted
+++ resolved
@@ -63,13 +63,8 @@
   DeclareMem name $ setSpace space old_space
 setCodeSpace space (DeclareArray name _ t vs) =
   DeclareArray name space t vs
-<<<<<<< HEAD
-setCodeSpace space (Copy dest pt dest_offset dest_space src src_offset src_space n) =
-  Copy dest pt dest_offset dest_space' src src_offset src_space' n
-=======
 setCodeSpace space (Copy t dest dest_offset dest_space src src_offset src_space n) =
   Copy t dest dest_offset dest_space' src src_offset src_space' n
->>>>>>> 21be31b4
   where
     dest_space' = setSpace space dest_space
     src_space' = setSpace space src_space
