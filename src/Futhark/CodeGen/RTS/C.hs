{-# LANGUAGE TemplateHaskell #-}

-- | Code snippets used by the C backends.
module Futhark.CodeGen.RTS.C
  ( atomicsH,
    chaselevH,
    cudaH,
    freeListH,
    halfH,
    lockH,
    openclH,
    scalarF16H,
    scalarH,
    schedulerH,
    serverH,
    timingH,
    tuningH,
    utilH,
    valuesH,
    errorsH,
<<<<<<< HEAD
    uniformH,
    ispcUtilH,
=======
    cacheH,
>>>>>>> a0cecdb5
  )
where

import Data.FileEmbed
import qualified Data.Text as T

-- We mark everything here NOINLINE so that the dependent modules
-- don't have to be recompiled just because we change the RTS files.

-- | @rts/c/atomics.h@
atomicsH :: T.Text
atomicsH = $(embedStringFile "rts/c/atomics.h")
{-# NOINLINE atomicsH #-}

-- | @rts/c/uniform.h@
uniformH :: T.Text
uniformH = $(embedStringFile "rts/c/uniform.h")
{-# NOINLINE uniformH #-}

-- | @rts/c/chaselev.h@
chaselevH :: T.Text
chaselevH = $(embedStringFile "rts/c/chaselev.h")
{-# NOINLINE chaselevH #-}

-- | @rts/c/cuda.h@
cudaH :: T.Text
cudaH = $(embedStringFile "rts/c/cuda.h")
{-# NOINLINE cudaH #-}

-- | @rts/c/free_list.h@
freeListH :: T.Text
freeListH = $(embedStringFile "rts/c/free_list.h")
{-# NOINLINE freeListH #-}

-- | @rts/c/half.h@
halfH :: T.Text
halfH = $(embedStringFile "rts/c/half.h")
{-# NOINLINE halfH #-}

-- | @rts/c/lock.h@
lockH :: T.Text
lockH = $(embedStringFile "rts/c/lock.h")
{-# NOINLINE lockH #-}

-- | @rts/c/opencl.h@
openclH :: T.Text
openclH = $(embedStringFile "rts/c/opencl.h")
{-# NOINLINE openclH #-}

-- | @rts/c/scalar_f16.h@
scalarF16H :: T.Text
scalarF16H = $(embedStringFile "rts/c/scalar_f16.h")
{-# NOINLINE scalarF16H #-}

-- | @rts/c/scalar.h@
scalarH :: T.Text
scalarH = $(embedStringFile "rts/c/scalar.h")
{-# NOINLINE scalarH #-}

-- | @rts/c/scheduler.h@
schedulerH :: T.Text
schedulerH = $(embedStringFile "rts/c/scheduler.h")
{-# NOINLINE schedulerH #-}

-- | @rts/c/server.h@
serverH :: T.Text
serverH = $(embedStringFile "rts/c/server.h")
{-# NOINLINE serverH #-}

-- | @rts/c/timing.h@
timingH :: T.Text
timingH = $(embedStringFile "rts/c/timing.h")
{-# NOINLINE timingH #-}

-- | @rts/c/tuning.h@
tuningH :: T.Text
tuningH = $(embedStringFile "rts/c/tuning.h")
{-# NOINLINE tuningH #-}

-- | @rts/c/util.h@
utilH :: T.Text
utilH = $(embedStringFile "rts/c/util.h")
{-# NOINLINE utilH #-}

-- | @rts/c/values.h@
valuesH :: T.Text
valuesH = $(embedStringFile "rts/c/values.h")
{-# NOINLINE valuesH #-}

-- | @rts/c/errors.h@
errorsH :: T.Text
errorsH = $(embedStringFile "rts/c/errors.h")
{-# NOINLINE errorsH #-}

<<<<<<< HEAD
-- | @rts/c/ispc_util.h@
ispcUtilH :: T.Text
ispcUtilH = $(embedStringFile "rts/c/ispc_util.h")
{-# NOINLINE ispcUtilH #-}
=======
-- | @rts/c/cache.h@
cacheH :: T.Text
cacheH = $(embedStringFile "rts/c/cache.h")
{-# NOINLINE cacheH #-}
>>>>>>> a0cecdb5
<|MERGE_RESOLUTION|>--- conflicted
+++ resolved
@@ -18,12 +18,9 @@
     utilH,
     valuesH,
     errorsH,
-<<<<<<< HEAD
+    cacheH,
     uniformH,
     ispcUtilH,
-=======
-    cacheH,
->>>>>>> a0cecdb5
   )
 where
 
@@ -118,14 +115,12 @@
 errorsH = $(embedStringFile "rts/c/errors.h")
 {-# NOINLINE errorsH #-}
 
-<<<<<<< HEAD
 -- | @rts/c/ispc_util.h@
 ispcUtilH :: T.Text
 ispcUtilH = $(embedStringFile "rts/c/ispc_util.h")
 {-# NOINLINE ispcUtilH #-}
-=======
+
 -- | @rts/c/cache.h@
 cacheH :: T.Text
 cacheH = $(embedStringFile "rts/c/cache.h")
-{-# NOINLINE cacheH #-}
->>>>>>> a0cecdb5
+{-# NOINLINE cacheH #-}