--- conflicted
+++ resolved
@@ -2223,11 +2223,7 @@
       [C.cstm|if (!($exp:cond')) { $items:fbranch' }|]
     _ ->
       [C.cstm|if ($exp:cond') { $items:tbranch' } else { $items:fbranch' }|]
-<<<<<<< HEAD
-compileCode (Copy dest _ (Count destoffset) DefaultSpace src (Count srcoffset) DefaultSpace (Count size)) =
-=======
 compileCode (Copy _ dest (Count destoffset) DefaultSpace src (Count srcoffset) DefaultSpace (Count size)) =
->>>>>>> 21be31b4
   join $
     copyMemoryDefaultSpace
       <$> rawMem dest
@@ -2235,11 +2231,7 @@
       <*> rawMem src
       <*> compileExp (untyped srcoffset)
       <*> compileExp (untyped size)
-<<<<<<< HEAD
-compileCode (Copy dest _ (Count destoffset) destspace src (Count srcoffset) srcspace (Count size)) = do
-=======
 compileCode (Copy _ dest (Count destoffset) destspace src (Count srcoffset) srcspace (Count size)) = do
->>>>>>> 21be31b4
   copy <- asks envCopy
   join $
     copy
