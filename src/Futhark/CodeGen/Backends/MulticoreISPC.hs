--- conflicted
+++ resolved
@@ -629,11 +629,7 @@
 compileOp (ForEach i bound body) = do
   let body' = uniformize (oneName i) body
   bound' <- GC.compileExp bound
-<<<<<<< HEAD
-  body'' <- GC.collect $ compileCodeISPC Imp.Varying body'
-=======
-  body' <- GC.collect $ compileCode Imp.Varying body
->>>>>>> 7a960c66
+  body'' <- GC.collect $ compileCode Imp.Varying body'
   GC.stm [C.cstm|
     foreach ($id:i = 0 ... extract($exp:bound', 0)) {
       $items:body''
@@ -649,14 +645,8 @@
   lane' <- GC.compileExp lane
   GC.stm [C.cstm|$id:dest = extract($exp:tar', $exp:lane');|]
 compileOp (VariabilityBlock vari code) = do
-<<<<<<< HEAD
-  compileCodeISPC vari code
-
+  compileCode vari code
 compileOp (DeclareScalarVari name vari t) = do
   let ct = GC.primTypeToCType t
   GC.decl [C.cdecl|$tyquals:(GC.variQuals vari) $ty:ct $id:name;|]
-
-=======
-  compileCode vari code
->>>>>>> 7a960c66
-compileOp op = MC.compileOp op+compileOp op = MC.compileOp op
