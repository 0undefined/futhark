{-# LANGUAGE OverloadedStrings #-}
{-# LANGUAGE QuasiQuotes #-}

-- | C code generator.  This module can convert a correct ImpCode
-- program to an equivalent C program.
module Futhark.CodeGen.Backends.MulticoreC
  ( compileProg,
    generateContext,
    GC.CParts (..),
    GC.asLibrary,
    GC.asExecutable,
    GC.asServer,
    operations,
    cliOptions,
    compileOp,
    ValueType (..),
    paramToCType,
    prepareTaskStruct,
    generateParLoopFn,
    addTimingFields,
    functionTiming,
    functionIterations,
    multiCoreReport,
    multicoreDef,
    multicoreName,
    DefSpecifier
  )
where

import Control.Monad

import qualified Data.Map as M
import Data.Maybe
import qualified Data.Text as T
import Futhark.CodeGen.Backends.GenericC.Options
import Futhark.CodeGen.Backends.SimpleRep ( defaultMemBlockType )
import Futhark.CodeGen.ImpCode.Multicore
import qualified Futhark.CodeGen.ImpGen.Multicore as ImpGen
import Futhark.CodeGen.RTS.C (schedulerH)
import Futhark.IR.MCMem (MCMem, Prog)
import Futhark.MonadFreshNames
import qualified Language.C.Quote.ISPC as C
import qualified Language.C.Syntax as C
import qualified Futhark.CodeGen.Backends.GenericC as GC

-- | Compile the program to ImpCode with multicore operations.
compileProg ::
  MonadFreshNames m => T.Text -> Prog MCMem -> m (ImpGen.Warnings, GC.CParts)
compileProg version =
  traverse
    ( GC.compileProg
        "multicore"
        version
        operations
        generateContext
        ""
        [DefaultSpace]
        cliOptions
    )
    <=< ImpGen.compileProg

-- | Generate the multicore context definitions.  This is exported
-- because the WASM backend needs it.
generateContext :: GC.CompilerM op s ()
generateContext = do
  mapM_ GC.earlyDecl [C.cunit|$esc:(T.unpack schedulerH)|]

  cfg <- GC.publicDef "context_config" GC.InitDecl $ \s ->
    ( [C.cedecl|struct $id:s;|],
      [C.cedecl|struct $id:s { int in_use;
                               int debugging;
                               int profiling;
                               int num_threads;
                               const char *cache_fname;
                             };|]
    )

  GC.publicDef_ "context_config_new" GC.InitDecl $ \s ->
    ( [C.cedecl|struct $id:cfg* $id:s(void);|],
      [C.cedecl|struct $id:cfg* $id:s(void) {
                             struct $id:cfg *cfg = (struct $id:cfg*) malloc(sizeof(struct $id:cfg));
                             if (cfg == NULL) {
                               return NULL;
                             }
                             cfg->in_use = 0;
                             cfg->debugging = 0;
                             cfg->profiling = 0;
                             cfg->cache_fname = NULL;
                             cfg->num_threads = 0;
                             return cfg;
                           }|]
    )

  GC.publicDef_ "context_config_free" GC.InitDecl $ \s ->
    ( [C.cedecl|void $id:s(struct $id:cfg* cfg);|],
      [C.cedecl|void $id:s(struct $id:cfg* cfg) {
                             assert(!cfg->in_use);
                             free(cfg);
                           }|]
    )

  GC.publicDef_ "context_config_set_debugging" GC.InitDecl $ \s ->
    ( [C.cedecl|void $id:s(struct $id:cfg* cfg, int flag);|],
      [C.cedecl|void $id:s(struct $id:cfg* cfg, int detail) {
                      cfg->debugging = detail;
                    }|]
    )

  GC.publicDef_ "context_config_set_profiling" GC.InitDecl $ \s ->
    ( [C.cedecl|void $id:s(struct $id:cfg* cfg, int flag);|],
      [C.cedecl|void $id:s(struct $id:cfg* cfg, int flag) {
                      cfg->profiling = flag;
                    }|]
    )

  GC.publicDef_ "context_config_set_logging" GC.InitDecl $ \s ->
    ( [C.cedecl|void $id:s(struct $id:cfg* cfg, int flag);|],
      [C.cedecl|void $id:s(struct $id:cfg* cfg, int detail) {
                             // Does nothing for this backend.
                             (void)cfg; (void)detail;
                           }|]
    )

  GC.publicDef_ "context_config_set_num_threads" GC.InitDecl $ \s ->
    ( [C.cedecl|void $id:s(struct $id:cfg *cfg, int n);|],
      [C.cedecl|void $id:s(struct $id:cfg *cfg, int n) {
                             cfg->num_threads = n;
                           }|]
    )

  (fields, init_fields, free_fields) <- GC.contextContents

  ctx <- GC.publicDef "context" GC.InitDecl $ \s ->
    ( [C.cedecl|struct $id:s;|],
      [C.cedecl|struct $id:s {
                      struct $id:cfg* cfg;
                      struct scheduler scheduler;
                      int detail_memory;
                      int debugging;
                      int profiling;
                      int profiling_paused;
                      int logging;
                      typename lock_t lock;
                      char *error;
                      typename FILE *log;
                      int total_runs;
                      long int total_runtime;
                      $sdecls:fields

                      // Tuning parameters
                      typename int64_t tuning_timing;
                      typename int64_t tuning_iter;
                    };|]
    )

  GC.publicDef_ "context_new" GC.InitDecl $ \s ->
    ( [C.cedecl|struct $id:ctx* $id:s(struct $id:cfg* cfg);|],
      [C.cedecl|struct $id:ctx* $id:s(struct $id:cfg* cfg) {
             assert(!cfg->in_use);
             struct $id:ctx* ctx = (struct $id:ctx*) malloc(sizeof(struct $id:ctx));
             if (ctx == NULL) {
               return NULL;
             }
             ctx->cfg = cfg;
             ctx->cfg->in_use = 1;

             // Initialize rand()
             fast_srand(time(0));
             ctx->detail_memory = cfg->debugging;
             ctx->debugging = cfg->debugging;
             ctx->profiling = cfg->profiling;
             ctx->profiling_paused = 0;
             ctx->logging = 0;
             ctx->error = NULL;
             ctx->log = stderr;
             create_lock(&ctx->lock);

             int tune_kappa = 0;
             double kappa = 5.1f * 1000;

             if (tune_kappa) {
               if (determine_kappa(&kappa) != 0) {
                 return NULL;
               }
             }

             if (scheduler_init(&ctx->scheduler,
                                cfg->num_threads > 0 ?
                                cfg->num_threads : num_processors(),
                                kappa) != 0) {
               return NULL;
             }

             $stms:init_fields

             init_constants(ctx);

             return ctx;
          }|]
    )

  GC.publicDef_ "context_free" GC.InitDecl $ \s ->
    ( [C.cedecl|void $id:s(struct $id:ctx* ctx);|],
      [C.cedecl|void $id:s(struct $id:ctx* ctx) {
             $stms:free_fields
             free_constants(ctx);
             (void)scheduler_destroy(&ctx->scheduler);
             free_lock(&ctx->lock);
             ctx->cfg->in_use = 0;
             free(ctx);
           }|]
    )

  GC.publicDef_ "context_sync" GC.InitDecl $ \s ->
    ( [C.cedecl|int $id:s(struct $id:ctx* ctx);|],
      [C.cedecl|int $id:s(struct $id:ctx* ctx) {
                             (void)ctx;
                             return 0;
                           }|]
    )

  GC.earlyDecl [C.cedecl|static const char *tuning_param_names[0];|]
  GC.earlyDecl [C.cedecl|static const char *tuning_param_vars[0];|]
  GC.earlyDecl [C.cedecl|static const char *tuning_param_classes[0];|]

  GC.publicDef_ "context_config_set_tuning_param" GC.InitDecl $ \s ->
    ( [C.cedecl|int $id:s(struct $id:cfg* cfg, const char *param_name, typename size_t param_value);|],
      [C.cedecl|int $id:s(struct $id:cfg* cfg, const char *param_name, typename size_t param_value) {
                     (void)cfg; (void)param_name; (void)param_value;
                     return 1;
                   }|]
    )

-- | Multicore-related command line options.
cliOptions :: [Option]
cliOptions =
  [ Option
      { optionLongName = "profile",
        optionShortName = Just 'P',
        optionArgument = NoArgument,
        optionAction = [C.cstm|futhark_context_config_set_profiling(cfg, 1);|],
        optionDescription = "Gather profiling information."
      },
    Option
      { optionLongName = "num-threads",
        optionShortName = Nothing,
        optionArgument = RequiredArgument "INT",
        optionAction = [C.cstm|futhark_context_config_set_num_threads(cfg, atoi(optarg));|],
        optionDescription = "Set number of threads used for execution."
      }
  ]

-- | Operations for generating multicore code.
operations :: GC.Operations Multicore s
operations =
  GC.defaultOperations
    { GC.opsCompiler = compileOp,
      GC.opsCritical =
        -- The thread entering an API function is always considered
        -- the "first worker" - note that this might differ from the
        -- thread that created the context!  This likely only matters
        -- for entry points, since they are the only API functions
        -- that contain parallel operations.
        ( [C.citems|worker_local = &ctx->scheduler.workers[0];|],
          []
        )
    }

closureFreeStructField :: VName -> Name
closureFreeStructField v =
  nameFromString "free_" <> nameFromString (pretty v)

closureRetvalStructField :: VName -> Name
closureRetvalStructField v =
  nameFromString "retval_" <> nameFromString (pretty v)

data ValueType = Prim | MemBlock | RawMem

compileFreeStructFields :: [VName] -> [(C.Type, ValueType)] -> [C.FieldGroup]
compileFreeStructFields = zipWith field
  where
    field name (ty, Prim) =
      [C.csdecl|$ty:ty $id:(closureFreeStructField name);|]
    field name (_, _) =
      [C.csdecl|$ty:defaultMemBlockType $id:(closureFreeStructField name);|]

compileRetvalStructFields :: [VName] -> [(C.Type, ValueType)] -> [C.FieldGroup]
compileRetvalStructFields = zipWith field
  where
    field name (ty, Prim) =
      [C.csdecl|$ty:ty *$id:(closureRetvalStructField name);|]
    field name (_, _) =
      [C.csdecl|$ty:defaultMemBlockType $id:(closureRetvalStructField name);|]

compileSetStructValues ::
  C.ToIdent a =>
  a ->
  [VName] ->
  [(C.Type, ValueType)] ->
  [C.Stm]
compileSetStructValues struct = zipWith field
  where
    field name (_, Prim) =
      [C.cstm|$id:struct.$id:(closureFreeStructField name)=$id:name;|]
    field name (_, MemBlock) =
      [C.cstm|$id:struct.$id:(closureFreeStructField name)=$id:name.mem;|]
    field name (_, RawMem) =
      [C.cstm|$id:struct.$id:(closureFreeStructField name)=$id:name;|]

compileSetRetvalStructValues ::
  C.ToIdent a =>
  a ->
  [VName] ->
  [(C.Type, ValueType)] ->
  [C.Stm]
compileSetRetvalStructValues struct = zipWith field
  where
    field name (ct, Prim) =
      [C.cstm|$id:struct.$id:(closureRetvalStructField name)=($ty:ct*)&$id:name;|]
    field name (_, MemBlock) =
      [C.cstm|$id:struct.$id:(closureRetvalStructField name)=$id:name.mem;|]
    field name (_, RawMem) =
      [C.cstm|$id:struct.$id:(closureRetvalStructField name)=$id:name;|]

compileGetRetvalStructVals :: C.ToIdent a => a -> [VName] -> [(C.Type, ValueType)] -> [C.InitGroup]
compileGetRetvalStructVals struct = zipWith field
  where
    field name (ty, Prim) =
      [C.cdecl|$ty:ty $id:name = *$id:struct->$id:(closureRetvalStructField name);|]
    field name (ty, _) =
      [C.cdecl|$ty:ty $id:name =
                 {.desc = $string:(pretty name),
                 .mem = $id:struct->$id:(closureRetvalStructField name),
                 .size = 0, .references = NULL};|]

compileGetStructVals ::
  C.ToIdent a =>
  a ->
  [VName] ->
  [(C.Type, ValueType)] ->
  [C.InitGroup]
compileGetStructVals struct = zipWith field
  where
    field name (ty, Prim) =
      [C.cdecl|$ty:ty $id:name = $id:struct->$id:(closureFreeStructField name);|]
    field name (ty, _) =
      [C.cdecl|$ty:ty $id:name =
                 {.desc = $string:(pretty name),
                  .mem = $id:struct->$id:(closureFreeStructField name),
                  .size = 0, .references = NULL};|]

compileWriteBackResVals :: C.ToIdent a => a -> [VName] -> [(C.Type, ValueType)] -> [C.Stm]
compileWriteBackResVals struct = zipWith field
  where
    field name (_, Prim) =
      [C.cstm|*$id:struct->$id:(closureRetvalStructField name) = $id:name;|]
    field name (_, _) =
      [C.cstm|$id:struct->$id:(closureRetvalStructField name) = $id:name.mem;|]

paramToCType :: Param -> GC.CompilerM op s (C.Type, ValueType)
paramToCType (ScalarParam _ pt) = do
  let t = GC.primTypeToCType pt
  pure (t, Prim)
paramToCType (MemParam name space') = mcMemToCType name space'

mcMemToCType :: VName -> Space -> GC.CompilerM op s (C.Type, ValueType)
mcMemToCType v space = do
  refcount <- GC.fatMemory space
  cached <- isJust <$> GC.cacheMem v
  pure
    ( GC.fatMemType space,
      if refcount && not cached
        then MemBlock
        else RawMem
    )

functionRuntime :: Name -> C.Id
functionRuntime = (`C.toIdent` mempty) . (<> "_total_runtime")

functionRuns :: Name -> C.Id
functionRuns = (`C.toIdent` mempty) . (<> "_runs")

functionIter :: Name -> C.Id
functionIter = (`C.toIdent` mempty) . (<> "_iter")

multiCoreReport :: [(Name, Bool)] -> [C.BlockItem]
multiCoreReport names = report_kernels
  where
    report_kernels = concatMap reportKernel names
    max_name_len_pad = 40
    format_string name True =
      let name_s = nameToString name
          padding = replicate (max_name_len_pad - length name_s) ' '
       in unwords ["tid %2d -", name_s ++ padding, "ran %10d times; avg: %10ldus; total: %10ldus; time pr. iter %9.6f; iters %9ld; avg %ld\n"]
    format_string name False =
      let name_s = nameToString name
          padding = replicate (max_name_len_pad - length name_s) ' '
       in unwords ["        ", name_s ++ padding, "ran %10d times; avg: %10ldus; total: %10ldus; time pr. iter %9.6f; iters %9ld; avg %ld\n"]
    reportKernel (name, is_array) =
      let runs = functionRuns name
          total_runtime = functionRuntime name
          iters = functionIter name
       in if is_array
            then
              [ [C.citem|
                     for (int i = 0; i < ctx->scheduler.num_threads; i++) {
                       fprintf(ctx->log,
                         $string:(format_string name is_array),
                         i,
                         ctx->$id:runs[i],
                         (long int) ctx->$id:total_runtime[i] / (ctx->$id:runs[i] != 0 ? ctx->$id:runs[i] : 1),
                         (long int) ctx->$id:total_runtime[i],
                         (double) ctx->$id:total_runtime[i] /  (ctx->$id:iters[i] == 0 ? 1 : (double)ctx->$id:iters[i]),
                         (long int) (ctx->$id:iters[i]),
                         (long int) (ctx->$id:iters[i]) / (ctx->$id:runs[i] != 0 ? ctx->$id:runs[i] : 1)
                         );
                     }
                   |]
              ]
            else
              [ [C.citem|
                    fprintf(ctx->log,
                       $string:(format_string name is_array),
                       ctx->$id:runs,
                       (long int) ctx->$id:total_runtime / (ctx->$id:runs != 0 ? ctx->$id:runs : 1),
                       (long int) ctx->$id:total_runtime,
                       (double) ctx->$id:total_runtime /  (ctx->$id:iters == 0 ? 1 : (double)ctx->$id:iters),
                       (long int) (ctx->$id:iters),
                       (long int) (ctx->$id:iters) / (ctx->$id:runs != 0 ? ctx->$id:runs : 1));
                   |],
                [C.citem|ctx->total_runtime += ctx->$id:total_runtime;|],
                [C.citem|ctx->total_runs += ctx->$id:runs;|]
              ]

addBenchmarkFields :: Name -> Maybe C.Id -> GC.CompilerM op s ()
addBenchmarkFields name (Just _) = do
  GC.contextFieldDyn
    (functionRuntime name)
    [C.cty|typename int64_t*|]
    [C.cexp|calloc(sizeof(typename int64_t), ctx->scheduler.num_threads)|]
    [C.cstm|free(ctx->$id:(functionRuntime name));|]
  GC.contextFieldDyn
    (functionRuns name)
    [C.cty|int*|]
    [C.cexp|calloc(sizeof(int), ctx->scheduler.num_threads)|]
    [C.cstm|free(ctx->$id:(functionRuns name));|]
  GC.contextFieldDyn
    (functionIter name)
    [C.cty|typename int64_t*|]
    [C.cexp|calloc(sizeof(sizeof(typename int64_t)), ctx->scheduler.num_threads)|]
    [C.cstm|free(ctx->$id:(functionIter name));|]
addBenchmarkFields name Nothing = do
  GC.contextField (functionRuntime name) [C.cty|typename int64_t|] $ Just [C.cexp|0|]
  GC.contextField (functionRuns name) [C.cty|int|] $ Just [C.cexp|0|]
  GC.contextField (functionIter name) [C.cty|typename int64_t|] $ Just [C.cexp|0|]

benchmarkCode :: Name -> Maybe C.Id -> [C.BlockItem] -> GC.CompilerM op s [C.BlockItem]
benchmarkCode name tid code = do
  addBenchmarkFields name tid
  pure
    [C.citems|
     typename uint64_t $id:start = 0;
     if (ctx->profiling && !ctx->profiling_paused) {
       $id:start = get_wall_time();
     }
     $items:code
     if (ctx->profiling && !ctx->profiling_paused) {
       typename uint64_t $id:end = get_wall_time();
       typename uint64_t elapsed = $id:end - $id:start;
       $items:(updateFields tid)
     }
     |]
  where
    start = name <> "_start"
    end = name <> "_end"
    updateFields Nothing =
      [C.citems|__atomic_fetch_add(&ctx->$id:(functionRuns name), 1, __ATOMIC_RELAXED);
                                            __atomic_fetch_add(&ctx->$id:(functionRuntime name), elapsed, __ATOMIC_RELAXED);
                                            __atomic_fetch_add(&ctx->$id:(functionIter name), iterations, __ATOMIC_RELAXED);|]
    updateFields (Just _tid') =
      [C.citems|ctx->$id:(functionRuns name)[tid]++;
                                            ctx->$id:(functionRuntime name)[tid] += elapsed;
                                            ctx->$id:(functionIter name)[tid] += iterations;|]

functionTiming :: Name -> C.Id
functionTiming = (`C.toIdent` mempty) . (<> "_total_time")

functionIterations :: Name -> C.Id
functionIterations = (`C.toIdent` mempty) . (<> "_total_iter")

addTimingFields :: Name -> GC.CompilerM op s ()
addTimingFields name = do
  GC.contextField (functionTiming name) [C.cty|typename int64_t|] $ Just [C.cexp|0|]
  GC.contextField (functionIterations name) [C.cty|typename int64_t|] $ Just [C.cexp|0|]

multicoreName :: String -> GC.CompilerM op s Name
multicoreName s = do
  s' <- newVName ("futhark_mc_" ++ s)
  pure $ nameFromString $ baseString s' ++ "_" ++ show (baseTag s')

type DefSpecifier s = String -> (Name -> GC.CompilerM Multicore s C.Definition) -> GC.CompilerM Multicore s Name
multicoreDef :: DefSpecifier s
multicoreDef s f = do
  s' <- multicoreName s
  GC.libDecl =<< f s'
  pure s'

generateParLoopFn ::
  C.ToIdent a =>
  M.Map VName Space ->
  String ->
  MCCode ->
  a ->
  [(VName, (C.Type, ValueType))] ->
  [(VName, (C.Type, ValueType))] ->
  GC.CompilerM Multicore s Name
generateParLoopFn lexical basename code fstruct free retval = do
  let (fargs, fctypes) = unzip free
  let (retval_args, retval_ctypes) = unzip retval
  multicoreDef basename $ \s -> do
    fbody <- benchmarkCode s (Just "tid") <=< GC.inNewFunction $
      GC.cachingMemory lexical $ \decl_cached free_cached -> GC.collect $ do
        mapM_ GC.item [C.citems|$decls:(compileGetStructVals fstruct fargs fctypes)|]
        mapM_ GC.item [C.citems|$decls:(compileGetRetvalStructVals fstruct retval_args retval_ctypes)|]
        code' <- GC.collect $ GC.compileCode code
        mapM_ GC.item decl_cached
        mapM_ GC.item =<< GC.declAllocatedMem
        mapM_ GC.item code'
        free_mem <- GC.freeAllocatedMem
        GC.stm [C.cstm|cleanup: {$stms:free_cached $items:free_mem}|]
    pure
      [C.cedecl|int $id:s(void *args, typename int64_t iterations, int tid, struct scheduler_info info) {
                           int err = 0;
                           int subtask_id = tid;
                           struct $id:fstruct *$id:fstruct = (struct $id:fstruct*) args;
                           struct futhark_context *ctx = $id:fstruct->ctx;
                           $items:fbody
                           if (err == 0) {
                             $stms:(compileWriteBackResVals fstruct retval_args retval_ctypes)
                           }
                           return err;
                      }|]

prepareTaskStruct ::
  DefSpecifier s ->
  String ->
  [VName] ->
  [(C.Type, ValueType)] ->
  [VName] ->
  [(C.Type, ValueType)] ->
  GC.CompilerM Multicore s Name
<<<<<<< HEAD
prepareTaskStruct def name free_args free_ctypes retval_args retval_ctypes = do
  let makeStruct s = return
        [C.cedecl|struct $id:s {
=======
prepareTaskStruct name free_args free_ctypes retval_args retval_ctypes = do
  fstruct <- multicoreDef name $ \s ->
    pure
      [C.cedecl|struct $id:s {
>>>>>>> a0cecdb5
                       struct futhark_context *ctx;
                       $sdecls:(compileFreeStructFields free_args free_ctypes)
                       $sdecls:(compileRetvalStructFields retval_args retval_ctypes)
                     };|]
<<<<<<< HEAD
  fstruct <- def name makeStruct
  let fstruct' =  fstruct <> "_"
  GC.decl [C.cdecl|struct $id:fstruct $id:fstruct';|]
  GC.stm [C.cstm|$id:fstruct'.ctx = ctx;|]
  GC.stms [C.cstms|$stms:(compileSetStructValues fstruct' free_args free_ctypes)|]
  GC.stms [C.cstms|$stms:(compileSetRetvalStructValues fstruct' retval_args retval_ctypes)|]
  return fstruct
=======
  GC.decl [C.cdecl|struct $id:fstruct $id:fstruct;|]
  GC.stm [C.cstm|$id:fstruct.ctx = ctx;|]
  GC.stms [C.cstms|$stms:(compileSetStructValues fstruct free_args free_ctypes)|]
  GC.stms [C.cstms|$stms:(compileSetRetvalStructValues fstruct retval_args retval_ctypes)|]
  pure fstruct
>>>>>>> a0cecdb5

-- Generate a segop function for top_level and potentially nested SegOp code
compileOp :: GC.OpCompiler Multicore s
compileOp (GetLoopBounds start end) = do
  GC.stm [C.cstm|$id:start = start;|]
  GC.stm [C.cstm|$id:end = end;|]
compileOp (GetTaskId v) =
  GC.stm [C.cstm|$id:v = subtask_id;|]
compileOp (GetNumTasks v) =
  GC.stm [C.cstm|$id:v = info.nsubtasks;|]
compileOp (SegOp name params seq_task par_task retvals (SchedulerInfo e sched)) = do
  let (ParallelTask seq_code) = seq_task
  free_ctypes <- mapM paramToCType params
  retval_ctypes <- mapM paramToCType retvals
  let free_args = map paramName params
      retval_args = map paramName retvals
      free = zip free_args free_ctypes
      retval = zip retval_args retval_ctypes

  e' <- GC.compileExp e

  let lexical = lexicalMemoryUsageMC $ Function Nothing [] params seq_code [] []

  fstruct <-
    prepareTaskStruct multicoreDef "task" free_args free_ctypes retval_args retval_ctypes

  fpar_task <- generateParLoopFn lexical (name ++ "_task") seq_code fstruct free retval
  addTimingFields fpar_task

  let ftask_name = fstruct <> "_task"
  GC.decl [C.cdecl|struct scheduler_segop $id:ftask_name;|]
  GC.stm [C.cstm|$id:ftask_name.args = &$id:(fstruct <> "_");|]
  GC.stm [C.cstm|$id:ftask_name.top_level_fn = $id:fpar_task;|]
  GC.stm [C.cstm|$id:ftask_name.name = $string:(nameToString fpar_task);|]
  GC.stm [C.cstm|$id:ftask_name.iterations = $exp:e';|]
  -- Create the timing fields for the task
  GC.stm [C.cstm|$id:ftask_name.task_time = &ctx->$id:(functionTiming fpar_task);|]
  GC.stm [C.cstm|$id:ftask_name.task_iter = &ctx->$id:(functionIterations fpar_task);|]

  case sched of
    Dynamic -> GC.stm [C.cstm|$id:ftask_name.sched = DYNAMIC;|]
    Static -> GC.stm [C.cstm|$id:ftask_name.sched = STATIC;|]

  -- Generate the nested segop function if available
  fnpar_task <- case par_task of
    Just (ParallelTask nested_code) -> do
      let lexical_nested = lexicalMemoryUsageMC $ Function Nothing [] params nested_code [] []
      fnpar_task <- generateParLoopFn lexical_nested (name ++ "_nested_task") nested_code fstruct free retval
      GC.stm [C.cstm|$id:ftask_name.nested_fn = $id:fnpar_task;|]
      pure $ zip [fnpar_task] [True]
    Nothing -> do
      GC.stm [C.cstm|$id:ftask_name.nested_fn=NULL;|]
      pure mempty

  free_all_mem <- GC.freeAllocatedMem
  let ftask_err = fpar_task <> "_err"
      code =
        [C.citems|int $id:ftask_err = scheduler_prepare_task(&ctx->scheduler, &$id:ftask_name);
                  if ($id:ftask_err != 0) {
                    $items:free_all_mem;
                    err = $id:ftask_err;
                    goto cleanup;
                  }|]

  mapM_ GC.item code

  -- Add profile fields for -P option
  mapM_ GC.profileReport $ multiCoreReport $ (fpar_task, True) : fnpar_task
compileOp (ParLoop s' body free) = do
  free_ctypes <- mapM paramToCType free
  let free_args = map paramName free

  let lexical = lexicalMemoryUsageMC $ Function Nothing [] free body [] []

  fstruct <-
    prepareTaskStruct multicoreDef (s' ++ "_parloop_struct") free_args free_ctypes mempty mempty

  ftask <- multicoreDef (s' ++ "_parloop") $ \s -> do
    fbody <- benchmarkCode s (Just "tid") <=< GC.inNewFunction $
      GC.cachingMemory lexical $ \decl_cached free_cached -> GC.collect $ do
        mapM_
          GC.item
          [C.citems|$decls:(compileGetStructVals fstruct free_args free_ctypes)|]

        GC.decl [C.cdecl|typename int64_t iterations = end-start;|]

        body' <- GC.collect $ GC.compileCode body

        mapM_ GC.item decl_cached
        mapM_ GC.item =<< GC.declAllocatedMem
        free_mem <- GC.freeAllocatedMem
        mapM_ GC.item body'
        GC.stm [C.cstm|cleanup: {$stms:free_cached $items:free_mem}|]
    pure
      [C.cedecl|static int $id:s(void *args, typename int64_t start, typename int64_t end, int subtask_id, int tid) {
                       int err = 0;
                       struct $id:fstruct *$id:fstruct = (struct $id:fstruct*) args;
                       struct futhark_context *ctx = $id:fstruct->ctx;
                       $items:fbody
                       return err;
                     }|]

  let ftask_name = ftask <> "_task"
  GC.decl [C.cdecl|struct scheduler_parloop $id:ftask_name;|]
  GC.stm [C.cstm|$id:ftask_name.name = $string:(nameToString ftask);|]
  GC.stm [C.cstm|$id:ftask_name.fn = $id:ftask;|]
  GC.stm [C.cstm|$id:ftask_name.args = &$id:(fstruct <> "_");|]
  GC.stm [C.cstm|$id:ftask_name.iterations = iterations;|]
  GC.stm [C.cstm|$id:ftask_name.info = info;|]

  let ftask_err = ftask <> "_err"
      ftask_total = ftask <> "_total"
  code' <-
    benchmarkCode
      ftask_total
      Nothing
      [C.citems|int $id:ftask_err = scheduler_execute_task(&ctx->scheduler,
                                                           &$id:ftask_name);
               if ($id:ftask_err != 0) {
                 err = $id:ftask_err;
                 goto cleanup;
               }|]

  mapM_ GC.item code'
  mapM_ GC.profileReport $ multiCoreReport $ zip [ftask, ftask_total] [True, False]
compileOp (Atomic aop) =
  atomicOps aop
compileOp (ISPCKernel body _) =
  scopedBlock body
compileOp (ForEach i bound body) =
  GC.compileCode (For i bound body)
compileOp (ForEachActive i body) = do
  GC.decl [C.cdecl|typename int64_t $id:i = 0;|]
  scopedBlock body
compileOp (VariabilityBlock _ code) =
  GC.compileCode code
compileOp (ExtractLane dest tar _) = do
  tar' <- GC.compileExp tar
  GC.stm [C.cstm|$id:dest = $exp:tar';|]

scopedBlock :: MCCode -> GC.CompilerM Multicore s ()
scopedBlock code = do 
  inner <- GC.collect $ GC.compileCode code
  GC.stm [C.cstm|{$items:inner}|]

doAtomic ::
  (C.ToIdent a1) =>
  a1 ->
  VName ->
  Count u (TExp Int32) ->
  Exp ->
  String ->
  C.Type ->
  GC.CompilerM op s ()
doAtomic old arr ind val op ty = do
  ind' <- GC.compileExp $ untyped $ unCount ind
  val' <- GC.compileExp val
  arr' <- GC.rawMem arr
  GC.stm [C.cstm|$id:old = $id:op(&(($ty:ty*)$exp:arr')[$exp:ind'], ($ty:ty) $exp:val', __ATOMIC_RELAXED);|]

atomicOps :: AtomicOp -> GC.CompilerM op s ()
atomicOps (AtomicCmpXchg t old arr ind res val) = do
  ind' <- GC.compileExp $ untyped $ unCount ind
  new_val' <- GC.compileExp val
  let cast = [C.cty|$ty:(GC.primTypeToCType t)*|]
  arr' <- GC.rawMem arr
  GC.stm
    [C.cstm|$id:res = $id:op(&(($ty:cast)$exp:arr')[$exp:ind'],
                ($ty:cast)&$id:old,
                 $exp:new_val',
                 0, __ATOMIC_SEQ_CST, __ATOMIC_RELAXED);|]
  where
    op :: String
    op = "__atomic_compare_exchange_n"
atomicOps (AtomicXchg t old arr ind val) = do
  ind' <- GC.compileExp $ untyped $ unCount ind
  val' <- GC.compileExp val
  let cast = [C.cty|$ty:(GC.primTypeToCType t)*|]
  GC.stm [C.cstm|$id:old = $id:op(&(($ty:cast)$id:arr.mem)[$exp:ind'], $exp:val', __ATOMIC_SEQ_CST);|]
  where
    op :: String
    op = "__atomic_exchange_n"
atomicOps (AtomicAdd t old arr ind val) =
  doAtomic old arr ind val "__atomic_fetch_add" [C.cty|$ty:(GC.intTypeToCType t)|]
atomicOps (AtomicSub t old arr ind val) =
  doAtomic old arr ind val "__atomic_fetch_sub" [C.cty|$ty:(GC.intTypeToCType t)|]
atomicOps (AtomicAnd t old arr ind val) =
  doAtomic old arr ind val "__atomic_fetch_and" [C.cty|$ty:(GC.intTypeToCType t)|]
atomicOps (AtomicOr t old arr ind val) =
  doAtomic old arr ind val "__atomic_fetch_or" [C.cty|$ty:(GC.intTypeToCType t)|]
atomicOps (AtomicXor t old arr ind val) =
  doAtomic old arr ind val "__atomic_fetch_xor" [C.cty|$ty:(GC.intTypeToCType t)|]<|MERGE_RESOLUTION|>--- conflicted
+++ resolved
@@ -549,35 +549,20 @@
   [VName] ->
   [(C.Type, ValueType)] ->
   GC.CompilerM Multicore s Name
-<<<<<<< HEAD
 prepareTaskStruct def name free_args free_ctypes retval_args retval_ctypes = do
-  let makeStruct s = return
+  let makeStruct s = pure
         [C.cedecl|struct $id:s {
-=======
-prepareTaskStruct name free_args free_ctypes retval_args retval_ctypes = do
-  fstruct <- multicoreDef name $ \s ->
-    pure
-      [C.cedecl|struct $id:s {
->>>>>>> a0cecdb5
                        struct futhark_context *ctx;
                        $sdecls:(compileFreeStructFields free_args free_ctypes)
                        $sdecls:(compileRetvalStructFields retval_args retval_ctypes)
                      };|]
-<<<<<<< HEAD
   fstruct <- def name makeStruct
   let fstruct' =  fstruct <> "_"
   GC.decl [C.cdecl|struct $id:fstruct $id:fstruct';|]
   GC.stm [C.cstm|$id:fstruct'.ctx = ctx;|]
   GC.stms [C.cstms|$stms:(compileSetStructValues fstruct' free_args free_ctypes)|]
   GC.stms [C.cstms|$stms:(compileSetRetvalStructValues fstruct' retval_args retval_ctypes)|]
-  return fstruct
-=======
-  GC.decl [C.cdecl|struct $id:fstruct $id:fstruct;|]
-  GC.stm [C.cstm|$id:fstruct.ctx = ctx;|]
-  GC.stms [C.cstms|$stms:(compileSetStructValues fstruct free_args free_ctypes)|]
-  GC.stms [C.cstms|$stms:(compileSetRetvalStructValues fstruct retval_args retval_ctypes)|]
   pure fstruct
->>>>>>> a0cecdb5
 
 -- Generate a segop function for top_level and potentially nested SegOp code
 compileOp :: GC.OpCompiler Multicore s
