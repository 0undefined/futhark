--- conflicted
+++ resolved
@@ -1044,12 +1044,7 @@
   emit $ Imp.DeclareScalar name' Imp.Volatile t
   addVar name' $ ScalarVar Nothing $ ScalarEntry t
   name' <~~ untyped e
-<<<<<<< HEAD
-  return $ TV name' t
-  
-=======
   pure $ TV name' t
->>>>>>> e48b905f
 
 dPrim_ :: VName -> PrimType -> ImpM rep r op ()
 dPrim_ name t = do
