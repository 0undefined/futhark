{-# LANGUAGE FlexibleContexts #-}
{-# LANGUAGE OverloadedStrings #-}
{-# LANGUAGE TypeFamilies #-}

-- | Our compilation strategy for 'SegHist' is based around avoiding
-- bin conflicts.  We do this by splitting the input into chunks, and
-- for each chunk computing a single subhistogram.  Then we combine
-- the subhistograms using an ordinary segmented reduction ('SegRed').
--
-- There are some branches around to efficiently handle the case where
-- we use only a single subhistogram (because it's large), so that we
-- respect the asymptotics, and do not copy the destination array.
--
-- We also use a heuristic strategy for computing subhistograms in
-- local memory when possible.  Given:
--
-- H: total size of histograms in bytes, including any lock arrays.
--
-- G: group size
--
-- T: number of bytes of local memory each thread can be given without
-- impacting occupancy (determined experimentally, e.g. 32).
--
-- LMAX: maximum amount of local memory per workgroup (hard limit).
--
-- We wish to compute:
--
-- COOP: cooperation level (number of threads per subhistogram)
--
-- LH: number of local memory subhistograms
--
-- We do this as:
--
-- COOP = ceil(H / T)
-- LH = ceil((G*T)/H)
-- if COOP <= G && H <= LMAX then
--   use local memory
-- else
--   use global memory
module Futhark.CodeGen.ImpGen.Kernels.SegHist (compileSegHist) where

import Control.Monad.Except
import Data.List (foldl', genericLength, zip4, zip6)
import Data.Maybe
import qualified Futhark.CodeGen.ImpCode.Kernels as Imp
import Futhark.CodeGen.ImpGen
import Futhark.CodeGen.ImpGen.Kernels.Base
import Futhark.CodeGen.ImpGen.Kernels.SegRed (compileSegRed')
import Futhark.Construct (fullSliceNum)
import Futhark.IR.KernelsMem
import qualified Futhark.IR.Mem.IxFun as IxFun
import Futhark.MonadFreshNames
import Futhark.Pass.ExplicitAllocations ()
import Futhark.Util (chunks, mapAccumLM, maxinum, splitFromEnd, takeLast)
import Futhark.Util.IntegralExp (divUp, quot, rem)
import Prelude hiding (quot, rem)

data SubhistosInfo = SubhistosInfo
  { subhistosArray :: VName,
    subhistosAlloc :: CallKernelGen ()
  }

data SegHistSlug = SegHistSlug
  { slugOp :: HistOp KernelsMem,
    slugNumSubhistos :: TV Int64,
    slugSubhistos :: [SubhistosInfo],
    slugAtomicUpdate :: AtomicUpdate KernelsMem KernelEnv
  }

histoSpaceUsage ::
  HistOp KernelsMem ->
  Imp.Count Imp.Bytes (Imp.TExp Int64)
histoSpaceUsage op =
  sum $
    map
      ( typeSize
          . (`arrayOfRow` histWidth op)
          . (`arrayOfShape` histShape op)
      )
      $ lambdaReturnType $ histOp op

-- | Figure out how much memory is needed per histogram, both
-- segmented and unsegmented,, and compute some other auxiliary
-- information.
computeHistoUsage ::
  SegSpace ->
  HistOp KernelsMem ->
  CallKernelGen
    ( Imp.Count Imp.Bytes (Imp.TExp Int64),
      Imp.Count Imp.Bytes (Imp.TExp Int64),
      SegHistSlug
    )
computeHistoUsage space op = do
  let segment_dims = init $ unSegSpace space
      num_segments = length segment_dims

  -- Create names for the intermediate array memory blocks,
  -- memory block sizes, arrays, and number of subhistograms.
  num_subhistos <- dPrim "num_subhistos" int32
  subhisto_infos <- forM (zip (histDest op) (histNeutral op)) $ \(dest, ne) -> do
    dest_t <- lookupType dest
    dest_mem <- entryArrayLocation <$> lookupArray dest

    subhistos_mem <-
      sDeclareMem (baseString dest ++ "_subhistos_mem") (Space "device")

    let subhistos_shape =
          Shape (map snd segment_dims ++ [tvSize num_subhistos])
            <> stripDims num_segments (arrayShape dest_t)
        subhistos_membind =
          ArrayIn subhistos_mem $
            IxFun.iota $
<<<<<<< HEAD
              map pe32 $ shapeDims subhistos_shape
        ElemPrim pt = elemType dest_t
=======
              map pe64 $ shapeDims subhistos_shape
>>>>>>> 198ac7a1
    subhistos <-
      sArray
        (baseString dest ++ "_subhistos")
        pt
        subhistos_shape
        subhistos_membind

    return $
      SubhistosInfo subhistos $ do
        let unitHistoCase =
              emit $
                Imp.SetMem subhistos_mem (memLocationName dest_mem) $
                  Space "device"

            multiHistoCase = do
              let num_elems =
                    foldl' (*) (sExt64 $ tvExp num_subhistos) $
                      map toInt64Exp $ arrayDims dest_t

              let subhistos_mem_size =
                    Imp.bytes $
                      Imp.unCount (Imp.elements num_elems `Imp.withElemType` pt)

              sAlloc_ subhistos_mem subhistos_mem_size $ Space "device"
              sReplicate subhistos ne
              subhistos_t <- lookupType subhistos
              let slice =
                    fullSliceNum (map toInt64Exp $ arrayDims subhistos_t) $
                      map (unitSlice 0 . toInt64Exp . snd) segment_dims
                        ++ [DimFix 0]
              sUpdate subhistos slice $ Var dest

        sIf (tvExp num_subhistos .==. 1) unitHistoCase multiHistoCase

  let h = histoSpaceUsage op
      segmented_h = h * product (map (Imp.bytes . toInt64Exp) $ init $ segSpaceDims space)

  atomics <- hostAtomics <$> askEnv

  return
    ( h,
      segmented_h,
      SegHistSlug op num_subhistos subhisto_infos $
        atomicUpdateLocking atomics $ histOp op
    )

prepareAtomicUpdateGlobal ::
  Maybe Locking ->
  [VName] ->
  SegHistSlug ->
  CallKernelGen
    ( Maybe Locking,
      [Imp.TExp Int64] -> InKernelGen ()
    )
prepareAtomicUpdateGlobal l dests slug =
  -- We need a separate lock array if the operators are not all of a
  -- particularly simple form that permits pure atomic operations.
  case (l, slugAtomicUpdate slug) of
    (_, AtomicPrim f) -> return (l, f (Space "global") dests)
    (_, AtomicCAS f) -> return (l, f (Space "global") dests)
    (Just l', AtomicLocking f) -> return (l, f l' (Space "global") dests)
    (Nothing, AtomicLocking f) -> do
      -- The number of locks used here is too low, but since we are
      -- currently forced to inline a huge list, I'm keeping it down
      -- for now.  Some quick experiments suggested that it has little
      -- impact anyway (maybe the locking case is just too slow).
      --
      -- A fun solution would also be to use a simple hashing
      -- algorithm to ensure good distribution of locks.
      let num_locks = 100151
          dims =
            map toInt64Exp $
              shapeDims (histShape (slugOp slug))
                ++ [ tvSize (slugNumSubhistos slug),
                     histWidth (slugOp slug)
                   ]
      locks <-
        sStaticArray "hist_locks" (Space "device") int32 $
          Imp.ArrayZeros num_locks
      let l' = Locking locks 0 1 0 (pure . (`rem` fromIntegral num_locks) . flattenIndex dims)
      return (Just l', f l' (Space "global") dests)

-- | Some kernel bodies are not safe (or efficient) to execute
-- multiple times.
data Passage = MustBeSinglePass | MayBeMultiPass deriving (Eq, Ord)

bodyPassage :: KernelBody KernelsMem -> Passage
bodyPassage kbody
  | mempty == consumedInKernelBody (aliasAnalyseKernelBody kbody) =
    MayBeMultiPass
  | otherwise =
    MustBeSinglePass

prepareIntermediateArraysGlobal ::
  Passage ->
  Imp.TExp Int32 ->
  Imp.TExp Int64 ->
  [SegHistSlug] ->
  CallKernelGen
    ( Imp.TExp Int32,
      [[Imp.TExp Int64] -> InKernelGen ()]
    )
prepareIntermediateArraysGlobal passage hist_T hist_N slugs = do
  -- The paper formulae assume there is only one histogram, but in our
  -- implementation there can be multiple that have been horisontally
  -- fused.  We do a bit of trickery with summings and averages to
  -- pretend there is really only one.  For the case of a single
  -- histogram, the actual calculations should be the same as in the
  -- paper.

  -- The sum of all Hs.
  hist_H <- dPrimVE "hist_H" $ sum $ map (toInt64Exp . histWidth . slugOp) slugs

  hist_RF <-
    dPrimVE "hist_RF" $
      sum (map (r64 . toInt64Exp . histRaceFactor . slugOp) slugs)
        / genericLength slugs

  hist_el_size <- dPrimVE "hist_el_size" $ sum $ map slugElAvgSize slugs

  hist_C_max <-
    dPrimVE "hist_C_max" $
      fMin64 (r64 hist_T) $ r64 hist_H / hist_k_ct_min

  hist_M_min <-
    dPrimVE "hist_M_min" $
      sMax32 1 $ sExt32 $ t64 $ r64 hist_T / hist_C_max

  -- Querying L2 cache size is not reliable.  Instead we provide a
  -- tunable knob with a hopefully sane default.
  let hist_L2_def = 4 * 1024 * 1024
  hist_L2 <- dPrim "L2_size" int32
  entry <- askFunction
  -- Equivalent to F_L2*L2 in paper.
  sOp $
    Imp.GetSize
      (tvVar hist_L2)
      (keyWithEntryPoint entry $ nameFromString (pretty (tvVar hist_L2)))
      $ Imp.SizeBespoke (nameFromString "L2_for_histogram") hist_L2_def

  let hist_L2_ln_sz = 16 * 4 -- L2 cache line size approximation
  hist_RACE_exp <-
    dPrimVE "hist_RACE_exp" $
      fMax64 1 $
        (hist_k_RF * hist_RF)
          / (hist_L2_ln_sz / r64 hist_el_size)

  hist_S <- dPrim "hist_S" int32

  -- For sparse histograms (H exceeds N) we only want a single chunk.
  sIf
    (hist_N .<. hist_H)
    (hist_S <-- (1 :: Imp.TExp Int32))
    $ hist_S
      <-- case passage of
        MayBeMultiPass ->
          sExt32 $
            (sExt64 hist_M_min * hist_H * sExt64 hist_el_size)
              `divUp` t64 (hist_F_L2 * r64 (tvExp hist_L2) * hist_RACE_exp)
        MustBeSinglePass ->
          1

  emit $ Imp.DebugPrint "Race expansion factor (RACE^exp)" $ Just $ untyped hist_RACE_exp
  emit $ Imp.DebugPrint "Number of chunks (S)" $ Just $ untyped $ tvExp hist_S

  histograms <-
    snd
      <$> mapAccumLM
        (onOp (tvExp hist_L2) hist_M_min (tvExp hist_S) hist_RACE_exp)
        Nothing
        slugs

  return (tvExp hist_S, histograms)
  where
    hist_k_ct_min = 2 -- Chosen experimentally
    hist_k_RF = 0.75 -- Chosen experimentally
    hist_F_L2 = 0.4 -- Chosen experimentally
    r64 = isF64 . ConvOpExp (SIToFP Int32 Float64) . untyped
    t64 = isInt64 . ConvOpExp (FPToSI Float64 Int64) . untyped

    -- "Average element size" as computed by a formula that also takes
    -- locking into account.
    slugElAvgSize slug@(SegHistSlug op _ _ do_op) =
      case do_op of
        AtomicLocking {} ->
          slugElSize slug `quot` (1 + genericLength (lambdaReturnType (histOp op)))
        _ ->
          slugElSize slug `quot` genericLength (lambdaReturnType (histOp op))

    -- "Average element size" as computed by a formula that also takes
    -- locking into account.
    slugElSize (SegHistSlug op _ _ do_op) =
      case do_op of
        AtomicLocking {} ->
          sExt32 $
            unCount $
              sum $
                map (typeSize . (`arrayOfShape` histShape op)) $
                  Prim int32 : lambdaReturnType (histOp op)
        _ ->
          sExt32 $
            unCount $
              sum $
                map (typeSize . (`arrayOfShape` histShape op)) $
                  lambdaReturnType (histOp op)

    onOp hist_L2 hist_M_min hist_S hist_RACE_exp l slug = do
      let SegHistSlug op num_subhistos subhisto_info do_op = slug
          hist_H = toInt64Exp $ histWidth op

      hist_H_chk <- dPrimVE "hist_H_chk" $ hist_H `divUp` sExt64 hist_S

      emit $ Imp.DebugPrint "Chunk size (H_chk)" $ Just $ untyped hist_H_chk

      hist_k_max <-
        dPrimVE "hist_k_max" $
          fMin64
            (hist_F_L2 * (r64 hist_L2 / r64 (slugElSize slug)) * hist_RACE_exp)
            (r64 hist_N)
            / r64 hist_T

      hist_u <- dPrimVE "hist_u" $
        case do_op of
          AtomicPrim {} -> 2
          _ -> 1

      hist_C <-
        dPrimVE "hist_C" $
          fMin64 (r64 hist_T) $ r64 (hist_u * hist_H_chk) / hist_k_max

      -- Number of subhistograms per result histogram.
      hist_M <- dPrimVE "hist_M" $
        case slugAtomicUpdate slug of
          AtomicPrim {} -> 1
          _ -> sMax32 hist_M_min $ sExt32 $ t64 $ r64 hist_T / hist_C

      emit $ Imp.DebugPrint "Elements/thread in L2 cache (k_max)" $ Just $ untyped hist_k_max
      emit $ Imp.DebugPrint "Multiplication degree (M)" $ Just $ untyped hist_M
      emit $ Imp.DebugPrint "Cooperation level (C)" $ Just $ untyped hist_C

      -- num_subhistos is the variable we use to communicate back.
      num_subhistos <-- sExt64 hist_M

      -- Initialise sub-histograms.
      --
      -- If hist_M is 1, then we just reuse the original
      -- destination.  The idea is to avoid a copy if we are writing a
      -- small number of values into a very large prior histogram.
      dests <- forM (zip (histDest op) subhisto_info) $ \(dest, info) -> do
        dest_mem <- entryArrayLocation <$> lookupArray dest

        sub_mem <-
          fmap memLocationName $
            entryArrayLocation
              <$> lookupArray (subhistosArray info)

        let unitHistoCase =
              emit $
                Imp.SetMem sub_mem (memLocationName dest_mem) $
                  Space "device"

            multiHistoCase = subhistosAlloc info

        sIf (hist_M .==. 1) unitHistoCase multiHistoCase

        return $ subhistosArray info

      (l', do_op') <- prepareAtomicUpdateGlobal l dests slug

      return (l', do_op')

histKernelGlobalPass ::
  [PatElem KernelsMem] ->
  Count NumGroups (Imp.TExp Int64) ->
  Count GroupSize (Imp.TExp Int64) ->
  SegSpace ->
  [SegHistSlug] ->
  KernelBody KernelsMem ->
  [[Imp.TExp Int64] -> InKernelGen ()] ->
  Imp.TExp Int32 ->
  Imp.TExp Int32 ->
  CallKernelGen ()
histKernelGlobalPass map_pes num_groups group_size space slugs kbody histograms hist_S chk_i = do
  let (space_is, space_sizes) = unzip $ unSegSpace space
      space_sizes_64 = map (sExt64 . toInt64Exp) space_sizes
      total_w_64 = product space_sizes_64

  hist_H_chks <- forM (map (histWidth . slugOp) slugs) $ \w ->
    dPrimVE "hist_H_chk" $ toInt64Exp w `divUp` sExt64 hist_S

  sKernelThread "seghist_global" num_groups group_size (segFlat space) $ do
    constants <- kernelConstants <$> askEnv

    -- Compute subhistogram index for each thread, per histogram.
    subhisto_inds <- forM slugs $ \slug ->
      dPrimVE "subhisto_ind" $
        kernelGlobalThreadId constants
          `quot` ( kernelNumThreads constants
                     `divUp` sExt32 (tvExp (slugNumSubhistos slug))
                 )

    -- Loop over flat offsets into the input and output.  The
    -- calculation is done with 64-bit integers to avoid overflow,
    -- but the final unflattened segment indexes are 32 bit.
    let gtid = sExt64 $ kernelGlobalThreadId constants
        num_threads = sExt64 $ kernelNumThreads constants
    kernelLoop gtid num_threads total_w_64 $ \offset -> do
      -- Construct segment indices.
      zipWithM_ dPrimV_ space_is $
        map sExt32 $ unflattenIndex space_sizes_64 offset

      -- We execute the bucket function once and update each histogram serially.
      -- We apply the bucket function if j=offset+ltid is less than
      -- num_elements.  This also involves writing to the mapout
      -- arrays.
      let input_in_bounds = offset .<. total_w_64

      sWhen input_in_bounds $
        compileStms mempty (kernelBodyStms kbody) $ do
          let (red_res, map_res) = splitFromEnd (length map_pes) $ kernelBodyResult kbody

          sComment "save map-out results" $
            forM_ (zip map_pes map_res) $ \(pe, res) ->
              copyDWIMFix
                (patElemName pe)
                (map (Imp.vi64 . fst) $ unSegSpace space)
                (kernelResultSubExp res)
                []

          let (buckets, vs) = splitAt (length slugs) red_res
              perOp = chunks $ map (length . histDest . slugOp) slugs

          sComment "perform atomic updates" $
            forM_ (zip6 (map slugOp slugs) histograms buckets (perOp vs) subhisto_inds hist_H_chks) $
              \( HistOp dest_w _ _ _ shape lam,
                 do_op,
                 bucket,
                 vs',
                 subhisto_ind,
                 hist_H_chk
                 ) -> do
                  let chk_beg = sExt64 chk_i * hist_H_chk
                      bucket' = toInt64Exp $ kernelResultSubExp bucket
                      dest_w' = toInt64Exp dest_w
                      bucket_in_bounds =
                        chk_beg .<=. bucket'
                          .&&. bucket' .<. (chk_beg + hist_H_chk)
                          .&&. bucket' .<. dest_w'
                      vs_params = takeLast (length vs') $ lambdaParams lam

                  sWhen bucket_in_bounds $ do
                    let bucket_is =
                          map Imp.vi64 (init space_is)
                            ++ [sExt64 subhisto_ind, bucket']
                    dLParams $ lambdaParams lam
                    sLoopNest shape $ \is -> do
                      forM_ (zip vs_params vs') $ \(p, res) ->
                        copyDWIMFix (paramName p) [] (kernelResultSubExp res) is
                      do_op (bucket_is ++ is)

histKernelGlobal ::
  [PatElem KernelsMem] ->
  Count NumGroups SubExp ->
  Count GroupSize SubExp ->
  SegSpace ->
  [SegHistSlug] ->
  KernelBody KernelsMem ->
  CallKernelGen ()
histKernelGlobal map_pes num_groups group_size space slugs kbody = do
  let num_groups' = fmap toInt64Exp num_groups
      group_size' = fmap toInt64Exp group_size
  let (_space_is, space_sizes) = unzip $ unSegSpace space
      num_threads = sExt32 $ unCount num_groups' * unCount group_size'

  emit $ Imp.DebugPrint "## Using global memory" Nothing

  (hist_S, histograms) <-
    prepareIntermediateArraysGlobal
      (bodyPassage kbody)
      num_threads
      (toInt64Exp $ last space_sizes)
      slugs

  sFor "chk_i" hist_S $ \chk_i ->
    histKernelGlobalPass
      map_pes
      num_groups'
      group_size'
      space
      slugs
      kbody
      histograms
      hist_S
      chk_i

type InitLocalHistograms =
  [ ( [VName],
      SubExp ->
      InKernelGen
        ( [VName],
          [Imp.TExp Int64] -> InKernelGen ()
        )
    )
  ]

prepareIntermediateArraysLocal ::
  TV Int32 ->
  Count NumGroups (Imp.TExp Int64) ->
  SegSpace ->
  [SegHistSlug] ->
  CallKernelGen InitLocalHistograms
prepareIntermediateArraysLocal num_subhistos_per_group groups_per_segment space slugs = do
  num_segments <-
    dPrimVE "num_segments" $
      product $ map (toInt64Exp . snd) $ init $ unSegSpace space
  mapM (onOp num_segments) slugs
  where
    onOp num_segments (SegHistSlug op num_subhistos subhisto_info do_op) = do
      num_subhistos <-- sExt64 (unCount groups_per_segment) * num_segments

      emit $
        Imp.DebugPrint "Number of subhistograms in global memory" $
          Just $ untyped $ tvExp num_subhistos

      mk_op <-
        case do_op of
          AtomicPrim f -> return $ const $ return f
          AtomicCAS f -> return $ const $ return f
          AtomicLocking f -> return $ \hist_H_chk -> do
            let lock_shape =
                  Shape $
                    tvSize num_subhistos_per_group :
                    shapeDims (histShape op)
                      ++ [hist_H_chk]

            let dims = map toInt64Exp $ shapeDims lock_shape

            locks <- sAllocArray "locks" int32 lock_shape $ Space "local"

            sComment "All locks start out unlocked" $
              groupCoverSpace dims $ \is ->
                copyDWIMFix locks is (intConst Int32 0) []

            return $ f $ Locking locks 0 1 0 id

      -- Initialise local-memory sub-histograms.  These are
      -- represented as two-dimensional arrays.
      let init_local_subhistos hist_H_chk = do
            local_subhistos <-
              forM (histType op) $ \t -> do
                let sub_local_shape =
                      Shape [tvSize num_subhistos_per_group]
                        <> (arrayShape t `setOuterDim` hist_H_chk)
                    ElemPrim pt = elemType t
                sAllocArray
                  "subhistogram_local"
                  pt
                  sub_local_shape
                  (Space "local")

            do_op' <- mk_op hist_H_chk

            return (local_subhistos, do_op' (Space "local") local_subhistos)

      -- Initialise global-memory sub-histograms.
      glob_subhistos <- forM subhisto_info $ \info -> do
        subhistosAlloc info
        return $ subhistosArray info

      return (glob_subhistos, init_local_subhistos)

histKernelLocalPass ::
  TV Int32 ->
  Count NumGroups (Imp.TExp Int64) ->
  [PatElem KernelsMem] ->
  Count NumGroups (Imp.TExp Int64) ->
  Count GroupSize (Imp.TExp Int64) ->
  SegSpace ->
  [SegHistSlug] ->
  KernelBody KernelsMem ->
  InitLocalHistograms ->
  Imp.TExp Int32 ->
  Imp.TExp Int32 ->
  CallKernelGen ()
histKernelLocalPass
  num_subhistos_per_group_var
  groups_per_segment
  map_pes
  num_groups
  group_size
  space
  slugs
  kbody
  init_histograms
  hist_S
  chk_i = do
    let (space_is, space_sizes) = unzip $ unSegSpace space
        segment_is = init space_is
        segment_dims = init space_sizes
        (i_in_segment, segment_size) = last $ unSegSpace space
        num_subhistos_per_group = tvExp num_subhistos_per_group_var
        segment_size' = toInt64Exp segment_size

    num_segments <-
      dPrimVE "num_segments" $
        product $ map toInt64Exp segment_dims

    hist_H_chks <- forM (map (histWidth . slugOp) slugs) $ \w ->
      dPrimV "hist_H_chk" $ toInt64Exp w `divUp` sExt64 hist_S

    histo_sizes <- forM (zip slugs hist_H_chks) $ \(slug, hist_H_chk) -> do
      let histo_dims =
            tvExp hist_H_chk :
            map toInt64Exp (shapeDims (histShape (slugOp slug)))
      histo_size <-
        dPrimVE "histo_size" $ product histo_dims
      let group_hists_size =
            sExt64 num_subhistos_per_group * histo_size
      init_per_thread <-
        dPrimVE "init_per_thread" $ sExt32 $ group_hists_size `divUp` unCount group_size
      return (histo_dims, histo_size, init_per_thread)

    sKernelThread "seghist_local" num_groups group_size (segFlat space) $
      virtualiseGroups SegVirt (sExt32 $ unCount groups_per_segment * num_segments) $ \group_id -> do
        constants <- kernelConstants <$> askEnv

        flat_segment_id <- dPrimVE "flat_segment_id" $ group_id `quot` sExt32 (unCount groups_per_segment)
        gid_in_segment <- dPrimVE "gid_in_segment" $ group_id `rem` sExt32 (unCount groups_per_segment)
        -- This pgtid is kind of a "virtualised physical" gtid - not the
        -- same thing as the gtid used for the SegHist itself.
        pgtid_in_segment <-
          dPrimVE "pgtid_in_segment" $
            gid_in_segment * sExt32 (kernelGroupSize constants)
              + kernelLocalThreadId constants
        threads_per_segment <-
          dPrimVE "threads_per_segment" $
            sExt32 $ unCount groups_per_segment * kernelGroupSize constants

        -- Set segment indices.
        zipWithM_ dPrimV_ segment_is $
          unflattenIndex (map toInt64Exp segment_dims) $ sExt64 flat_segment_id

        histograms <- forM (zip init_histograms hist_H_chks) $
          \((glob_subhistos, init_local_subhistos), hist_H_chk) -> do
            (local_subhistos, do_op) <- init_local_subhistos $ Var $ tvVar hist_H_chk
            return (zip glob_subhistos local_subhistos, hist_H_chk, do_op)

        -- Find index of local subhistograms updated by this thread.  We
        -- try to ensure, as much as possible, that threads in the same
        -- warp use different subhistograms, to avoid conflicts.
        thread_local_subhisto_i <-
          dPrimVE "thread_local_subhisto_i" $
            kernelLocalThreadId constants `rem` num_subhistos_per_group

        let onSlugs f =
              forM_ (zip3 slugs histograms histo_sizes) $
                \(slug, (dests, hist_H_chk, _), (histo_dims, histo_size, init_per_thread)) ->
                  f slug dests (tvExp hist_H_chk) histo_dims histo_size init_per_thread

        let onAllHistograms f =
              onSlugs $ \slug dests hist_H_chk histo_dims histo_size init_per_thread -> do
                let group_hists_size = num_subhistos_per_group * sExt32 histo_size

                forM_ (zip dests (histNeutral $ slugOp slug)) $
                  \((dest_global, dest_local), ne) ->
                    sFor "local_i" init_per_thread $ \i -> do
                      j <-
                        dPrimVE "j" $
                          i * sExt32 (kernelGroupSize constants)
                            + kernelLocalThreadId constants
                      j_offset <-
                        dPrimVE "j_offset" $
                          num_subhistos_per_group * sExt32 histo_size * gid_in_segment + j

                      local_subhisto_i <- dPrimVE "local_subhisto_i" $ j `quot` sExt32 histo_size
                      let local_bucket_is = unflattenIndex histo_dims $ sExt64 $ j `rem` sExt32 histo_size
                          global_bucket_is =
                            head local_bucket_is + sExt64 chk_i * hist_H_chk :
                            tail local_bucket_is
                      global_subhisto_i <- dPrimVE "global_subhisto_i" $ j_offset `quot` sExt32 histo_size

                      sWhen (j .<. group_hists_size) $
                        f
                          dest_local
                          dest_global
                          (slugOp slug)
                          ne
                          local_subhisto_i
                          global_subhisto_i
                          local_bucket_is
                          global_bucket_is

        sComment "initialize histograms in local memory" $
          onAllHistograms $ \dest_local dest_global op ne local_subhisto_i global_subhisto_i local_bucket_is global_bucket_is ->
            sComment "First subhistogram is initialised from global memory; others with neutral element." $ do
              let global_is = map Imp.vi64 segment_is ++ [0] ++ global_bucket_is
                  local_is = sExt64 local_subhisto_i : local_bucket_is
              sIf
                (global_subhisto_i .==. 0)
                (copyDWIMFix dest_local local_is (Var dest_global) global_is)
                ( sLoopNest (histShape op) $ \is ->
                    copyDWIMFix dest_local (local_is ++ is) ne []
                )

        sOp $ Imp.Barrier Imp.FenceLocal

        kernelLoop pgtid_in_segment threads_per_segment (sExt32 segment_size') $ \ie -> do
          dPrimV_ i_in_segment ie

          -- We execute the bucket function once and update each histogram
          -- serially.  This also involves writing to the mapout arrays if
          -- this is the first chunk.

          compileStms mempty (kernelBodyStms kbody) $ do
            let (red_res, map_res) =
                  splitFromEnd (length map_pes) $
                    map kernelResultSubExp $ kernelBodyResult kbody
                (buckets, vs) = splitAt (length slugs) red_res
                perOp = chunks $ map (length . histDest . slugOp) slugs

            sWhen (chk_i .==. 0) $
              sComment "save map-out results" $
                forM_ (zip map_pes map_res) $ \(pe, se) ->
                  copyDWIMFix
                    (patElemName pe)
                    (map Imp.vi64 space_is)
                    se
                    []

            forM_ (zip4 (map slugOp slugs) histograms buckets (perOp vs)) $
              \( HistOp dest_w _ _ _ shape lam,
                 (_, hist_H_chk, do_op),
                 bucket,
                 vs'
                 ) -> do
                  let chk_beg = sExt64 chk_i * tvExp hist_H_chk
                      bucket' = toInt64Exp bucket
                      dest_w' = toInt64Exp dest_w
                      bucket_in_bounds =
                        bucket' .<. dest_w'
                          .&&. chk_beg .<=. bucket'
                          .&&. bucket' .<. (chk_beg + tvExp hist_H_chk)
                      bucket_is = [sExt64 thread_local_subhisto_i, bucket' - chk_beg]
                      vs_params = takeLast (length vs') $ lambdaParams lam

                  sComment "perform atomic updates" $
                    sWhen bucket_in_bounds $ do
                      dLParams $ lambdaParams lam
                      sLoopNest shape $ \is -> do
                        forM_ (zip vs_params vs') $ \(p, v) ->
                          copyDWIMFix (paramName p) [] v is
                        do_op (bucket_is ++ is)

        sOp $ Imp.ErrorSync Imp.FenceGlobal

        sComment "Compact the multiple local memory subhistograms to result in global memory" $
          onSlugs $ \slug dests hist_H_chk histo_dims _histo_size bins_per_thread -> do
            trunc_H <-
              dPrimV "trunc_H" $
                sMin64 hist_H_chk $
                  toInt64Exp (histWidth (slugOp slug))
                    - sExt64 chk_i * head histo_dims
            let trunc_histo_dims =
                  tvExp trunc_H :
                  map toInt64Exp (shapeDims (histShape (slugOp slug)))
            trunc_histo_size <- dPrimVE "histo_size" $ sExt32 $ product trunc_histo_dims

            sFor "local_i" bins_per_thread $ \i -> do
              j <-
                dPrimVE "j" $
                  i * sExt32 (kernelGroupSize constants)
                    + kernelLocalThreadId constants
              sWhen (j .<. trunc_histo_size) $ do
                -- We are responsible for compacting the flat bin 'j', which
                -- we immediately unflatten.
                let local_bucket_is = unflattenIndex histo_dims $ sExt64 j
                    global_bucket_is =
                      head local_bucket_is + sExt64 chk_i * hist_H_chk :
                      tail local_bucket_is
                dLParams $ lambdaParams $ histOp $ slugOp slug
                let (global_dests, local_dests) = unzip dests
                    (xparams, yparams) =
                      splitAt (length local_dests) $
                        lambdaParams $ histOp $ slugOp slug

                sComment "Read values from subhistogram 0." $
                  forM_ (zip xparams local_dests) $ \(xp, subhisto) ->
                    copyDWIMFix
                      (paramName xp)
                      []
                      (Var subhisto)
                      (0 : local_bucket_is)

                sComment "Accumulate based on values in other subhistograms." $
                  sFor "subhisto_id" (num_subhistos_per_group - 1) $ \subhisto_id -> do
                    forM_ (zip yparams local_dests) $ \(yp, subhisto) ->
                      copyDWIMFix
                        (paramName yp)
                        []
                        (Var subhisto)
                        (sExt64 subhisto_id + 1 : local_bucket_is)
                    compileBody' xparams $ lambdaBody $ histOp $ slugOp slug

                sComment "Put final bucket value in global memory." $ do
                  let global_is =
                        map Imp.vi64 segment_is
                          ++ [sExt64 group_id `rem` unCount groups_per_segment]
                          ++ global_bucket_is
                  forM_ (zip xparams global_dests) $ \(xp, global_dest) ->
                    copyDWIMFix global_dest global_is (Var $ paramName xp) []

histKernelLocal ::
  TV Int32 ->
  Count NumGroups (Imp.TExp Int64) ->
  [PatElem KernelsMem] ->
  Count NumGroups SubExp ->
  Count GroupSize SubExp ->
  SegSpace ->
  Imp.TExp Int32 ->
  [SegHistSlug] ->
  KernelBody KernelsMem ->
  CallKernelGen ()
histKernelLocal num_subhistos_per_group_var groups_per_segment map_pes num_groups group_size space hist_S slugs kbody = do
  let num_groups' = fmap toInt64Exp num_groups
      group_size' = fmap toInt64Exp group_size
      num_subhistos_per_group = tvExp num_subhistos_per_group_var

  emit $
    Imp.DebugPrint "Number of local subhistograms per group" $
      Just $ untyped num_subhistos_per_group

  init_histograms <-
    prepareIntermediateArraysLocal num_subhistos_per_group_var groups_per_segment space slugs

  sFor "chk_i" hist_S $ \chk_i ->
    histKernelLocalPass
      num_subhistos_per_group_var
      groups_per_segment
      map_pes
      num_groups'
      group_size'
      space
      slugs
      kbody
      init_histograms
      hist_S
      chk_i

-- | The maximum number of passes we are willing to accept for this
-- kind of atomic update.
slugMaxLocalMemPasses :: SegHistSlug -> Int
slugMaxLocalMemPasses slug =
  case slugAtomicUpdate slug of
    AtomicPrim _ -> 3
    AtomicCAS _ -> 4
    AtomicLocking _ -> 6

localMemoryCase ::
  [PatElem KernelsMem] ->
  Imp.TExp Int32 ->
  SegSpace ->
  Imp.TExp Int64 ->
  Imp.TExp Int64 ->
  Imp.TExp Int64 ->
  Imp.TExp Int32 ->
  [SegHistSlug] ->
  KernelBody KernelsMem ->
  CallKernelGen (Imp.TExp Bool, CallKernelGen ())
localMemoryCase map_pes hist_T space hist_H hist_el_size hist_N _ slugs kbody = do
  let space_sizes = segSpaceDims space
      segment_dims = init space_sizes
      segmented = not $ null segment_dims

  hist_L <- dPrim "hist_L" int32
  sOp $ Imp.GetSizeMax (tvVar hist_L) Imp.SizeLocalMemory

  max_group_size <- dPrim "max_group_size" int32
  sOp $ Imp.GetSizeMax (tvVar max_group_size) Imp.SizeGroup
  let group_size = Imp.Count $ Var $ tvVar max_group_size
  num_groups <-
    fmap (Imp.Count . tvSize) $
      dPrimV "num_groups" $
        sExt64 hist_T `divUp` toInt64Exp (unCount group_size)
  let num_groups' = toInt64Exp <$> num_groups
      group_size' = toInt64Exp <$> group_size

  let r64 = isF64 . ConvOpExp (SIToFP Int64 Float64) . untyped
      t64 = isInt64 . ConvOpExp (FPToSI Float64 Int64) . untyped

  -- M approximation.
  hist_m' <-
    dPrimVE "hist_m_prime" $
      r64
        ( sMin64
            (sExt64 (tvExp hist_L `quot` hist_el_size))
            (hist_N `divUp` sExt64 (unCount num_groups'))
        )
        / r64 hist_H

  let hist_B = unCount group_size'

  -- M in the paper, but not adjusted for asymptotic efficiency.
  hist_M0 <-
    dPrimVE "hist_M0" $
      sMax64 1 $ sMin64 (t64 hist_m') hist_B

  -- Minimal sequential chunking factor.
  let q_small = 2

  -- The number of segments/histograms produced..
  hist_Nout <- dPrimVE "hist_Nout" $ product $ map toInt64Exp segment_dims

  hist_Nin <- dPrimVE "hist_Nin" $ toInt64Exp $ last space_sizes

  -- Maximum M for work efficiency.
  work_asymp_M_max <-
    if segmented
      then do
        hist_T_hist_min <-
          dPrimVE "hist_T_hist_min" $
            sExt32 $
              sMin64 (sExt64 hist_Nin * sExt64 hist_Nout) (sExt64 hist_T)
                `divUp` sExt64 hist_Nout

        -- Number of groups, rounded up.
        let r = hist_T_hist_min `divUp` sExt32 hist_B

        dPrimVE "work_asymp_M_max" $ hist_Nin `quot` (sExt64 r * hist_H)
      else
        dPrimVE "work_asymp_M_max" $
          (hist_Nout * hist_N)
            `quot` ( (q_small * unCount num_groups' * hist_H)
                       `quot` genericLength slugs
                   )

  -- Number of subhistograms per result histogram.
  hist_M <- dPrimV "hist_M" $ sExt32 $ sMin64 hist_M0 work_asymp_M_max

  -- hist_M may be zero (which we'll check for below), but we need it
  -- for some divisions first, so crudely make a nonzero form.
  let hist_M_nonzero = sMax32 1 $ tvExp hist_M

  -- "Cooperation factor" - the number of threads cooperatively
  -- working on the same (sub)histogram.
  hist_C <-
    dPrimVE "hist_C" $
      hist_B `divUp` sExt64 hist_M_nonzero

  emit $ Imp.DebugPrint "local hist_M0" $ Just $ untyped hist_M0
  emit $ Imp.DebugPrint "local work asymp M max" $ Just $ untyped work_asymp_M_max
  emit $ Imp.DebugPrint "local C" $ Just $ untyped hist_C
  emit $ Imp.DebugPrint "local B" $ Just $ untyped hist_B
  emit $ Imp.DebugPrint "local M" $ Just $ untyped $ tvExp hist_M
  emit $
    Imp.DebugPrint "local memory needed" $
      Just $ untyped $ hist_H * hist_el_size * sExt64 (tvExp hist_M)

  -- local_mem_needed is what we need to keep a single bucket in local
  -- memory - this is an absolute minimum.  We can fit anything else
  -- by doing multiple passes, although more than a few is
  -- (heuristically) not efficient.
  local_mem_needed <-
    dPrimVE "local_mem_needed" $
      hist_el_size * sExt64 (tvExp hist_M)
  hist_S <-
    dPrimVE "hist_S" $
      sExt32 $
        (hist_H * local_mem_needed) `divUp` tvExp hist_L
  let max_S = case bodyPassage kbody of
        MustBeSinglePass -> 1
        MayBeMultiPass -> fromIntegral $ maxinum $ map slugMaxLocalMemPasses slugs

  groups_per_segment <-
    if segmented
      then
        fmap Count $
          dPrimVE "groups_per_segment" $ unCount num_groups' `divUp` hist_Nout
      else pure num_groups'

  -- We only use local memory if the number of updates per histogram
  -- at least matches the histogram size, as otherwise it is not
  -- asymptotically efficient.  This mostly matters for the segmented
  -- case.
  let pick_local =
        hist_Nin .>=. hist_H
          .&&. (local_mem_needed .<=. tvExp hist_L)
          .&&. (hist_S .<=. max_S)
          .&&. hist_C .<=. hist_B
          .&&. tvExp hist_M .>. 0

      run = do
        emit $ Imp.DebugPrint "## Using local memory" Nothing
        emit $ Imp.DebugPrint "Histogram size (H)" $ Just $ untyped hist_H
        emit $ Imp.DebugPrint "Multiplication degree (M)" $ Just $ untyped $ tvExp hist_M
        emit $ Imp.DebugPrint "Cooperation level (C)" $ Just $ untyped hist_C
        emit $ Imp.DebugPrint "Number of chunks (S)" $ Just $ untyped hist_S
        when segmented $
          emit $ Imp.DebugPrint "Groups per segment" $ Just $ untyped $ unCount groups_per_segment
        histKernelLocal
          hist_M
          groups_per_segment
          map_pes
          num_groups
          group_size
          space
          hist_S
          slugs
          kbody

  return (pick_local, run)

-- | Generate code for a segmented histogram called from the host.
compileSegHist ::
  Pattern KernelsMem ->
  Count NumGroups SubExp ->
  Count GroupSize SubExp ->
  SegSpace ->
  [HistOp KernelsMem] ->
  KernelBody KernelsMem ->
  CallKernelGen ()
compileSegHist (Pattern _ pes) num_groups group_size space ops kbody = do
  -- Most of this function is not the histogram part itself, but
  -- rather figuring out whether to use a local or global memory
  -- strategy, as well as collapsing the subhistograms produced (which
  -- are always in global memory, but their number may vary).
  let num_groups' = fmap toInt64Exp num_groups
      group_size' = fmap toInt64Exp group_size
      dims = map toInt64Exp $ segSpaceDims space

      num_red_res = length ops + sum (map (length . histNeutral) ops)
      (all_red_pes, map_pes) = splitAt num_red_res pes
      segment_size = last dims

  (op_hs, op_seg_hs, slugs) <- unzip3 <$> mapM (computeHistoUsage space) ops
  h <- dPrimVE "h" $ Imp.unCount $ sum op_hs
  seg_h <- dPrimVE "seg_h" $ Imp.unCount $ sum op_seg_hs

  -- Check for emptyness to avoid division-by-zero.
  sUnless (seg_h .==. 0) $ do
    -- Maximum group size (or actual, in this case).
    let hist_B = unCount group_size'

    -- Size of a histogram.
    hist_H <- dPrimVE "hist_H" $ sum $ map (toInt64Exp . histWidth) ops

    -- Size of a single histogram element.  Actually the weighted
    -- average of histogram elements in cases where we have more than
    -- one histogram operation, plus any locks.
    let lockSize slug = case slugAtomicUpdate slug of
          AtomicLocking {} -> Just $ primByteSize int32
          _ -> Nothing
    hist_el_size <-
      dPrimVE "hist_el_size" $
        foldl' (+) (h `divUp` hist_H) $
          mapMaybe lockSize slugs

    -- Input elements contributing to each histogram.
    hist_N <- dPrimVE "hist_N" segment_size

    -- Compute RF as the average RF over all the histograms.
    hist_RF <-
      dPrimVE "hist_RF" $
        sExt32 $
          sum (map (toInt64Exp . histRaceFactor . slugOp) slugs)
            `quot` genericLength slugs

    let hist_T = sExt32 $ unCount num_groups' * unCount group_size'
    emit $ Imp.DebugPrint "\n# SegHist" Nothing
    emit $ Imp.DebugPrint "Number of threads (T)" $ Just $ untyped hist_T
    emit $ Imp.DebugPrint "Desired group size (B)" $ Just $ untyped hist_B
    emit $ Imp.DebugPrint "Histogram size (H)" $ Just $ untyped hist_H
    emit $ Imp.DebugPrint "Input elements per histogram (N)" $ Just $ untyped hist_N
    emit $
      Imp.DebugPrint "Number of segments" $
        Just $ untyped $ product $ map (toInt64Exp . snd) segment_dims
    emit $ Imp.DebugPrint "Histogram element size (el_size)" $ Just $ untyped hist_el_size
    emit $ Imp.DebugPrint "Race factor (RF)" $ Just $ untyped hist_RF
    emit $ Imp.DebugPrint "Memory per set of subhistograms per segment" $ Just $ untyped h
    emit $ Imp.DebugPrint "Memory per set of subhistograms times segments" $ Just $ untyped seg_h

    (use_local_memory, run_in_local_memory) <-
      localMemoryCase map_pes hist_T space hist_H hist_el_size hist_N hist_RF slugs kbody

    sIf use_local_memory run_in_local_memory $
      histKernelGlobal map_pes num_groups group_size space slugs kbody

    let pes_per_op = chunks (map (length . histDest) ops) all_red_pes

    forM_ (zip3 slugs pes_per_op ops) $ \(slug, red_pes, op) -> do
      let num_histos = slugNumSubhistos slug
          subhistos = map subhistosArray $ slugSubhistos slug

      let unitHistoCase =
            -- This is OK because the memory blocks are at least as
            -- large as the ones we are supposed to use for the result.
            forM_ (zip red_pes subhistos) $ \(pe, subhisto) -> do
              pe_mem <-
                memLocationName . entryArrayLocation
                  <$> lookupArray (patElemName pe)
              subhisto_mem <-
                memLocationName . entryArrayLocation
                  <$> lookupArray subhisto
              emit $ Imp.SetMem pe_mem subhisto_mem $ Space "device"

      sIf (tvExp num_histos .==. 1) unitHistoCase $ do
        -- For the segmented reduction, we keep the segment dimensions
        -- unchanged.  To this, we add two dimensions: one over the number
        -- of buckets, and one over the number of subhistograms.  This
        -- inner dimension is the one that is collapsed in the reduction.
        let num_buckets = histWidth op

        bucket_id <- newVName "bucket_id"
        subhistogram_id <- newVName "subhistogram_id"
        vector_ids <-
          mapM (const $ newVName "vector_id") $
            shapeDims $ histShape op

        flat_gtid <- newVName "flat_gtid"

        let lvl = SegThread num_groups group_size SegVirt
            segred_space =
              SegSpace flat_gtid $
                segment_dims
                  ++ [(bucket_id, num_buckets)]
                  ++ zip vector_ids (shapeDims $ histShape op)
                  ++ [(subhistogram_id, Var $ tvVar num_histos)]

        let segred_op = SegBinOp Commutative (histOp op) (histNeutral op) mempty
        compileSegRed' (Pattern [] red_pes) lvl segred_space [segred_op] $ \red_cont ->
          red_cont $
            flip map subhistos $ \subhisto ->
              ( Var subhisto,
                map Imp.vi64 $
                  map fst segment_dims ++ [subhistogram_id, bucket_id] ++ vector_ids
              )
  where
    segment_dims = init $ unSegSpace space<|MERGE_RESOLUTION|>--- conflicted
+++ resolved
@@ -110,12 +110,8 @@
         subhistos_membind =
           ArrayIn subhistos_mem $
             IxFun.iota $
-<<<<<<< HEAD
-              map pe32 $ shapeDims subhistos_shape
+              map pe64 $ shapeDims subhistos_shape
         ElemPrim pt = elemType dest_t
-=======
-              map pe64 $ shapeDims subhistos_shape
->>>>>>> 198ac7a1
     subhistos <-
       sArray
         (baseString dest ++ "_subhistos")
