{-# LANGUAGE FlexibleContexts #-}
{-# LANGUAGE LambdaCase #-}
{-# LANGUAGE TypeFamilies #-}

module Futhark.CodeGen.ImpGen.Kernels.Base
  ( KernelConstants (..),
    keyWithEntryPoint,
    CallKernelGen,
    InKernelGen,
    HostEnv (..),
    KernelEnv (..),
    computeThreadChunkSize,
    groupReduce,
    groupScan,
    isActive,
    sKernelThread,
    sKernelGroup,
    sReplicate,
    sIota,
    sCopy,
    compileThreadResult,
    compileGroupResult,
    virtualiseGroups,
    groupLoop,
    kernelLoop,
    groupCoverSpace,
    precomputeSegOpIDs,
    atomicUpdateLocking,
    AtomicBinOp,
    Locking (..),
    AtomicUpdate (..),
    DoAtomicUpdate,
  )
where

import Control.Monad.Except
import Data.List (elemIndex, find, nub, zip4)
import qualified Data.Map.Strict as M
import Data.Maybe
import qualified Data.Set as S
import qualified Futhark.CodeGen.ImpCode.Kernels as Imp
import Futhark.CodeGen.ImpGen
import Futhark.Error
import Futhark.IR.KernelsMem
import qualified Futhark.IR.Mem.IxFun as IxFun
import Futhark.MonadFreshNames
import Futhark.Transform.Rename
import Futhark.Util (chunks, dropLast, mapAccumLM, maybeNth, takeLast)
import Futhark.Util.IntegralExp (divUp, quot, rem)
import Prelude hiding (quot, rem)

newtype HostEnv = HostEnv
  {hostAtomics :: AtomicBinOp}

data KernelEnv = KernelEnv
  { kernelAtomics :: AtomicBinOp,
    kernelConstants :: KernelConstants
  }

type CallKernelGen = ImpM KernelsMem HostEnv Imp.HostOp

type InKernelGen = ImpM KernelsMem KernelEnv Imp.KernelOp

data KernelConstants = KernelConstants
  { kernelGlobalThreadId :: Imp.TExp Int32,
    kernelLocalThreadId :: Imp.TExp Int32,
    kernelGroupId :: Imp.TExp Int32,
    kernelGlobalThreadIdVar :: VName,
    kernelLocalThreadIdVar :: VName,
    kernelGroupIdVar :: VName,
    kernelNumGroups :: Imp.TExp Int32,
    kernelGroupSize :: Imp.TExp Int32,
    kernelNumThreads :: Imp.TExp Int32,
    kernelWaveSize :: Imp.TExp Int32,
    kernelThreadActive :: Imp.TExp Bool,
    -- | A mapping from dimensions of nested SegOps to already
    -- computed local thread IDs.
    kernelLocalIdMap :: M.Map [SubExp] [Imp.TExp Int32]
  }

segOpSizes :: Stms KernelsMem -> S.Set [SubExp]
segOpSizes = onStms
  where
    onStms = foldMap (onExp . stmExp)
    onExp (Op (Inner (SegOp op))) =
      S.singleton $ map snd $ unSegSpace $ segSpace op
    onExp (If _ tbranch fbranch _) =
      onStms (bodyStms tbranch) <> onStms (bodyStms fbranch)
    onExp (DoLoop _ _ _ body) =
      onStms (bodyStms body)
    onExp _ = mempty

precomputeSegOpIDs :: Stms KernelsMem -> InKernelGen a -> InKernelGen a
precomputeSegOpIDs stms m = do
  ltid <- kernelLocalThreadId . kernelConstants <$> askEnv
  new_ids <- M.fromList <$> mapM (mkMap ltid) (S.toList (segOpSizes stms))
  let f env =
        env
          { kernelConstants =
              (kernelConstants env) {kernelLocalIdMap = new_ids}
          }
  localEnv f m
  where
    mkMap ltid dims = do
      let dims' = map toInt32Exp dims
      ids' <- mapM (dPrimVE "ltid_pre") $ unflattenIndex dims' ltid
      return (dims, ids')

keyWithEntryPoint :: Maybe Name -> Name -> Name
keyWithEntryPoint fname key =
  nameFromString $ maybe "" ((++ ".") . nameToString) fname ++ nameToString key

allocLocal :: AllocCompiler KernelsMem r Imp.KernelOp
allocLocal mem size =
  sOp $ Imp.LocalAlloc mem size

kernelAlloc ::
  Pattern KernelsMem ->
  SubExp ->
  Space ->
  InKernelGen ()
kernelAlloc (Pattern _ [_]) _ ScalarSpace {} =
  -- Handled by the declaration of the memory block, which is then
  -- translated to an actual scalar variable during C code generation.
  return ()
kernelAlloc (Pattern _ [mem]) size (Space "local") =
  allocLocal (patElemName mem) $ Imp.bytes $ toInt64Exp size
kernelAlloc (Pattern _ [mem]) _ _ =
  compilerLimitationS $ "Cannot allocate memory block " ++ pretty mem ++ " in kernel."
kernelAlloc dest _ _ =
  error $ "Invalid target for in-kernel allocation: " ++ show dest

splitSpace ::
  (ToExp w, ToExp i, ToExp elems_per_thread) =>
  Pattern KernelsMem ->
  SplitOrdering ->
  w ->
  i ->
  elems_per_thread ->
  ImpM lore r op ()
splitSpace (Pattern [] [size]) o w i elems_per_thread = do
  num_elements <- Imp.elements . TPrimExp <$> toExp w
  let i' = toInt32Exp i
  elems_per_thread' <- Imp.elements . TPrimExp <$> toExp elems_per_thread
  computeThreadChunkSize o i' elems_per_thread' num_elements (patElemName size)
splitSpace pat _ _ _ _ =
  error $ "Invalid target for splitSpace: " ++ pretty pat

compileThreadExp :: ExpCompiler KernelsMem KernelEnv Imp.KernelOp
compileThreadExp (Pattern _ [dest]) (BasicOp (ArrayLit es _)) =
  forM_ (zip [0 ..] es) $ \(i, e) ->
    copyDWIMFix (patElemName dest) [fromIntegral (i :: Int32)] e []
compileThreadExp dest e =
  defCompileExp dest e

-- | Assign iterations of a for-loop to all threads in the kernel.
-- The passed-in function is invoked with the (symbolic) iteration.
-- 'threadOperations' will be in effect in the body.  For
-- multidimensional loops, use 'groupCoverSpace'.
kernelLoop ::
  IntExp t =>
  Imp.TExp t ->
  Imp.TExp t ->
  Imp.TExp t ->
  (Imp.TExp t -> InKernelGen ()) ->
  InKernelGen ()
kernelLoop tid num_threads n f =
  localOps threadOperations $
    if n == num_threads
      then f tid
      else do
        -- Compute how many elements this thread is responsible for.
        -- Formula: (n - tid) / num_threads (rounded up).
        let elems_for_this = (n - tid) `divUp` num_threads

        sFor "i" elems_for_this $ \i -> f $ i * num_threads + tid

-- | Assign iterations of a for-loop to threads in the workgroup.  The
-- passed-in function is invoked with the (symbolic) iteration.  For
-- multidimensional loops, use 'groupCoverSpace'.
groupLoop ::
  Imp.TExp Int32 ->
  (Imp.TExp Int32 -> InKernelGen ()) ->
  InKernelGen ()
groupLoop n f = do
  constants <- kernelConstants <$> askEnv
  kernelLoop
    (kernelLocalThreadId constants)
    (kernelGroupSize constants)
    n
    f

-- | Iterate collectively though a multidimensional space, such that
-- all threads in the group participate.  The passed-in function is
-- invoked with a (symbolic) point in the index space.
groupCoverSpace ::
  [Imp.TExp Int32] ->
  ([Imp.TExp Int32] -> InKernelGen ()) ->
  InKernelGen ()
groupCoverSpace ds f =
  groupLoop (product ds) $ f . unflattenIndex ds

compileGroupExp :: ExpCompiler KernelsMem KernelEnv Imp.KernelOp
-- The static arrays stuff does not work inside kernels.
compileGroupExp (Pattern _ [dest]) (BasicOp (ArrayLit es _)) =
  forM_ (zip [0 ..] es) $ \(i, e) ->
    copyDWIMFix (patElemName dest) [fromIntegral (i :: Int32)] e []
compileGroupExp (Pattern _ [dest]) (BasicOp (Replicate ds se)) = do
  let ds' = map toInt32Exp $ shapeDims ds
  groupCoverSpace ds' $ \is ->
    copyDWIMFix (patElemName dest) is se (drop (shapeRank ds) is)
  sOp $ Imp.Barrier Imp.FenceLocal
compileGroupExp (Pattern _ [dest]) (BasicOp (Iota n e s it)) = do
  n' <- toExp n
  e' <- toExp e
  s' <- toExp s
  groupLoop (TPrimExp n') $ \i' -> do
    x <-
      dPrimV "x" $
        TPrimExp $
          BinOpExp (Add it OverflowUndef) e' $
            BinOpExp (Mul it OverflowUndef) (untyped i') s'
    copyDWIMFix (patElemName dest) [i'] (Var x) []
  sOp $ Imp.Barrier Imp.FenceLocal
compileGroupExp dest e =
  defCompileExp dest e

sanityCheckLevel :: SegLevel -> InKernelGen ()
sanityCheckLevel SegThread {} = return ()
sanityCheckLevel SegGroup {} =
  error "compileGroupOp: unexpected group-level SegOp."

localThreadIDs :: [SubExp] -> InKernelGen [Imp.TExp Int32]
localThreadIDs dims = do
  ltid <- kernelLocalThreadId . kernelConstants <$> askEnv
  let dims' = map toInt32Exp dims
  fromMaybe (unflattenIndex dims' ltid)
    . M.lookup dims
    . kernelLocalIdMap
    . kernelConstants
    <$> askEnv

compileGroupSpace :: SegLevel -> SegSpace -> InKernelGen ()
compileGroupSpace lvl space = do
  sanityCheckLevel lvl
  let (ltids, dims) = unzip $ unSegSpace space
  zipWithM_ dPrimV_ ltids =<< localThreadIDs dims
  ltid <- kernelLocalThreadId . kernelConstants <$> askEnv
  dPrimV_ (segFlat space) ltid

-- Construct the necessary lock arrays for an intra-group histogram.
prepareIntraGroupSegHist ::
  Count GroupSize SubExp ->
  [HistOp KernelsMem] ->
  InKernelGen [[Imp.TExp Int32] -> InKernelGen ()]
prepareIntraGroupSegHist group_size =
  fmap snd . mapAccumLM onOp Nothing
  where
    onOp l op = do
      constants <- kernelConstants <$> askEnv
      atomicBinOp <- kernelAtomics <$> askEnv

      let local_subhistos = histDest op

      case (l, atomicUpdateLocking atomicBinOp $ histOp op) of
        (_, AtomicPrim f) -> return (l, f (Space "local") local_subhistos)
        (_, AtomicCAS f) -> return (l, f (Space "local") local_subhistos)
        (Just l', AtomicLocking f) -> return (l, f l' (Space "local") local_subhistos)
        (Nothing, AtomicLocking f) -> do
          locks <- newVName "locks"

          let num_locks = toInt32Exp $ unCount group_size
              dims = map toInt32Exp $ shapeDims (histShape op) ++ [histWidth op]
              l' = Locking locks 0 1 0 (pure . (`rem` num_locks) . flattenIndex dims)
              locks_t = Array int32 (Shape [unCount group_size]) NoUniqueness

          locks_mem <- sAlloc "locks_mem" (typeSize locks_t) $ Space "local"
          dArray locks int32 (arrayShape locks_t) $
            ArrayIn locks_mem $
              IxFun.iota $
                map pe32 $ arrayDims locks_t

          sComment "All locks start out unlocked" $
            groupCoverSpace [kernelGroupSize constants] $ \is ->
              copyDWIMFix locks is (intConst Int32 0) []

          return (Just l', f l' (Space "local") local_subhistos)

whenActive :: SegLevel -> SegSpace -> InKernelGen () -> InKernelGen ()
whenActive lvl space m
  | SegNoVirtFull <- segVirt lvl = m
  | otherwise = sWhen (isActive $ unSegSpace space) m

compileGroupOp :: OpCompiler KernelsMem KernelEnv Imp.KernelOp
compileGroupOp pat (Alloc size space) =
  kernelAlloc pat size space
compileGroupOp pat (Inner (SizeOp (SplitSpace o w i elems_per_thread))) =
  splitSpace pat o w i elems_per_thread
compileGroupOp pat (Inner (SegOp (SegMap lvl space _ body))) = do
  void $ compileGroupSpace lvl space

  whenActive lvl space $
    localOps threadOperations $
      compileStms mempty (kernelBodyStms body) $
        zipWithM_ (compileThreadResult space) (patternElements pat) $
          kernelBodyResult body

  sOp $ Imp.ErrorSync Imp.FenceLocal
compileGroupOp pat (Inner (SegOp (SegScan lvl space scans _ body))) = do
  compileGroupSpace lvl space
  let (ltids, dims) = unzip $ unSegSpace space
      dims' = map toInt32Exp dims

  whenActive lvl space $
    compileStms mempty (kernelBodyStms body) $
      forM_ (zip (patternNames pat) $ kernelBodyResult body) $ \(dest, res) ->
        copyDWIMFix
          dest
          (map Imp.vi32 ltids)
          (kernelResultSubExp res)
          []

  sOp $ Imp.ErrorSync Imp.FenceLocal

  let segment_size = last dims'
      crossesSegment from to = (to - from) .>. (to `rem` segment_size)

  -- groupScan needs to treat the scan output as a one-dimensional
  -- array of scan elements, so we invent some new flattened arrays
  -- here.  XXX: this assumes that the original index function is just
  -- row-major, but does not actually verify it.
  dims_flat <- dPrimV "dims_flat" $ product dims'
  let flattened pe = do
        MemLocation mem _ _ <-
          entryArrayLocation <$> lookupArray (patElemName pe)
        let pe_t = typeOf pe
            arr_dims = Var dims_flat : drop (length dims') (arrayDims pe_t)
        sArray
          (baseString (patElemName pe) ++ "_flat")
          (elemType pe_t)
          (Shape arr_dims)
          $ ArrayIn mem $ IxFun.iota $ map pe32 arr_dims

      num_scan_results = sum $ map (length . segBinOpNeutral) scans

  arrs_flat <- mapM flattened $ take num_scan_results $ patternElements pat

  forM_ scans $ \scan -> do
    let scan_op = segBinOpLambda scan
    groupScan (Just crossesSegment) (product dims') (product dims') scan_op arrs_flat
compileGroupOp pat (Inner (SegOp (SegRed lvl space ops _ body))) = do
  compileGroupSpace lvl space

  let (ltids, dims) = unzip $ unSegSpace space
      (red_pes, map_pes) =
        splitAt (segBinOpResults ops) $ patternElements pat

      dims' = map toInt32Exp dims

      mkTempArr t =
        sAllocArray "red_arr" (elemType t) (Shape dims <> arrayShape t) $ Space "local"

  tmp_arrs <- mapM mkTempArr $ concatMap (lambdaReturnType . segBinOpLambda) ops
  let tmps_for_ops = chunks (map (length . segBinOpNeutral) ops) tmp_arrs

  whenActive lvl space $
    compileStms mempty (kernelBodyStms body) $ do
      let (red_res, map_res) =
            splitAt (segBinOpResults ops) $ kernelBodyResult body
      forM_ (zip tmp_arrs red_res) $ \(dest, res) ->
        copyDWIMFix dest (map Imp.vi32 ltids) (kernelResultSubExp res) []
      zipWithM_ (compileThreadResult space) map_pes map_res

  sOp $ Imp.ErrorSync Imp.FenceLocal

  case dims' of
    -- Nonsegmented case (or rather, a single segment) - this we can
    -- handle directly with a group-level reduction.
    [dim'] -> do
      forM_ (zip ops tmps_for_ops) $ \(op, tmps) ->
        groupReduce dim' (segBinOpLambda op) tmps

      sOp $ Imp.ErrorSync Imp.FenceLocal

      forM_ (zip red_pes tmp_arrs) $ \(pe, arr) ->
        copyDWIMFix (patElemName pe) [] (Var arr) [0]
    _ -> do
      -- Segmented intra-group reductions are turned into (regular)
      -- segmented scans.  It is possible that this can be done
      -- better, but at least this approach is simple.

      -- groupScan operates on flattened arrays.  This does not
      -- involve copying anything; merely playing with the index
      -- function.
      dims_flat <- dPrimV "dims_flat" $ product dims'
      let flatten arr = do
            ArrayEntry arr_loc pt <- lookupArray arr
            let flat_shape =
                  Shape $
                    Var dims_flat :
                    drop (length ltids) (memLocationShape arr_loc)
            sArray "red_arr_flat" pt flat_shape $
              ArrayIn (memLocationName arr_loc) $
                IxFun.iota $ map pe32 $ shapeDims flat_shape

      let segment_size = last dims'
          crossesSegment from to = (to - from) .>. (to `rem` segment_size)

      forM_ (zip ops tmps_for_ops) $ \(op, tmps) -> do
        tmps_flat <- mapM flatten tmps
        groupScan
          (Just crossesSegment)
          (product dims')
          (product dims')
          (segBinOpLambda op)
          tmps_flat

      sOp $ Imp.ErrorSync Imp.FenceLocal

      forM_ (zip red_pes tmp_arrs) $ \(pe, arr) ->
        copyDWIM
          (patElemName pe)
          []
          (Var arr)
          (map (unitSlice 0) (init dims') ++ [DimFix $ last dims' -1])

      sOp $ Imp.Barrier Imp.FenceLocal
compileGroupOp pat (Inner (SegOp (SegHist lvl space ops _ kbody))) = do
  compileGroupSpace lvl space
  let ltids = map fst $ unSegSpace space

  -- We don't need the red_pes, because it is guaranteed by our type
  -- rules that they occupy the same memory as the destinations for
  -- the ops.
  let num_red_res = length ops + sum (map (length . histNeutral) ops)
      (_red_pes, map_pes) =
        splitAt num_red_res $ patternElements pat

  ops' <- prepareIntraGroupSegHist (segGroupSize lvl) ops

  -- Ensure that all locks have been initialised.
  sOp $ Imp.Barrier Imp.FenceLocal

  whenActive lvl space $
    compileStms mempty (kernelBodyStms kbody) $ do
      let (red_res, map_res) = splitAt num_red_res $ kernelBodyResult kbody
          (red_is, red_vs) = splitAt (length ops) $ map kernelResultSubExp red_res
      zipWithM_ (compileThreadResult space) map_pes map_res

      let vs_per_op = chunks (map (length . histDest) ops) red_vs

      forM_ (zip4 red_is vs_per_op ops' ops) $
        \(bin, op_vs, do_op, HistOp dest_w _ _ _ shape lam) -> do
          let bin' = toInt32Exp bin
              dest_w' = toInt32Exp dest_w
              bin_in_bounds = 0 .<=. bin' .&&. bin' .<. dest_w'
              bin_is = map Imp.vi32 (init ltids) ++ [bin']
              vs_params = takeLast (length op_vs) $ lambdaParams lam

          sComment "perform atomic updates" $
            sWhen bin_in_bounds $ do
              dLParams $ lambdaParams lam
              sLoopNest shape $ \is -> do
                forM_ (zip vs_params op_vs) $ \(p, v) ->
                  copyDWIMFix (paramName p) [] v is
                do_op (bin_is ++ is)

  sOp $ Imp.ErrorSync Imp.FenceLocal
compileGroupOp pat _ =
  compilerBugS $ "compileGroupOp: cannot compile rhs of binding " ++ pretty pat

compileThreadOp :: OpCompiler KernelsMem KernelEnv Imp.KernelOp
compileThreadOp pat (Alloc size space) =
  kernelAlloc pat size space
compileThreadOp pat (Inner (SizeOp (SplitSpace o w i elems_per_thread))) =
  splitSpace pat o w i elems_per_thread
compileThreadOp pat _ =
  compilerBugS $ "compileThreadOp: cannot compile rhs of binding " ++ pretty pat

-- | Locking strategy used for an atomic update.
data Locking = Locking
  { -- | Array containing the lock.
    lockingArray :: VName,
    -- | Value for us to consider the lock free.
    lockingIsUnlocked :: Imp.TExp Int32,
    -- | What to write when we lock it.
    lockingToLock :: Imp.TExp Int32,
    -- | What to write when we unlock it.
    lockingToUnlock :: Imp.TExp Int32,
    -- | A transformation from the logical lock index to the
    -- physical position in the array.  This can also be used
    -- to make the lock array smaller.
    lockingMapping :: [Imp.TExp Int32] -> [Imp.TExp Int32]
  }

-- | A function for generating code for an atomic update.  Assumes
-- that the bucket is in-bounds.
type DoAtomicUpdate lore r =
  Space -> [VName] -> [Imp.TExp Int32] -> ImpM lore r Imp.KernelOp ()

-- | The mechanism that will be used for performing the atomic update.
-- Approximates how efficient it will be.  Ordered from most to least
-- efficient.
data AtomicUpdate lore r
  = -- | Supported directly by primitive.
    AtomicPrim (DoAtomicUpdate lore r)
  | -- | Can be done by efficient swaps.
    AtomicCAS (DoAtomicUpdate lore r)
  | -- | Requires explicit locking.
    AtomicLocking (Locking -> DoAtomicUpdate lore r)

-- | Is there an atomic t'BinOp' corresponding to this t'BinOp'?
type AtomicBinOp =
  BinOp ->
  Maybe (VName -> VName -> Count Imp.Elements (Imp.TExp Int32) -> Imp.Exp -> Imp.AtomicOp)

-- | Do an atomic update corresponding to a binary operator lambda.
atomicUpdateLocking ::
  AtomicBinOp ->
  Lambda KernelsMem ->
  AtomicUpdate KernelsMem KernelEnv
atomicUpdateLocking atomicBinOp lam
  | Just ops_and_ts <- splitOp lam,
    all (\(_, t, _, _) -> primBitSize t == 32) ops_and_ts =
    primOrCas ops_and_ts $ \space arrs bucket ->
      -- If the operator is a vectorised binary operator on 32-bit values,
      -- we can use a particularly efficient implementation. If the
      -- operator has an atomic implementation we use that, otherwise it
      -- is still a binary operator which can be implemented by atomic
      -- compare-and-swap if 32 bits.
      forM_ (zip arrs ops_and_ts) $ \(a, (op, t, x, y)) -> do
        -- Common variables.
        old <- dPrim "old" t

        (arr', _a_space, bucket_offset) <- fullyIndexArray a bucket

        case opHasAtomicSupport space old arr' (sExt32 <$> bucket_offset) op of
          Just f -> sOp $ f $ Imp.var y t
          Nothing ->
            atomicUpdateCAS space t a old bucket x $
              x <~~ Imp.BinOpExp op (Imp.var x t) (Imp.var y t)
  where
    opHasAtomicSupport space old arr' bucket' bop = do
      let atomic f = Imp.Atomic space . f old arr' bucket'
      atomic <$> atomicBinOp bop

    primOrCas ops
      | all isPrim ops = AtomicPrim
      | otherwise = AtomicCAS

    isPrim (op, _, _, _) = isJust $ atomicBinOp op

-- If the operator functions purely on single 32-bit values, we can
-- use an implementation based on CAS, no matter what the operator
-- does.
atomicUpdateLocking _ op
  | [Prim t] <- lambdaReturnType op,
    [xp, _] <- lambdaParams op,
    primBitSize t == 32 = AtomicCAS $ \space [arr] bucket -> do
    old <- dPrim "old" t
    atomicUpdateCAS space t arr old bucket (paramName xp) $
      compileBody' [xp] $ lambdaBody op
atomicUpdateLocking _ op = AtomicLocking $ \locking space arrs bucket -> do
  old <- dPrim "old" int32
  continue <- newVName "continue"
  dPrimVol_ continue Bool
  continue <-- true

  -- Correctly index into locks.
  (locks', _locks_space, locks_offset) <-
    fullyIndexArray (lockingArray locking) $ lockingMapping locking bucket

  -- Critical section
  let try_acquire_lock =
        sOp $
          Imp.Atomic space $
            Imp.AtomicCmpXchg
              int32
              old
              locks'
              (sExt32 <$> locks_offset)
              (untyped $ lockingIsUnlocked locking)
              (untyped $ lockingToLock locking)
      lock_acquired = Imp.vi32 old .==. lockingIsUnlocked locking
      -- Even the releasing is done with an atomic rather than a
      -- simple write, for memory coherency reasons.
      release_lock =
        sOp $
          Imp.Atomic space $
            Imp.AtomicCmpXchg
              int32
              old
              locks'
              (sExt32 <$> locks_offset)
              (untyped $ lockingToLock locking)
              (untyped $ lockingToUnlock locking)
      break_loop = continue <-- false

  -- Preparing parameters. It is assumed that the caller has already
  -- filled the arr_params. We copy the current value to the
  -- accumulator parameters.
  --
  -- Note the use of 'everythingVolatile' when reading and writing the
  -- buckets.  This was necessary to ensure correct execution on a
  -- newer NVIDIA GPU (RTX 2080).  The 'volatile' modifiers likely
  -- make the writes pass through the (SM-local) L1 cache, which is
  -- necessary here, because we are really doing device-wide
  -- synchronisation without atomics (naughty!).
  let (acc_params, _arr_params) = splitAt (length arrs) $ lambdaParams op
      bind_acc_params =
        everythingVolatile $
          sComment "bind lhs" $
            forM_ (zip acc_params arrs) $ \(acc_p, arr) ->
              copyDWIMFix (paramName acc_p) [] (Var arr) bucket

  let op_body =
        sComment "execute operation" $
          compileBody' acc_params $ lambdaBody op

      do_hist =
        everythingVolatile $
          sComment "update global result" $
            zipWithM_ (writeArray bucket) arrs $ map (Var . paramName) acc_params

      fence = case space of
        Space "local" -> sOp $ Imp.MemFence Imp.FenceLocal
        _ -> sOp $ Imp.MemFence Imp.FenceGlobal

  -- While-loop: Try to insert your value
  sWhile (TPrimExp $ Imp.var continue Bool) $ do
    try_acquire_lock
    sWhen lock_acquired $ do
      dLParams acc_params
      bind_acc_params
      op_body
      do_hist
      fence
      release_lock
      break_loop
    fence
  where
    writeArray bucket arr val = copyDWIMFix arr bucket val []

atomicUpdateCAS ::
  Space ->
  PrimType ->
  VName ->
  VName ->
  [Imp.TExp Int32] ->
  VName ->
  InKernelGen () ->
  InKernelGen ()
atomicUpdateCAS space t arr old bucket x do_op = do
  -- Code generation target:
  --
  -- old = d_his[idx];
  -- do {
  --   assumed = old;
  --   x = do_op(assumed, y);
  --   old = atomicCAS(&d_his[idx], assumed, tmp);
  -- } while(assumed != old);
  assumed <- dPrim "assumed" t
  run_loop <- dPrimV "run_loop" (1 :: Imp.TExp Int32)

  -- XXX: CUDA may generate really bad code if this is not a volatile
  -- read.  Unclear why.  The later reads are volatile, so maybe
  -- that's it.
  everythingVolatile $ copyDWIMFix old [] (Var arr) bucket

  (arr', _a_space, bucket_offset) <- fullyIndexArray arr bucket

  -- While-loop: Try to insert your value
  let (toBits, fromBits) =
        case t of
          FloatType Float32 ->
            ( \v -> Imp.FunExp "to_bits32" [v] int32,
              \v -> Imp.FunExp "from_bits32" [v] t
            )
          _ -> (id, id)
  sWhile (TPrimExp $ Imp.var run_loop int32) $ do
    assumed <~~ Imp.var old t
    x <~~ Imp.var assumed t
    do_op
    old_bits <- dPrim "old_bits" int32
    sOp $
      Imp.Atomic space $
        Imp.AtomicCmpXchg
          int32
          old_bits
          arr'
          (sExt32 <$> bucket_offset)
          (toBits (Imp.var assumed t))
          (toBits (Imp.var x t))
    old <~~ fromBits (Imp.var old_bits int32)
    sWhen
      (isInt32 (toBits (Imp.var assumed t)) .==. Imp.vi32 old_bits)
      (run_loop <-- (0 :: Imp.TExp Int32))

-- | Horizontally fission a lambda that models a binary operator.
splitOp :: ASTLore lore => Lambda lore -> Maybe [(BinOp, PrimType, VName, VName)]
splitOp lam = mapM splitStm $ bodyResult $ lambdaBody lam
  where
    n = length $ lambdaReturnType lam
    splitStm (Var res) = do
      Let (Pattern [] [pe]) _ (BasicOp (BinOp op (Var x) (Var y))) <-
        find (([res] ==) . patternNames . stmPattern) $
          stmsToList $ bodyStms $ lambdaBody lam
      i <- Var res `elemIndex` bodyResult (lambdaBody lam)
      xp <- maybeNth i $ lambdaParams lam
      yp <- maybeNth (n + i) $ lambdaParams lam
      guard $ paramName xp == x
      guard $ paramName yp == y
      Prim t <- Just $ patElemType pe
      return (op, t, paramName xp, paramName yp)
    splitStm _ = Nothing

computeKernelUses ::
  FreeIn a =>
  a ->
  [VName] ->
  CallKernelGen [Imp.KernelUse]
computeKernelUses kernel_body bound_in_kernel = do
  let actually_free = freeIn kernel_body `namesSubtract` namesFromList bound_in_kernel
  -- Compute the variables that we need to pass to the kernel.
  nub <$> readsFromSet actually_free

readsFromSet :: Names -> CallKernelGen [Imp.KernelUse]
readsFromSet free =
  fmap catMaybes $
    forM (namesToList free) $ \var -> do
      t <- lookupType var
      vtable <- getVTable
      case t of
        Array {} -> return Nothing
        Mem (Space "local") -> return Nothing
        Mem {} -> return $ Just $ Imp.MemoryUse var
        Prim bt ->
          isConstExp vtable (Imp.var var bt) >>= \case
            Just ce -> return $ Just $ Imp.ConstUse var ce
            Nothing
              | bt == Cert -> return Nothing
              | otherwise -> return $ Just $ Imp.ScalarUse var bt

isConstExp ::
  VTable KernelsMem ->
  Imp.Exp ->
  ImpM lore r op (Maybe Imp.KernelConstExp)
isConstExp vtable size = do
  fname <- askFunction
  let onLeaf (Imp.ScalarVar name) _ = lookupConstExp name
      onLeaf (Imp.SizeOf pt) _ = Just $ ValueExp $ IntValue $ Int32Value $ primByteSize pt
      onLeaf Imp.Index {} _ = Nothing
      lookupConstExp name =
        constExp =<< hasExp =<< M.lookup name vtable
      constExp (Op (Inner (SizeOp (GetSize key _)))) =
        Just $ LeafExp (Imp.SizeConst $ keyWithEntryPoint fname key) int32
      constExp e = primExpFromExp lookupConstExp e
  return $ replaceInPrimExpM onLeaf size
  where
    hasExp (ArrayVar e _) = e
    hasExp (ScalarVar e _) = e
    hasExp (MemVar e _) = e

computeThreadChunkSize ::
  SplitOrdering ->
  Imp.TExp Int32 ->
  Imp.Count Imp.Elements (Imp.TExp Int32) ->
  Imp.Count Imp.Elements (Imp.TExp Int32) ->
  VName ->
  ImpM lore r op ()
computeThreadChunkSize (SplitStrided stride) thread_index elements_per_thread num_elements chunk_var =
  chunk_var
    <-- sMin32
      (Imp.unCount elements_per_thread)
      ((Imp.unCount num_elements - thread_index) `divUp` toInt32Exp stride)
computeThreadChunkSize SplitContiguous thread_index elements_per_thread num_elements chunk_var = do
  starting_point <-
    dPrimV "starting_point" $
      thread_index * Imp.unCount elements_per_thread
  remaining_elements <-
    dPrimV "remaining_elements" $
      Imp.unCount num_elements - Imp.vi32 starting_point

  let no_remaining_elements = Imp.vi32 remaining_elements .<=. 0
      beyond_bounds = Imp.unCount num_elements .<=. Imp.vi32 starting_point

  sIf
    (no_remaining_elements .||. beyond_bounds)
    (chunk_var <-- (0 :: Imp.TExp Int32))
    ( sIf
        is_last_thread
        (chunk_var <-- Imp.unCount last_thread_elements)
        (chunk_var <-- Imp.unCount elements_per_thread)
    )
  where
    last_thread_elements =
      num_elements - Imp.elements thread_index * elements_per_thread
    is_last_thread =
      Imp.unCount num_elements
        .<. (thread_index + 1) * Imp.unCount elements_per_thread

kernelInitialisationSimple ::
  Count NumGroups (Imp.TExp Int32) ->
  Count GroupSize (Imp.TExp Int32) ->
  CallKernelGen (KernelConstants, InKernelGen ())
kernelInitialisationSimple (Count num_groups) (Count group_size) = do
  global_tid <- newVName "global_tid"
  local_tid <- newVName "local_tid"
  group_id <- newVName "group_tid"
  wave_size <- newVName "wave_size"
  inner_group_size <- newVName "group_size"
  let constants =
        KernelConstants
          (Imp.vi32 global_tid)
          (Imp.vi32 local_tid)
          (Imp.vi32 group_id)
          global_tid
          local_tid
          group_id
          num_groups
          group_size
          (group_size * num_groups)
          (Imp.vi32 wave_size)
          true
          mempty

  let set_constants = do
        dPrim_ global_tid int32
        dPrim_ local_tid int32
        dPrim_ inner_group_size int32
        dPrim_ wave_size int32
        dPrim_ group_id int32

        sOp (Imp.GetGlobalId global_tid 0)
        sOp (Imp.GetLocalId local_tid 0)
        sOp (Imp.GetLocalSize inner_group_size 0)
        sOp (Imp.GetLockstepWidth wave_size)
        sOp (Imp.GetGroupId group_id 0)

  return (constants, set_constants)

isActive :: [(VName, SubExp)] -> Imp.TExp Bool
isActive limit = case actives of
  [] -> true
  x : xs -> foldl (.&&.) x xs
  where
    (is, ws) = unzip limit
    actives = zipWith active is $ map toInt32Exp ws
    active i = (Imp.vi32 i .<.)

-- | Change every memory block to be in the global address space,
-- except those who are in the local memory space.  This only affects
-- generated code - we still need to make sure that the memory is
-- actually present on the device (and dared as variables in the
-- kernel).
makeAllMemoryGlobal :: CallKernelGen a -> CallKernelGen a
makeAllMemoryGlobal =
  localDefaultSpace (Imp.Space "global") . localVTable (M.map globalMemory)
  where
    globalMemory (MemVar _ entry)
      | entryMemSpace entry /= Space "local" =
        MemVar Nothing entry {entryMemSpace = Imp.Space "global"}
    globalMemory entry =
      entry

groupReduce ::
  Imp.TExp Int32 ->
  Lambda KernelsMem ->
  [VName] ->
  InKernelGen ()
groupReduce w lam arrs = do
  offset <- dPrim "offset" int32
  groupReduceWithOffset offset w lam arrs

groupReduceWithOffset ::
  VName ->
  Imp.TExp Int32 ->
  Lambda KernelsMem ->
  [VName] ->
  InKernelGen ()
groupReduceWithOffset offset w lam arrs = do
  constants <- kernelConstants <$> askEnv

  let local_tid = kernelLocalThreadId constants
      global_tid = kernelGlobalThreadId constants

      barrier
        | all primType $ lambdaReturnType lam = sOp $ Imp.Barrier Imp.FenceLocal
        | otherwise = sOp $ Imp.Barrier Imp.FenceGlobal

      readReduceArgument param arr
        | Prim _ <- paramType param = do
          let i = local_tid + Imp.vi32 offset
          copyDWIMFix (paramName param) [] (Var arr) [i]
        | otherwise = do
          let i = global_tid + Imp.vi32 offset
          copyDWIMFix (paramName param) [] (Var arr) [i]

      writeReduceOpResult param arr
        | Prim _ <- paramType param =
          copyDWIMFix arr [local_tid] (Var $ paramName param) []
        | otherwise =
          return ()

  let (reduce_acc_params, reduce_arr_params) = splitAt (length arrs) $ lambdaParams lam

  skip_waves <- dPrim "skip_waves" int32
  dLParams $ lambdaParams lam

  offset <-- (0 :: Imp.TExp Int32)

  comment "participating threads read initial accumulator" $
    sWhen (local_tid .<. w) $
      zipWithM_ readReduceArgument reduce_acc_params arrs

  let do_reduce = do
        comment "read array element" $
          zipWithM_ readReduceArgument reduce_arr_params arrs
        comment "apply reduction operation" $
          compileBody' reduce_acc_params $ lambdaBody lam
        comment "write result of operation" $
          zipWithM_ writeReduceOpResult reduce_acc_params arrs
      in_wave_reduce = everythingVolatile do_reduce

      wave_size = kernelWaveSize constants
      group_size = kernelGroupSize constants
      wave_id = local_tid `quot` wave_size
      in_wave_id = local_tid - wave_id * wave_size
      num_waves = (group_size + wave_size - 1) `quot` wave_size
      arg_in_bounds = local_tid + Imp.vi32 offset .<. w

      doing_in_wave_reductions =
        Imp.vi32 offset .<. wave_size
      apply_in_in_wave_iteration =
        (in_wave_id .&. (2 * Imp.vi32 offset - 1)) .==. 0
      in_wave_reductions = do
        offset <-- (1 :: Imp.TExp Int32)
        sWhile doing_in_wave_reductions $ do
          sWhen
            (arg_in_bounds .&&. apply_in_in_wave_iteration)
            in_wave_reduce
          offset <-- Imp.vi32 offset * 2

      doing_cross_wave_reductions =
        Imp.vi32 skip_waves .<. num_waves
      is_first_thread_in_wave =
        in_wave_id .==. 0
      wave_not_skipped =
        (wave_id .&. (2 * Imp.vi32 skip_waves - 1)) .==. 0
      apply_in_cross_wave_iteration =
        arg_in_bounds .&&. is_first_thread_in_wave .&&. wave_not_skipped
      cross_wave_reductions = do
        skip_waves <-- (1 :: Imp.TExp Int32)
        sWhile doing_cross_wave_reductions $ do
          barrier
          offset <-- Imp.vi32 skip_waves * wave_size
          sWhen
            apply_in_cross_wave_iteration
            do_reduce
          skip_waves <-- Imp.vi32 skip_waves * 2

  in_wave_reductions
  cross_wave_reductions

groupScan ::
  Maybe (Imp.TExp Int32 -> Imp.TExp Int32 -> Imp.TExp Bool) ->
  Imp.TExp Int32 ->
  Imp.TExp Int32 ->
  Lambda KernelsMem ->
  [VName] ->
  InKernelGen ()
groupScan seg_flag arrs_full_size w lam arrs = do
  constants <- kernelConstants <$> askEnv
  renamed_lam <- renameLambda lam

  let ltid = kernelLocalThreadId constants
      (x_params, y_params) = splitAt (length arrs) $ lambdaParams lam

  dLParams (lambdaParams lam ++ lambdaParams renamed_lam)

  -- The scan works by splitting the group into blocks, which are
  -- scanned separately.  Typically, these blocks are smaller than
  -- the lockstep width, which enables barrier-free execution inside
  -- them.
  --
  -- We hardcode the block size here.  The only requirement is that
  -- it should not be less than the square root of the group size.
  -- With 32, we will work on groups of size 1024 or smaller, which
  -- fits every device Troels has seen.  Still, it would be nicer if
  -- it were a runtime parameter.  Some day.
  let block_size = 32
      simd_width = kernelWaveSize constants
      block_id = ltid `quot` block_size
      in_block_id = ltid - block_id * block_size
      doInBlockScan seg_flag' active =
        inBlockScan
          constants
          seg_flag'
          arrs_full_size
          simd_width
          block_size
          active
          arrs
          barrier
      ltid_in_bounds = ltid .<. w
      array_scan = not $ all primType $ lambdaReturnType lam
      barrier
        | array_scan =
          sOp $ Imp.Barrier Imp.FenceGlobal
        | otherwise =
          sOp $ Imp.Barrier Imp.FenceLocal

      group_offset = kernelGroupId constants * kernelGroupSize constants

      writeBlockResult p arr
        | primType $ paramType p =
          copyDWIM arr [DimFix block_id] (Var $ paramName p) []
        | otherwise =
          copyDWIM arr [DimFix $ group_offset + block_id] (Var $ paramName p) []

      readPrevBlockResult p arr
        | primType $ paramType p =
          copyDWIM (paramName p) [] (Var arr) [DimFix $ block_id - 1]
        | otherwise =
          copyDWIM (paramName p) [] (Var arr) [DimFix $ group_offset + block_id - 1]

  doInBlockScan seg_flag ltid_in_bounds lam
  barrier

  let is_first_block = block_id .==. 0
  when array_scan $ do
    sComment "save correct values for first block" $
      sWhen is_first_block $
        forM_ (zip x_params arrs) $ \(x, arr) ->
          unless (primType $ paramType x) $
            copyDWIM arr [DimFix $ arrs_full_size + group_offset + block_size + ltid] (Var $ paramName x) []

    barrier

  let last_in_block = in_block_id .==. block_size - 1
  sComment "last thread of block 'i' writes its result to offset 'i'" $
    sWhen (last_in_block .&&. ltid_in_bounds) $
      everythingVolatile $
        zipWithM_ writeBlockResult x_params arrs

  barrier

  let first_block_seg_flag = do
        flag_true <- seg_flag
        Just $ \from to ->
          flag_true (from * block_size + block_size -1) (to * block_size + block_size -1)
  comment
    "scan the first block, after which offset 'i' contains carry-in for block 'i+1'"
    $ doInBlockScan first_block_seg_flag (is_first_block .&&. ltid_in_bounds) renamed_lam

  barrier

  when array_scan $ do
    sComment "move correct values for first block back a block" $
      sWhen is_first_block $
        forM_ (zip x_params arrs) $ \(x, arr) ->
          unless (primType $ paramType x) $
            copyDWIM
              arr
              [DimFix $ arrs_full_size + group_offset + ltid]
              (Var arr)
              [DimFix $ arrs_full_size + group_offset + block_size + ltid]

    barrier

  let read_carry_in = do
        forM_ (zip x_params y_params) $ \(x, y) ->
          copyDWIM (paramName y) [] (Var (paramName x)) []
        zipWithM_ readPrevBlockResult x_params arrs

      y_to_x = forM_ (zip x_params y_params) $ \(x, y) ->
        when (primType (paramType x)) $
          copyDWIM (paramName x) [] (Var (paramName y)) []

      op_to_x
        | Nothing <- seg_flag =
          compileBody' x_params $ lambdaBody lam
        | Just flag_true <- seg_flag = do
          inactive <-
            dPrimVE "inactive" $ flag_true (block_id * block_size -1) ltid
          sWhen inactive y_to_x
          when array_scan barrier
          sUnless inactive $ compileBody' x_params $ lambdaBody lam

      write_final_result =
        forM_ (zip x_params arrs) $ \(p, arr) ->
          when (primType $ paramType p) $
            copyDWIM arr [DimFix ltid] (Var $ paramName p) []

  sComment "carry-in for every block except the first" $
    sUnless (is_first_block .||. bNot ltid_in_bounds) $ do
      sComment "read operands" read_carry_in
      sComment "perform operation" op_to_x
      sComment "write final result" write_final_result

  barrier

  sComment "restore correct values for first block" $
    sWhen is_first_block $
      forM_ (zip3 x_params y_params arrs) $ \(x, y, arr) ->
        if primType (paramType y)
          then copyDWIM arr [DimFix ltid] (Var $ paramName y) []
          else copyDWIM (paramName x) [] (Var arr) [DimFix $ arrs_full_size + group_offset + ltid]

  barrier

inBlockScan ::
  KernelConstants ->
  Maybe (Imp.TExp Int32 -> Imp.TExp Int32 -> Imp.TExp Bool) ->
  Imp.TExp Int32 ->
  Imp.TExp Int32 ->
  Imp.TExp Int32 ->
  Imp.TExp Bool ->
  [VName] ->
  InKernelGen () ->
  Lambda KernelsMem ->
  InKernelGen ()
inBlockScan constants seg_flag arrs_full_size lockstep_width block_size active arrs barrier scan_lam = everythingVolatile $ do
  skip_threads <- dPrim "skip_threads" int32
  let in_block_thread_active =
        Imp.vi32 skip_threads .<=. in_block_id
      actual_params = lambdaParams scan_lam
      (x_params, y_params) =
        splitAt (length actual_params `div` 2) actual_params
      y_to_x =
        forM_ (zip x_params y_params) $ \(x, y) ->
          when (primType (paramType x)) $
            copyDWIM (paramName x) [] (Var (paramName y)) []

  -- Set initial y values
  sComment "read input for in-block scan" $
    sWhen active $ do
      zipWithM_ readInitial y_params arrs
      -- Since the final result is expected to be in x_params, we may
      -- need to copy it there for the first thread in the block.
      sWhen (in_block_id .==. 0) y_to_x

  when array_scan barrier

  let op_to_x
        | Nothing <- seg_flag =
          compileBody' x_params $ lambdaBody scan_lam
        | Just flag_true <- seg_flag = do
          inactive <-
            dPrimVE "inactive" $
              flag_true (ltid - Imp.vi32 skip_threads) ltid
          sWhen inactive y_to_x
          when array_scan barrier
          sUnless inactive $ compileBody' x_params $ lambdaBody scan_lam

      maybeBarrier =
        sWhen
          (lockstep_width .<=. Imp.vi32 skip_threads)
          barrier

  sComment "in-block scan (hopefully no barriers needed)" $ do
    skip_threads <-- (1 :: Imp.TExp Int32)
    sWhile (Imp.vi32 skip_threads .<. block_size) $ do
      sWhen (in_block_thread_active .&&. active) $ do
        sComment "read operands" $
          zipWithM_ (readParam (Imp.vi32 skip_threads)) x_params arrs
        sComment "perform operation" op_to_x

      maybeBarrier

      sWhen (in_block_thread_active .&&. active) $
        sComment "write result" $
          sequence_ $ zipWith3 writeResult x_params y_params arrs

      maybeBarrier

      skip_threads <-- Imp.vi32 skip_threads * 2
  where
    block_id = ltid `quot` block_size
    in_block_id = ltid - block_id * block_size
    ltid = kernelLocalThreadId constants
    gtid = kernelGlobalThreadId constants
    array_scan = not $ all primType $ lambdaReturnType scan_lam

    readInitial p arr
      | primType $ paramType p =
        copyDWIM (paramName p) [] (Var arr) [DimFix ltid]
      | otherwise =
        copyDWIM (paramName p) [] (Var arr) [DimFix gtid]

    readParam behind p arr
      | primType $ paramType p =
        copyDWIM (paramName p) [] (Var arr) [DimFix $ ltid - behind]
      | otherwise =
        copyDWIM (paramName p) [] (Var arr) [DimFix $ gtid - behind + arrs_full_size]

    writeResult x y arr
      | primType $ paramType x = do
        copyDWIM arr [DimFix ltid] (Var $ paramName x) []
        copyDWIM (paramName y) [] (Var $ paramName x) []
      | otherwise =
        copyDWIM (paramName y) [] (Var $ paramName x) []

computeMapKernelGroups :: Imp.TExp Int64 -> CallKernelGen (Imp.TExp Int64, Imp.TExp Int32)
computeMapKernelGroups kernel_size = do
  group_size <- dPrim "group_size" int32
  fname <- askFunction
  let group_size_var = Imp.vi32 group_size
      group_size_key = keyWithEntryPoint fname $ nameFromString $ pretty group_size
  sOp $ Imp.GetSize group_size group_size_key Imp.SizeGroup
  num_groups <- dPrimV "num_groups" $ kernel_size `divUp` sExt64 group_size_var
  return (Imp.vi64 num_groups, Imp.vi32 group_size)

simpleKernelConstants ::
  Imp.TExp Int64 ->
  String ->
  CallKernelGen (KernelConstants, InKernelGen ())
simpleKernelConstants kernel_size desc = do
  thread_gtid <- newVName $ desc ++ "_gtid"
  thread_ltid <- newVName $ desc ++ "_ltid"
  group_id <- newVName $ desc ++ "_gid"
  (num_groups, group_size) <- computeMapKernelGroups kernel_size
  let set_constants = do
        dPrim_ thread_gtid int32
        dPrim_ thread_ltid int32
        dPrim_ group_id int32
        sOp (Imp.GetGlobalId thread_gtid 0)
        sOp (Imp.GetLocalId thread_ltid 0)
        sOp (Imp.GetGroupId group_id 0)

  return
    ( KernelConstants
        (Imp.vi32 thread_gtid)
        (Imp.vi32 thread_ltid)
        (Imp.vi32 group_id)
        thread_gtid
        thread_ltid
        group_id
        (sExt32 num_groups)
        group_size
        (group_size * sExt32 num_groups)
        0
        (Imp.vi64 thread_gtid .<. kernel_size)
        mempty,
      set_constants
    )

-- | For many kernels, we may not have enough physical groups to cover
-- the logical iteration space.  Some groups thus have to perform
-- double duty; we put an outer loop to accomplish this.  The
-- advantage over just launching a bazillion threads is that the cost
-- of memory expansion should be proportional to the number of
-- *physical* threads (hardware parallelism), not the amount of
-- application parallelism.
virtualiseGroups ::
  SegVirt ->
  Imp.TExp Int32 ->
  (VName -> InKernelGen ()) ->
  InKernelGen ()
virtualiseGroups SegVirt required_groups m = do
  constants <- kernelConstants <$> askEnv
  phys_group_id <- dPrim "phys_group_id" int32
  sOp $ Imp.GetGroupId phys_group_id 0
  let iterations =
        (required_groups - Imp.vi32 phys_group_id)
          `divUp` kernelNumGroups constants

  sFor "i" iterations $ \i -> do
    m
      =<< dPrimV
        "virt_group_id"
        (Imp.vi32 phys_group_id + i * kernelNumGroups constants)
    -- Make sure the virtual group is actually done before we let
    -- another virtual group have its way with it.
    sOp $ Imp.Barrier Imp.FenceGlobal
virtualiseGroups _ _ m = do
  gid <- kernelGroupIdVar . kernelConstants <$> askEnv
  m gid

sKernelThread ::
  String ->
  Count NumGroups (Imp.TExp Int32) ->
  Count GroupSize (Imp.TExp Int32) ->
  VName ->
  InKernelGen () ->
  CallKernelGen ()
sKernelThread = sKernel threadOperations kernelGlobalThreadId

sKernelGroup ::
  String ->
  Count NumGroups (Imp.TExp Int32) ->
  Count GroupSize (Imp.TExp Int32) ->
  VName ->
  InKernelGen () ->
  CallKernelGen ()
sKernelGroup = sKernel groupOperations kernelGroupId

sKernelFailureTolerant ::
  Bool ->
  Operations KernelsMem KernelEnv Imp.KernelOp ->
  KernelConstants ->
  Name ->
  InKernelGen () ->
  CallKernelGen ()
sKernelFailureTolerant tol ops constants name m = do
  HostEnv atomics <- askEnv
  body <- makeAllMemoryGlobal $ subImpM_ (KernelEnv atomics constants) ops m
  uses <- computeKernelUses body mempty
  emit $
    Imp.Op $
      Imp.CallKernel
        Imp.Kernel
          { Imp.kernelBody = body,
            Imp.kernelUses = uses,
            Imp.kernelNumGroups = [untyped $ kernelNumGroups constants],
            Imp.kernelGroupSize = [untyped $ kernelGroupSize constants],
            Imp.kernelName = name,
            Imp.kernelFailureTolerant = tol
          }

sKernel ::
  Operations KernelsMem KernelEnv Imp.KernelOp ->
  (KernelConstants -> Imp.TExp Int32) ->
  String ->
  Count NumGroups (Imp.TExp Int32) ->
  Count GroupSize (Imp.TExp Int32) ->
  VName ->
  InKernelGen () ->
  CallKernelGen ()
sKernel ops flatf name num_groups group_size v f = do
  (constants, set_constants) <- kernelInitialisationSimple num_groups group_size
  name' <- nameForFun $ name ++ "_" ++ show (baseTag v)
  sKernelFailureTolerant False ops constants name' $ do
    set_constants
    dPrimV_ v $ flatf constants
    f

copyInGroup :: CopyCompiler KernelsMem KernelEnv Imp.KernelOp
copyInGroup pt destloc destslice srcloc srcslice = do
  dest_space <- entryMemSpace <$> lookupMemory (memLocationName destloc)
  src_space <- entryMemSpace <$> lookupMemory (memLocationName srcloc)

  case (dest_space, src_space) of
    (ScalarSpace destds _, ScalarSpace srcds _) -> do
      let destslice' =
            replicate (length destslice - length destds) (DimFix 0)
              ++ takeLast (length destds) destslice
          srcslice' =
            replicate (length srcslice - length srcds) (DimFix 0)
              ++ takeLast (length srcds) srcslice
      copyElementWise pt destloc destslice' srcloc srcslice'
    _ -> do
      groupCoverSpace (sliceDims destslice) $ \is ->
        copyElementWise
          pt
          destloc
          (map DimFix $ fixSlice destslice is)
          srcloc
          (map DimFix $ fixSlice srcslice is)
      sOp $ Imp.Barrier Imp.FenceLocal

threadOperations, groupOperations :: Operations KernelsMem KernelEnv Imp.KernelOp
threadOperations =
  (defaultOperations compileThreadOp)
    { opsCopyCompiler = copyElementWise,
      opsExpCompiler = compileThreadExp,
      opsStmsCompiler = \_ -> defCompileStms mempty,
      opsAllocCompilers =
        M.fromList [(Space "local", allocLocal)]
    }
groupOperations =
  (defaultOperations compileGroupOp)
    { opsCopyCompiler = copyInGroup,
      opsExpCompiler = compileGroupExp,
      opsStmsCompiler = \_ -> defCompileStms mempty,
      opsAllocCompilers =
        M.fromList [(Space "local", allocLocal)]
    }

-- | Perform a Replicate with a kernel.
sReplicateKernel :: VName -> SubExp -> CallKernelGen ()
sReplicateKernel arr se = do
  t <- subExpType se
  ds <- dropLast (arrayRank t) . arrayDims <$> lookupType arr

  let dims = map toInt32Exp $ ds ++ arrayDims t
  (constants, set_constants) <-
    simpleKernelConstants (product $ map sExt64 dims) "replicate"

  fname <- askFunction
  let name =
        keyWithEntryPoint fname $
          nameFromString $
            "replicate_" ++ show (baseTag $ kernelGlobalThreadIdVar constants)
      is' = unflattenIndex dims $ kernelGlobalThreadId constants

  sKernelFailureTolerant True threadOperations constants name $ do
    set_constants
    sWhen (kernelThreadActive constants) $
      copyDWIMFix arr is' se $ drop (length ds) is'

replicateName :: PrimType -> String
replicateName bt = "replicate_" ++ pretty bt

replicateForType :: PrimType -> CallKernelGen Name
replicateForType bt = do
  let fname = nameFromString $ "builtin#" <> replicateName bt

  exists <- hasFunction fname
  unless exists $ do
    mem <- newVName "mem"
    num_elems <- newVName "num_elems"
    val <- newVName "val"

    let params =
          [ Imp.MemParam mem (Space "device"),
            Imp.ScalarParam num_elems int32,
            Imp.ScalarParam val bt
          ]
        shape = Shape [Var num_elems]
    function fname [] params $ do
      arr <-
        sArray "arr" bt shape $
          ArrayIn mem $
            IxFun.iota $
              map pe32 $ shapeDims shape
      sReplicateKernel arr $ Var val

  return fname

replicateIsFill :: VName -> SubExp -> CallKernelGen (Maybe (CallKernelGen ()))
replicateIsFill arr v = do
  ArrayEntry (MemLocation arr_mem arr_shape arr_ixfun) _ <- lookupArray arr
  v_t <- subExpType v
  case v_t of
    Prim v_t'
      | IxFun.isLinear arr_ixfun -> return $
        Just $ do
          fname <- replicateForType v_t'
          emit $
            Imp.Call
              []
              fname
              [ Imp.MemArg arr_mem,
                Imp.ExpArg $ untyped $ product $ map toInt32Exp arr_shape,
                Imp.ExpArg $ toExp' v_t' v
              ]
    _ -> return Nothing

-- | Perform a Replicate with a kernel.
sReplicate :: VName -> SubExp -> CallKernelGen ()
sReplicate arr se = do
  -- If the replicate is of a particularly common and simple form
  -- (morally a memset()/fill), then we use a common function.
  is_fill <- replicateIsFill arr se

  case is_fill of
    Just m -> m
    Nothing -> sReplicateKernel arr se

-- | Perform an Iota with a kernel.
sIotaKernel ::
  VName ->
  Imp.TExp Int64 ->
  Imp.Exp ->
  Imp.Exp ->
  IntType ->
  CallKernelGen ()
sIotaKernel arr n x s et = do
  destloc <- entryArrayLocation <$> lookupArray arr
  (constants, set_constants) <- simpleKernelConstants n "iota"

  fname <- askFunction
  let name =
        keyWithEntryPoint fname $
          nameFromString $
            "iota_" ++ pretty et ++ "_"
              ++ show (baseTag $ kernelGlobalThreadIdVar constants)

  sKernelFailureTolerant True threadOperations constants name $ do
    set_constants
    let gtid = kernelGlobalThreadId constants
    sWhen (kernelThreadActive constants) $ do
      (destmem, destspace, destidx) <- fullyIndexArray' destloc [gtid]

      emit $
        Imp.Write destmem destidx (IntType et) destspace Imp.Nonvolatile $
          BinOpExp
            (Add et OverflowWrap)
            (BinOpExp (Mul et OverflowWrap) (Imp.sExt et $ untyped gtid) s)
            x

iotaName :: IntType -> String
iotaName bt = "iota_" ++ pretty bt

iotaForType :: IntType -> CallKernelGen Name
iotaForType bt = do
  let fname = nameFromString $ "builtin#" <> iotaName bt

  exists <- hasFunction fname
  unless exists $ do
    mem <- newVName "mem"
    n <- newVName "n"
    x <- newVName "x"
    s <- newVName "s"

    let params =
          [ Imp.MemParam mem (Space "device"),
            Imp.ScalarParam n int32,
            Imp.ScalarParam x $ IntType bt,
            Imp.ScalarParam s $ IntType bt
          ]
        shape = Shape [Var n]
        n' = Imp.vi32 n
        x' = Imp.var x $ IntType bt
        s' = Imp.var s $ IntType bt

    function fname [] params $ do
      arr <-
        sArray "arr" (IntType bt) shape $
          ArrayIn mem $
            IxFun.iota $
              map pe32 $ shapeDims shape
      sIotaKernel arr (sExt64 n') x' s' bt

  return fname

-- | Perform an Iota with a kernel.
sIota ::
  VName ->
  Imp.TExp Int32 ->
  Imp.Exp ->
  Imp.Exp ->
  IntType ->
  CallKernelGen ()
sIota arr n x s et = do
  ArrayEntry (MemLocation arr_mem _ arr_ixfun) _ <- lookupArray arr
  if IxFun.isLinear arr_ixfun
    then do
      fname <- iotaForType et
      emit $
        Imp.Call
          []
          fname
          [Imp.MemArg arr_mem, Imp.ExpArg $ untyped n, Imp.ExpArg x, Imp.ExpArg s]
    else sIotaKernel arr (sExt64 n) x s et

sCopy :: CopyCompiler KernelsMem HostEnv Imp.HostOp
sCopy
  bt
  destloc@(MemLocation destmem _ _)
  destslice
  srcloc@(MemLocation srcmem _ _)
  srcslice =
    do
      -- Note that the shape of the destination and the source are
      -- necessarily the same.
      let shape = sliceDims srcslice
          kernel_size = product $ map sExt64 shape

      (constants, set_constants) <- simpleKernelConstants kernel_size "copy"

      fname <- askFunction
      let name =
            keyWithEntryPoint fname $
              nameFromString $
                "copy_" ++ show (baseTag $ kernelGlobalThreadIdVar constants)

      sKernelFailureTolerant True threadOperations constants name $ do
        set_constants

        let gtid = kernelGlobalThreadId constants
            dest_is = unflattenIndex shape gtid
            src_is = dest_is

        (_, destspace, destidx) <-
          fullyIndexArray' destloc $ fixSlice destslice dest_is
        (_, srcspace, srcidx) <-
          fullyIndexArray' srcloc $ fixSlice srcslice src_is

        sWhen (gtid .<. sExt32 kernel_size) $
          emit $
            Imp.Write destmem destidx bt destspace Imp.Nonvolatile $
              Imp.index srcmem srcidx bt srcspace Imp.Nonvolatile

compileGroupResult ::
  SegSpace ->
  PatElem KernelsMem ->
  KernelResult ->
  InKernelGen ()
compileGroupResult _ pe (TileReturns [(w, per_group_elems)] what) = do
  n <- toInt32Exp . arraySize 0 <$> lookupType what

  constants <- kernelConstants <$> askEnv
  let ltid = kernelLocalThreadId constants
      offset = toInt32Exp per_group_elems * kernelGroupId constants

  -- Avoid loop for the common case where each thread is statically
  -- known to write at most one element.
  localOps threadOperations $
    if toInt32Exp per_group_elems == kernelGroupSize constants
      then
        sWhen (offset + ltid .<. toInt32Exp w) $
          copyDWIMFix (patElemName pe) [ltid + offset] (Var what) [ltid]
      else sFor "i" (n `divUp` kernelGroupSize constants) $ \i -> do
        j <- dPrimVE "j" $ kernelGroupSize constants * i + ltid
        sWhen (j .<. n) $ copyDWIMFix (patElemName pe) [j + offset] (Var what) [j]
compileGroupResult space pe (TileReturns dims what) = do
  let gids = map fst $ unSegSpace space
      out_tile_sizes = map (toInt32Exp . snd) dims
      group_is = zipWith (*) (map Imp.vi32 gids) out_tile_sizes
  local_is <- localThreadIDs $ map snd dims
  is_for_thread <-
    mapM (dPrimV "thread_out_index") $
      zipWith (+) group_is local_is

  localOps threadOperations $
    sWhen (isActive $ zip is_for_thread $ map fst dims) $
<<<<<<< HEAD
    copyDWIMFix (patElemName pe) (map Imp.vi32 is_for_thread) (Var what) local_is

compileGroupResult space pe (RegTileReturns dims_n_tiles what) = do
  constants <- kernelConstants <$> askEnv

  let gids = map fst $ unSegSpace space
      (dims, group_tiles, reg_tiles) = unzip3 dims_n_tiles
      group_tiles' = map (toExp' int32) group_tiles
      reg_tiles' = map (toExp' int32) reg_tiles

  -- Which group tile is this group responsible for?
  let group_tile_is = map Imp.vi32 gids

  -- Within the group tile, which register tile is this thread
  -- responsible for?
  reg_tile_is <-
    mapM (dPrimVE "reg_tile_i") $
    unflattenIndex group_tiles' $ kernelLocalThreadId constants

  -- Compute output array slice for the register tile belonging to
  -- this thread.
  let regTileSliceDim (group_tile, group_tile_i) (reg_tile, reg_tile_i) = do
        tile_dim_start <- dPrimVE "tile_dim_start" $
                          reg_tile * (group_tile*group_tile_i + reg_tile_i)
        return $ DimSlice tile_dim_start reg_tile 1
  reg_tile_slices <-
    zipWithM regTileSliceDim
    (zip group_tiles' group_tile_is) (zip reg_tiles' reg_tile_is)

  localOps threadOperations $
    sLoopNest (Shape reg_tiles) $ \is_in_reg_tile -> do
    let dest_is = fixSlice reg_tile_slices is_in_reg_tile
        src_is = reg_tile_is ++ is_in_reg_tile
    sWhen (foldl1 (.&&.) $ zipWith (.<.) dest_is $ map (toExp' int32) dims) $
      copyDWIMFix (patElemName pe) dest_is (Var what) src_is

=======
      copyDWIMFix (patElemName pe) (map Imp.vi32 is_for_thread) (Var what) local_is
>>>>>>> 87cc1779
compileGroupResult space pe (Returns _ what) = do
  constants <- kernelConstants <$> askEnv
  in_local_memory <- arrayInLocalMemory what
  let gids = map (Imp.vi32 . fst) $ unSegSpace space

  if not in_local_memory
    then
      localOps threadOperations $
        sWhen (kernelLocalThreadId constants .==. 0) $
          copyDWIMFix (patElemName pe) gids what []
    else -- If the result of the group is an array in local memory, we
    -- store it by collective copying among all the threads of the
    -- group.  TODO: also do this if the array is in global memory
    -- (but this is a bit more tricky, synchronisation-wise).
      copyDWIMFix (patElemName pe) gids what []
compileGroupResult _ _ WriteReturns {} =
  compilerLimitationS "compileGroupResult: WriteReturns not handled yet."
compileGroupResult _ _ ConcatReturns {} =
  compilerLimitationS "compileGroupResult: ConcatReturns not handled yet."

<<<<<<< HEAD
compileThreadResult :: SegSpace
                    -> PatElem KernelsMem -> KernelResult
                    -> InKernelGen ()

compileThreadResult _ _ RegTileReturns{} =
  compilerLimitationS "compileThreadResult: RegTileReturns not yet handled."

=======
compileThreadResult ::
  SegSpace ->
  PatElem KernelsMem ->
  KernelResult ->
  InKernelGen ()
>>>>>>> 87cc1779
compileThreadResult space pe (Returns _ what) = do
  let is = map (Imp.vi32 . fst) $ unSegSpace space
  copyDWIMFix (patElemName pe) is what []
compileThreadResult _ pe (ConcatReturns SplitContiguous _ per_thread_elems what) = do
  constants <- kernelConstants <$> askEnv
  let offset = toInt32Exp per_thread_elems * kernelGlobalThreadId constants
  n <- toInt32Exp . arraySize 0 <$> lookupType what
  copyDWIM (patElemName pe) [DimSlice offset n 1] (Var what) []
compileThreadResult _ pe (ConcatReturns (SplitStrided stride) _ _ what) = do
  offset <- kernelGlobalThreadId . kernelConstants <$> askEnv
  n <- toInt32Exp . arraySize 0 <$> lookupType what
  copyDWIM (patElemName pe) [DimSlice offset n $ toInt32Exp stride] (Var what) []
compileThreadResult _ pe (WriteReturns rws _arr dests) = do
  constants <- kernelConstants <$> askEnv
  let rws' = map toInt32Exp rws
  forM_ dests $ \(slice, e) -> do
    let slice' = map (fmap toInt32Exp) slice
        condInBounds (DimFix i) rw =
          0 .<=. i .&&. i .<. rw
        condInBounds (DimSlice i n s) rw =
          0 .<=. i .&&. i + n * s .<. rw
        write =
          foldl (.&&.) (kernelThreadActive constants) $
            zipWith condInBounds slice' rws'
    sWhen write $ copyDWIM (patElemName pe) slice' e []
compileThreadResult _ _ TileReturns {} =
  compilerBugS "compileThreadResult: TileReturns unhandled."

arrayInLocalMemory :: SubExp -> InKernelGen Bool
arrayInLocalMemory (Var name) = do
  res <- lookupVar name
  case res of
    ArrayVar _ entry ->
      (Space "local" ==) . entryMemSpace
        <$> lookupMemory (memLocationName (entryArrayLocation entry))
    _ -> return False
arrayInLocalMemory Constant {} = return False<|MERGE_RESOLUTION|>--- conflicted
+++ resolved
@@ -1616,16 +1616,15 @@
 
   localOps threadOperations $
     sWhen (isActive $ zip is_for_thread $ map fst dims) $
-<<<<<<< HEAD
-    copyDWIMFix (patElemName pe) (map Imp.vi32 is_for_thread) (Var what) local_is
+      copyDWIMFix (patElemName pe) (map Imp.vi32 is_for_thread) (Var what) local_is
 
 compileGroupResult space pe (RegTileReturns dims_n_tiles what) = do
   constants <- kernelConstants <$> askEnv
 
   let gids = map fst $ unSegSpace space
       (dims, group_tiles, reg_tiles) = unzip3 dims_n_tiles
-      group_tiles' = map (toExp' int32) group_tiles
-      reg_tiles' = map (toExp' int32) reg_tiles
+      group_tiles' = map toInt32Exp group_tiles
+      reg_tiles' = map toInt32Exp reg_tiles
 
   -- Which group tile is this group responsible for?
   let group_tile_is = map Imp.vi32 gids
@@ -1650,12 +1649,9 @@
     sLoopNest (Shape reg_tiles) $ \is_in_reg_tile -> do
     let dest_is = fixSlice reg_tile_slices is_in_reg_tile
         src_is = reg_tile_is ++ is_in_reg_tile
-    sWhen (foldl1 (.&&.) $ zipWith (.<.) dest_is $ map (toExp' int32) dims) $
+    sWhen (foldl1 (.&&.) $ zipWith (.<.) dest_is $ map toInt32Exp dims) $
       copyDWIMFix (patElemName pe) dest_is (Var what) src_is
 
-=======
-      copyDWIMFix (patElemName pe) (map Imp.vi32 is_for_thread) (Var what) local_is
->>>>>>> 87cc1779
 compileGroupResult space pe (Returns _ what) = do
   constants <- kernelConstants <$> askEnv
   in_local_memory <- arrayInLocalMemory what
@@ -1676,21 +1672,15 @@
 compileGroupResult _ _ ConcatReturns {} =
   compilerLimitationS "compileGroupResult: ConcatReturns not handled yet."
 
-<<<<<<< HEAD
-compileThreadResult :: SegSpace
-                    -> PatElem KernelsMem -> KernelResult
-                    -> InKernelGen ()
-
-compileThreadResult _ _ RegTileReturns{} =
-  compilerLimitationS "compileThreadResult: RegTileReturns not yet handled."
-
-=======
-compileThreadResult ::
-  SegSpace ->
+compileThreadResult
+  :: SegSpace ->
   PatElem KernelsMem ->
   KernelResult ->
   InKernelGen ()
->>>>>>> 87cc1779
+
+compileThreadResult _ _ RegTileReturns{} =
+  compilerLimitationS "compileThreadResult: RegTileReturns not yet handled."
+
 compileThreadResult space pe (Returns _ what) = do
   let is = map (Imp.vi32 . fst) $ unSegSpace space
   copyDWIMFix (patElemName pe) is what []
