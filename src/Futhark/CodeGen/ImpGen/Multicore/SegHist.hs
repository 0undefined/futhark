--- conflicted
+++ resolved
@@ -227,14 +227,14 @@
 
       pure op_local_subhistograms
 
-<<<<<<< HEAD
     inISPC $
       generateChunkLoop "SegRed" Vectorized $ \i -> do
         zipWithM_ dPrimV_ is $ unflattenIndex ns_64 i
         compileStms mempty (kernelBodyStms kbody) $ do
           let (red_res, map_res) =
                 splitFromEnd (length map_pes) $
-                  map kernelResultSubExp $ kernelBodyResult kbody
+                  map kernelResultSubExp $
+                    kernelBodyResult kbody
 
           sComment "save map-out results" $
             forM_ (zip map_pes map_res) $ \(pe, res) ->
@@ -275,38 +275,6 @@
                               pure $
                                 Imp.SetScalar (paramName p) (Imp.LeafExp (tvVar tmp) pt)
                         updateHisto histop' histop_subhistograms (bucket'' ++ is') j acc_params'
-=======
-    generateChunkLoop "SegRed" $ \i -> do
-      zipWithM_ dPrimV_ is $ unflattenIndex ns_64 i
-      compileStms mempty (kernelBodyStms kbody) $ do
-        let (red_res, map_res) =
-              splitFromEnd (length map_pes) $
-                map kernelResultSubExp $
-                  kernelBodyResult kbody
-
-        sComment "save map-out results" $
-          forM_ (zip map_pes map_res) $ \(pe, res) ->
-            copyDWIMFix (patElemName pe) (map Imp.le64 is) res []
-
-        forM_ (zip3 histops local_subhistograms (splitHistResults histops red_res)) $
-          \( histop@(HistOp dest_shape _ _ _ shape lam),
-             histop_subhistograms,
-             (bucket, vs')
-             ) -> do
-              let bucket' = map toInt64Exp bucket
-                  dest_shape' = map toInt64Exp $ shapeDims dest_shape
-                  bucket_in_bounds =
-                    inBounds (Slice (map DimFix bucket')) dest_shape'
-                  vs_params = takeLast (length vs') $ lambdaParams lam
-
-              sComment "perform updates" $
-                sWhen bucket_in_bounds $ do
-                  dLParams $ lambdaParams lam
-                  sLoopNest shape $ \is' -> do
-                    forM_ (zip vs_params vs') $ \(p, res) ->
-                      copyDWIMFix (paramName p) [] res is'
-                    updateHisto histop histop_subhistograms (bucket' ++ is')
->>>>>>> f005bbc0
 
     -- Copy the task-local subhistograms to the global subhistograms,
     -- where they will be combined.
