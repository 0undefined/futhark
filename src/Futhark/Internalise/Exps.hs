{-# LANGUAGE FlexibleContexts #-}
{-# LANGUAGE OverloadedStrings #-}
{-# LANGUAGE Strict #-}
{-# LANGUAGE TupleSections #-}
{-# LANGUAGE TypeFamilies #-}

module Futhark.Internalise.Exps (transformProg) where

import Control.Monad.Reader
import Data.List (find, intercalate, intersperse, transpose)
import qualified Data.List.NonEmpty as NE
import qualified Data.Map.Strict as M
import qualified Data.Set as S
import Futhark.IR.SOACS as I hiding (stmPat)
import Futhark.Internalise.AccurateSizes
import Futhark.Internalise.Bindings
import Futhark.Internalise.Lambdas
import Futhark.Internalise.Monad as I
import Futhark.Internalise.TypesValues
import Futhark.Transform.Rename as I
import Futhark.Util (splitAt3)
import Futhark.Util.Pretty (prettyOneLine)
import Language.Futhark as E hiding (TypeArg)

-- | Convert a program in source Futhark to a program in the Futhark
-- core language.
transformProg :: MonadFreshNames m => Bool -> [E.ValBind] -> m (I.Prog SOACS)
transformProg always_safe vbinds = do
  (consts, funs) <-
    runInternaliseM always_safe (internaliseValBinds vbinds)
  I.renameProg $ I.Prog consts funs

internaliseAttr :: E.AttrInfo -> Attr
internaliseAttr (E.AttrAtom v) = I.AttrAtom v
internaliseAttr (E.AttrComp f attrs) = I.AttrComp f $ map internaliseAttr attrs

internaliseAttrs :: [E.AttrInfo] -> Attrs
internaliseAttrs = mconcat . map (oneAttr . internaliseAttr)

internaliseValBinds :: [E.ValBind] -> InternaliseM ()
internaliseValBinds = mapM_ internaliseValBind

internaliseFunName :: VName -> Name
internaliseFunName = nameFromString . pretty

internaliseValBind :: E.ValBind -> InternaliseM ()
internaliseValBind fb@(E.ValBind entry fname retdecl (Info (rettype, _)) tparams params body _ attrs loc) = do
  localConstsScope $
    bindingFParams tparams params $ \shapeparams params' -> do
      let shapenames = map I.paramName shapeparams

      msg <- case retdecl of
        Just dt ->
          errorMsg
            . ("Function return value does not match shape of type " :)
            <$> typeExpForError dt
        Nothing -> return $ errorMsg ["Function return value does not match shape of declared return type."]

      (body', rettype') <- buildBody $ do
        body_res <- internaliseExp (baseString fname <> "_res") body
        rettype_bad <-
          internaliseReturnType rettype =<< mapM subExpType body_res
        let rettype' = zeroExts rettype_bad
        body_res' <-
          ensureResultExtShape msg loc (map I.fromDecl rettype') $ subExpsRes body_res
        pure
          ( body_res',
            replicate (length (shapeContext rettype')) (I.Prim int64) ++ rettype'
          )

      let all_params = shapeparams ++ concat params'

      let fd =
            I.FunDef
              Nothing
              (internaliseAttrs attrs)
              (internaliseFunName fname)
              rettype'
              all_params
              body'

      if null params'
        then bindConstant fname fd
        else
          bindFunction
            fname
            fd
            ( shapenames,
              map declTypeOf $ concat params',
              all_params,
              applyRetType rettype' all_params
            )

  case entry of
    Just (Info entry') -> generateEntryPoint entry' fb
    Nothing -> return ()
  where
    zeroExts ts = generaliseExtTypes ts ts

generateEntryPoint :: E.EntryPoint -> E.ValBind -> InternaliseM ()
generateEntryPoint (E.EntryPoint e_paramts e_rettype) vb = localConstsScope $ do
  let (E.ValBind _ ofname _ (Info (rettype, _)) tparams params _ _ attrs loc) = vb
  bindingFParams tparams params $ \shapeparams params' -> do
    entry_rettype <- internaliseEntryReturnType rettype
    let entry' = entryPoint (baseName ofname) (zip e_paramts params') (e_rettype, entry_rettype)
        args = map (I.Var . I.paramName) $ concat params'

    (entry_body, ctx_ts) <- buildBody $ do
      -- Special case the (rare) situation where the entry point is
      -- not a function.
      maybe_const <- lookupConst ofname
      vals <- case maybe_const of
        Just ses ->
          return ses
        Nothing ->
          fst <$> funcall "entry_result" (E.qualName ofname) args loc
      ctx <-
        extractShapeContext (concat entry_rettype)
          <$> mapM (fmap I.arrayDims . subExpType) vals
      pure (subExpsRes $ ctx ++ vals, map (const (I.Prim int64)) ctx)

    addFunDef $
      I.FunDef
        (Just entry')
        (internaliseAttrs attrs)
        ("entry_" <> baseName ofname)
        (ctx_ts ++ concat entry_rettype)
        (shapeparams ++ concat params')
        entry_body

entryPoint ::
  Name ->
  [(E.EntryType, [I.FParam])] ->
  ( E.EntryType,
    [[I.TypeBase ExtShape Uniqueness]]
  ) ->
  I.EntryPoint
entryPoint name params (eret, crets) =
  ( name,
    concatMap (entryPointType . preParam) params,
    case ( isTupleRecord $ entryType eret,
           entryAscribed eret
         ) of
      (Just ts, Just (E.TETuple e_ts _)) ->
        concatMap entryPointType $
          zip (zipWith E.EntryType ts (map Just e_ts)) crets
      (Just ts, Nothing) ->
        concatMap entryPointType $
          zip (map (`E.EntryType` Nothing) ts) crets
      _ ->
        entryPointType (eret, concat crets)
  )
  where
    preParam (e_t, ps) = (e_t, staticShapes $ map I.paramDeclType ps)

    entryPointType (t, ts)
      | E.Scalar (E.Prim E.Unsigned {}) <- E.entryType t =
        [I.TypeUnsigned u]
      | E.Array _ _ (E.Prim E.Unsigned {}) _ <- E.entryType t =
        [I.TypeUnsigned u]
      | E.Scalar E.Prim {} <- E.entryType t =
        [I.TypeDirect u]
      | E.Array _ _ E.Prim {} _ <- E.entryType t =
        [I.TypeDirect u]
      | otherwise =
        [I.TypeOpaque u desc $ length ts]
      where
        u = foldl max Nonunique $ map I.uniqueness ts
        desc = maybe (prettyOneLine t') typeExpOpaqueName $ E.entryAscribed t
        t' = noSizes (E.entryType t) `E.setUniqueness` Nonunique
    typeExpOpaqueName (TEApply te TypeArgExpDim {} _) =
      typeExpOpaqueName te
    typeExpOpaqueName (TEArray te _ _) =
      let (d, te') = withoutDims te
       in "arr_" ++ typeExpOpaqueName te'
            ++ "_"
            ++ show (1 + d)
            ++ "d"
    typeExpOpaqueName te = prettyOneLine te

    withoutDims (TEArray te _ _) =
      let (d, te') = withoutDims te
       in (d + 1, te')
    withoutDims te = (0 :: Int, te)

internaliseBody :: String -> E.Exp -> InternaliseM Body
internaliseBody desc e =
  buildBody_ $ subExpsRes <$> internaliseExp (desc <> "_res") e

bodyFromStms ::
  InternaliseM (Result, a) ->
  InternaliseM (Body, a)
bodyFromStms m = do
  ((res, a), stms) <- collectStms m
  (,a) <$> mkBodyM stms res

internaliseAppExp :: String -> E.AppExp -> InternaliseM [I.SubExp]
internaliseAppExp desc (E.Index e idxs loc) = do
  vs <- internaliseExpToVars "indexed" e
  dims <- case vs of
    [] -> return [] -- Will this happen?
    v : _ -> I.arrayDims <$> lookupType v
  (idxs', cs) <- internaliseSlice loc dims idxs
  let index v = do
        v_t <- lookupType v
        return $ I.BasicOp $ I.Index v $ fullSlice v_t idxs'
  certifying cs $ letSubExps desc =<< mapM index vs
internaliseAppExp desc (E.Range start maybe_second end loc) = do
  start' <- internaliseExp1 "range_start" start
  end' <- internaliseExp1 "range_end" $ case end of
    DownToExclusive e -> e
    ToInclusive e -> e
    UpToExclusive e -> e
  maybe_second' <-
    traverse (internaliseExp1 "range_second") maybe_second

  -- Construct an error message in case the range is invalid.
  let conv = case E.typeOf start of
        E.Scalar (E.Prim (E.Unsigned _)) -> asIntZ Int64
        _ -> asIntS Int64
  start'_i64 <- conv start'
  end'_i64 <- conv end'
  maybe_second'_i64 <- traverse conv maybe_second'
  let errmsg =
        errorMsg $
          ["Range "]
            ++ [ErrorVal int64 start'_i64]
            ++ ( case maybe_second'_i64 of
                   Nothing -> []
                   Just second_i64 -> ["..", ErrorVal int64 second_i64]
               )
            ++ ( case end of
                   DownToExclusive {} -> ["..>"]
                   ToInclusive {} -> ["..."]
                   UpToExclusive {} -> ["..<"]
               )
            ++ [ErrorVal int64 end'_i64, " is invalid."]

  (it, le_op, lt_op) <-
    case E.typeOf start of
      E.Scalar (E.Prim (E.Signed it)) -> return (it, CmpSle it, CmpSlt it)
      E.Scalar (E.Prim (E.Unsigned it)) -> return (it, CmpUle it, CmpUlt it)
      start_t -> error $ "Start value in range has type " ++ pretty start_t

  let one = intConst it 1
      negone = intConst it (-1)
      default_step = case end of
        DownToExclusive {} -> negone
        ToInclusive {} -> one
        UpToExclusive {} -> one

  (step, step_zero) <- case maybe_second' of
    Just second' -> do
      subtracted_step <-
        letSubExp "subtracted_step" $
          I.BasicOp $ I.BinOp (I.Sub it I.OverflowWrap) second' start'
      step_zero <- letSubExp "step_zero" $ I.BasicOp $ I.CmpOp (I.CmpEq $ IntType it) start' second'
      return (subtracted_step, step_zero)
    Nothing ->
      return (default_step, constant False)

  step_sign <- letSubExp "s_sign" $ BasicOp $ I.UnOp (I.SSignum it) step
  step_sign_i64 <- asIntS Int64 step_sign

  bounds_invalid_downwards <-
    letSubExp "bounds_invalid_downwards" $
      I.BasicOp $ I.CmpOp le_op start' end'
  bounds_invalid_upwards <-
    letSubExp "bounds_invalid_upwards" $
      I.BasicOp $ I.CmpOp lt_op end' start'

  (distance, step_wrong_dir, bounds_invalid) <- case end of
    DownToExclusive {} -> do
      step_wrong_dir <-
        letSubExp "step_wrong_dir" $
          I.BasicOp $ I.CmpOp (I.CmpEq $ IntType it) step_sign one
      distance <-
        letSubExp "distance" $
          I.BasicOp $ I.BinOp (Sub it I.OverflowWrap) start' end'
      distance_i64 <- asIntS Int64 distance
      return (distance_i64, step_wrong_dir, bounds_invalid_downwards)
    UpToExclusive {} -> do
      step_wrong_dir <-
        letSubExp "step_wrong_dir" $
          I.BasicOp $ I.CmpOp (I.CmpEq $ IntType it) step_sign negone
      distance <- letSubExp "distance" $ I.BasicOp $ I.BinOp (Sub it I.OverflowWrap) end' start'
      distance_i64 <- asIntS Int64 distance
      return (distance_i64, step_wrong_dir, bounds_invalid_upwards)
    ToInclusive {} -> do
      downwards <-
        letSubExp "downwards" $
          I.BasicOp $ I.CmpOp (I.CmpEq $ IntType it) step_sign negone
      distance_downwards_exclusive <-
        letSubExp "distance_downwards_exclusive" $
          I.BasicOp $ I.BinOp (Sub it I.OverflowWrap) start' end'
      distance_upwards_exclusive <-
        letSubExp "distance_upwards_exclusive" $
          I.BasicOp $ I.BinOp (Sub it I.OverflowWrap) end' start'

      bounds_invalid <-
        letSubExp "bounds_invalid" $
          I.If
            downwards
            (resultBody [bounds_invalid_downwards])
            (resultBody [bounds_invalid_upwards])
            $ ifCommon [I.Prim I.Bool]
      distance_exclusive <-
        letSubExp "distance_exclusive" $
          I.If
            downwards
            (resultBody [distance_downwards_exclusive])
            (resultBody [distance_upwards_exclusive])
            $ ifCommon [I.Prim $ IntType it]
      distance_exclusive_i64 <- asIntS Int64 distance_exclusive
      distance <-
        letSubExp "distance" $
          I.BasicOp $
            I.BinOp
              (Add Int64 I.OverflowWrap)
              distance_exclusive_i64
              (intConst Int64 1)
      return (distance, constant False, bounds_invalid)

  step_invalid <-
    letSubExp "step_invalid" $
      I.BasicOp $ I.BinOp I.LogOr step_wrong_dir step_zero

  invalid <-
    letSubExp "range_invalid" $
      I.BasicOp $ I.BinOp I.LogOr step_invalid bounds_invalid
  valid <- letSubExp "valid" $ I.BasicOp $ I.UnOp I.Not invalid
  cs <- assert "range_valid_c" valid errmsg loc

  step_i64 <- asIntS Int64 step
  pos_step <-
    letSubExp "pos_step" $
      I.BasicOp $ I.BinOp (Mul Int64 I.OverflowWrap) step_i64 step_sign_i64

  num_elems <-
    certifying cs $
      letSubExp "num_elems" $
        I.BasicOp $ I.BinOp (SDivUp Int64 I.Unsafe) distance pos_step

  se <- letSubExp desc (I.BasicOp $ I.Iota num_elems start' step it)
  return [se]
internaliseAppExp desc (E.Coerce e (TypeDecl dt (Info et)) loc) = do
  ses <- internaliseExp desc e
  ts <- internaliseReturnType et =<< mapM subExpType ses
  dt' <- typeExpForError dt
  forM (zip ses ts) $ \(e', t') -> do
    dims <- arrayDims <$> subExpType e'
    let parts =
          ["Value of (core language) shape ("]
            ++ intersperse ", " (map (ErrorVal int64) dims)
            ++ [") cannot match shape of type `"]
            ++ dt'
            ++ ["`."]
    ensureExtShape (errorMsg parts) loc (I.fromDecl t') desc e'
internaliseAppExp desc e@E.Apply {} = do
  (qfname, args) <- findFuncall e

  -- Argument evaluation is outermost-in so that any existential sizes
  -- created by function applications can be brought into scope.
  let fname = nameFromString $ pretty $ baseName $ qualLeaf qfname
      loc = srclocOf e
      arg_desc = nameToString fname ++ "_arg"

  -- Some functions are magical (overloaded) and we handle that here.
  case () of
    -- Overloaded functions never take array arguments (except
    -- equality, but those cannot be existential), so we can safely
    -- ignore the existential dimensions.
    ()
      | Just internalise <- isOverloadedFunction qfname (map fst args) loc ->
        internalise desc
      | baseTag (qualLeaf qfname) <= maxIntrinsicTag,
        Just (rettype, _) <- M.lookup fname I.builtInFunctions -> do
        let tag ses = [(se, I.Observe) | se <- ses]
        args' <- reverse <$> mapM (internaliseArg arg_desc) (reverse args)
        let args'' = concatMap tag args'
        letTupExp' desc $ I.Apply fname args'' [I.Prim rettype] (Safe, loc, [])
      | otherwise -> do
        args' <- concat . reverse <$> mapM (internaliseArg arg_desc) (reverse args)
        fst <$> funcall desc qfname args' loc
internaliseAppExp desc (E.LetPat sizes pat e body _) =
  internalisePat desc sizes pat e body (internaliseExp desc)
internaliseAppExp _ (E.LetFun ofname _ _ _) =
  error $ "Unexpected LetFun " ++ pretty ofname
internaliseAppExp desc (E.DoLoop sparams mergepat mergeexp form loopbody loc) = do
  ses <- internaliseExp "loop_init" mergeexp
  ((loopbody', (form', shapepat, mergepat', mergeinit')), initstms) <-
    collectStms $ handleForm ses form

  addStms initstms
  mergeinit_ts' <- mapM subExpType mergeinit'

  ctxinit <- argShapes (map I.paramName shapepat) mergepat' mergeinit_ts'

  let ctxmerge = zip shapepat ctxinit
      valmerge = zip mergepat' mergeinit'
      dropCond = case form of
        E.While {} -> drop 1
        _ -> id

  -- Ensure that the result of the loop matches the shapes of the
  -- merge parameters.  XXX: Ideally they should already match (by
  -- the source language type rules), but some of our
  -- transformations (esp. defunctionalisation) strips out some size
  -- information.  For a type-correct source program, these reshapes
  -- should simplify away.
  let merge = ctxmerge ++ valmerge
      merge_ts = map (I.paramType . fst) merge
  loopbody'' <-
    localScope (scopeOfFParams $ map fst merge) . inScopeOf form' . buildBody_ $
      fmap subExpsRes
        . ensureArgShapes
          "shape of loop result does not match shapes in loop parameter"
          loc
          (map (I.paramName . fst) ctxmerge)
          merge_ts
        . map resSubExp
        =<< bodyBind loopbody'

  attrs <- asks envAttrs
  map I.Var . dropCond
    <$> attributing
      attrs
      (letTupExp desc (I.DoLoop (ctxmerge <> valmerge) form' loopbody''))
  where
    sparams' = map (`TypeParamDim` mempty) sparams

    forLoop mergepat' shapepat mergeinit form' =
      bodyFromStms $
        inScopeOf form' $ do
          ses <- internaliseExp "loopres" loopbody
          sets <- mapM subExpType ses
          shapeargs <- argShapes (map I.paramName shapepat) mergepat' sets
          return
            ( subExpsRes $ shapeargs ++ ses,
              ( form',
                shapepat,
                mergepat',
                mergeinit
              )
            )

    handleForm mergeinit (E.ForIn x arr) = do
      arr' <- internaliseExpToVars "for_in_arr" arr
      arr_ts <- mapM lookupType arr'
      let w = arraysSize 0 arr_ts

      i <- newVName "i"

      ts <- mapM subExpType mergeinit
      bindingLoopParams sparams' mergepat ts $
        \shapepat mergepat' ->
          bindingLambdaParams [x] (map rowType arr_ts) $ \x_params -> do
            let loopvars = zip x_params arr'
            forLoop mergepat' shapepat mergeinit $
              I.ForLoop i Int64 w loopvars
    handleForm mergeinit (E.For i num_iterations) = do
      num_iterations' <- internaliseExp1 "upper_bound" num_iterations
      num_iterations_t <- I.subExpType num_iterations'
      it <- case num_iterations_t of
        I.Prim (IntType it) -> return it
        _ -> error "internaliseExp DoLoop: invalid type"

      ts <- mapM subExpType mergeinit
      bindingLoopParams sparams' mergepat ts $
        \shapepat mergepat' ->
          forLoop mergepat' shapepat mergeinit $
            I.ForLoop (E.identName i) it num_iterations' []
    handleForm mergeinit (E.While cond) = do
      ts <- mapM subExpType mergeinit
      bindingLoopParams sparams' mergepat ts $ \shapepat mergepat' -> do
        mergeinit_ts <- mapM subExpType mergeinit
        -- We need to insert 'cond' twice - once for the initial
        -- condition (do we enter the loop at all?), and once with the
        -- result values of the loop (do we continue into the next
        -- iteration?).  This is safe, as the type rules for the
        -- external language guarantees that 'cond' does not consume
        -- anything.
        shapeinit <- argShapes (map I.paramName shapepat) mergepat' mergeinit_ts

        (loop_initial_cond, init_loop_cond_bnds) <- collectStms $ do
          forM_ (zip shapepat shapeinit) $ \(p, se) ->
            letBindNames [paramName p] $ BasicOp $ SubExp se
          forM_ (zip mergepat' mergeinit) $ \(p, se) ->
            unless (se == I.Var (paramName p)) $
              letBindNames [paramName p] $
                BasicOp $
                  case se of
                    I.Var v
                      | not $ primType $ paramType p ->
                        Reshape (map DimCoercion $ arrayDims $ paramType p) v
                    _ -> SubExp se
          internaliseExp1 "loop_cond" cond

        addStms init_loop_cond_bnds

        bodyFromStms $ do
          ses <- internaliseExp "loopres" loopbody
          sets <- mapM subExpType ses
          loop_while <- newParam "loop_while" $ I.Prim I.Bool
          shapeargs <- argShapes (map I.paramName shapepat) mergepat' sets

          -- Careful not to clobber anything.
          loop_end_cond_body <- renameBody <=< buildBody_ $ do
            forM_ (zip shapepat shapeargs) $ \(p, se) ->
              unless (se == I.Var (paramName p)) $
                letBindNames [paramName p] $ BasicOp $ SubExp se
            forM_ (zip mergepat' ses) $ \(p, se) ->
              unless (se == I.Var (paramName p)) $
                letBindNames [paramName p] $
                  BasicOp $
                    case se of
                      I.Var v
                        | not $ primType $ paramType p ->
                          Reshape (map DimCoercion $ arrayDims $ paramType p) v
                      _ -> SubExp se
            subExpsRes <$> internaliseExp "loop_cond" cond
          loop_end_cond <- bodyBind loop_end_cond_body

          return
            ( subExpsRes shapeargs ++ loop_end_cond ++ subExpsRes ses,
              ( I.WhileLoop $ I.paramName loop_while,
                shapepat,
                loop_while : mergepat',
                loop_initial_cond : mergeinit
              )
            )
internaliseAppExp desc (E.LetWith name src idxs ve body loc) = do
  let pat = E.Id (E.identName name) (E.identType name) loc
      src_t = E.fromStruct <$> E.identType src
      e = E.Update (E.Var (E.qualName $ E.identName src) src_t loc) idxs ve loc
  internaliseExp desc $
    E.AppExp
      (E.LetPat [] pat e body loc)
      (Info (AppRes (E.typeOf body) mempty))
internaliseAppExp desc (E.Match e cs _) = do
  ses <- internaliseExp (desc ++ "_scrutinee") e
  case NE.uncons cs of
    (CasePat pCase eCase _, Nothing) -> do
      (_, pertinent) <- generateCond pCase ses
      internalisePat' [] pCase pertinent eCase (internaliseExp desc)
    (c, Just cs') -> do
      let CasePat pLast eLast _ = NE.last cs'
      bFalse <- do
        (_, pertinent) <- generateCond pLast ses
        eLast' <- internalisePat' [] pLast pertinent eLast (internaliseBody desc)
        foldM (\bf c' -> eBody $ return $ generateCaseIf ses c' bf) eLast' $
          reverse $ NE.init cs'
      letTupExp' desc =<< generateCaseIf ses c bFalse
internaliseAppExp desc (E.If ce te fe _) =
  letTupExp' desc
    =<< eIf
      (BasicOp . SubExp <$> internaliseExp1 "cond" ce)
      (internaliseBody (desc <> "_t") te)
      (internaliseBody (desc <> "_f") fe)
internaliseAppExp _ e@E.BinOp {} =
  error $ "internaliseAppExp: Unexpected BinOp " ++ pretty e

internaliseExp :: String -> E.Exp -> InternaliseM [I.SubExp]
internaliseExp desc (E.Parens e _) =
  internaliseExp desc e
internaliseExp desc (E.QualParens _ e _) =
  internaliseExp desc e
internaliseExp desc (E.StringLit vs _) =
  fmap pure $
    letSubExp desc $
      I.BasicOp $ I.ArrayLit (map constant vs) $ I.Prim int8
internaliseExp _ (E.Var (E.QualName _ name) _ _) = do
  subst <- lookupSubst name
  case subst of
    Just substs -> return substs
    Nothing -> pure [I.Var name]
internaliseExp desc (E.AppExp e (Info appres)) = do
  ses <- internaliseAppExp desc e
  bindExtSizes appres ses
  pure ses

-- XXX: we map empty records and tuples to units, because otherwise
-- arrays of unit will lose their sizes.
internaliseExp _ (E.TupLit [] _) =
  return [constant UnitValue]
internaliseExp _ (E.RecordLit [] _) =
  return [constant UnitValue]
internaliseExp desc (E.TupLit es _) = concat <$> mapM (internaliseExp desc) es
internaliseExp desc (E.RecordLit orig_fields _) =
  concatMap snd . sortFields . M.unions <$> mapM internaliseField orig_fields
  where
    internaliseField (E.RecordFieldExplicit name e _) =
      M.singleton name <$> internaliseExp desc e
    internaliseField (E.RecordFieldImplicit name t loc) =
      internaliseField $
        E.RecordFieldExplicit
          (baseName name)
          (E.Var (E.qualName name) t loc)
          loc
internaliseExp desc (E.ArrayLit es (Info arr_t) loc)
  -- If this is a multidimensional array literal of primitives, we
  -- treat it specially by flattening it out followed by a reshape.
  -- This cuts down on the amount of statements that are produced, and
  -- thus allows us to efficiently handle huge array literals - a
  -- corner case, but an important one.
  | Just ((eshape, e') : es') <- mapM isArrayLiteral es,
    not $ null eshape,
    all ((eshape ==) . fst) es',
    Just basetype <- E.peelArray (length eshape) arr_t = do
    let flat_lit = E.ArrayLit (e' ++ concatMap snd es') (Info basetype) loc
        new_shape = length es : eshape
    flat_arrs <- internaliseExpToVars "flat_literal" flat_lit
    forM flat_arrs $ \flat_arr -> do
      flat_arr_t <- lookupType flat_arr
      let new_shape' =
            reshapeOuter
              (map (DimNew . intConst Int64 . toInteger) new_shape)
              1
              $ I.arrayShape flat_arr_t
      letSubExp desc $ I.BasicOp $ I.Reshape new_shape' flat_arr
  | otherwise = do
    es' <- mapM (internaliseExp "arr_elem") es
    arr_t_ext <- internaliseType $ E.toStruct arr_t

    rowtypes <-
      case mapM (fmap rowType . hasStaticShape . I.fromDecl) arr_t_ext of
        Just ts -> pure ts
        Nothing ->
          -- XXX: the monomorphiser may create single-element array
          -- literals with an unknown row type.  In those cases we
          -- need to look at the types of the actual elements.
          -- Fixing this in the monomorphiser is a lot more tricky
          -- than just working around it here.
          case es' of
            [] -> error $ "internaliseExp ArrayLit: existential type: " ++ pretty arr_t
            e' : _ -> mapM subExpType e'

    let arraylit ks rt = do
          ks' <-
            mapM
              ( ensureShape
                  "shape of element differs from shape of first element"
                  loc
                  rt
                  "elem_reshaped"
              )
              ks
          return $ I.BasicOp $ I.ArrayLit ks' rt

    letSubExps desc
      =<< if null es'
        then mapM (arraylit []) rowtypes
        else zipWithM arraylit (transpose es') rowtypes
  where
    isArrayLiteral :: E.Exp -> Maybe ([Int], [E.Exp])
    isArrayLiteral (E.ArrayLit inner_es _ _) = do
      (eshape, e) : inner_es' <- mapM isArrayLiteral inner_es
      guard $ all ((eshape ==) . fst) inner_es'
      return (length inner_es : eshape, e ++ concatMap snd inner_es')
    isArrayLiteral e =
      Just ([], [e])
internaliseExp desc (E.Ascript e _ _) =
  internaliseExp desc e
internaliseExp desc (E.Negate e _) = do
  e' <- internaliseExp1 "negate_arg" e
  et <- subExpType e'
  case et of
    I.Prim (I.IntType t) ->
      letTupExp' desc $ I.BasicOp $ I.BinOp (I.Sub t I.OverflowWrap) (I.intConst t 0) e'
    I.Prim (I.FloatType t) ->
      letTupExp' desc $ I.BasicOp $ I.BinOp (I.FSub t) (I.floatConst t 0) e'
    _ -> error "Futhark.Internalise.internaliseExp: non-numeric type in Negate"
internaliseExp desc (E.Not e _) = do
  e' <- internaliseExp1 "not_arg" e
  et <- subExpType e'
  case et of
    I.Prim (I.IntType t) ->
      letTupExp' desc $ I.BasicOp $ I.UnOp (I.Complement t) e'
    I.Prim I.Bool ->
      letTupExp' desc $ I.BasicOp $ I.UnOp I.Not e'
    _ ->
      error "Futhark.Internalise.internaliseExp: non-int/bool type in Not"
internaliseExp desc (E.Update src slice ve loc) = do
  ves <- internaliseExp "lw_val" ve
  srcs <- internaliseExpToVars "src" src
  dims <- case srcs of
    [] -> return [] -- Will this happen?
    v : _ -> I.arrayDims <$> lookupType v
  (idxs', cs) <- internaliseSlice loc dims slice

  let comb sname ve' = do
        sname_t <- lookupType sname
        let full_slice = fullSlice sname_t idxs'
            rowtype = sname_t `setArrayDims` sliceDims full_slice
        ve'' <-
          ensureShape
            "shape of value does not match shape of source array"
            loc
            rowtype
            "lw_val_correct_shape"
            ve'
        letInPlace desc sname full_slice $ BasicOp $ SubExp ve''
  certifying cs $ map I.Var <$> zipWithM comb srcs ves
internaliseExp desc (E.RecordUpdate src fields ve _ _) = do
  src' <- internaliseExp desc src
  ve' <- internaliseExp desc ve
  replace (E.typeOf src `setAliases` ()) fields ve' src'
  where
    replace (E.Scalar (E.Record m)) (f : fs) ve' src'
      | Just t <- M.lookup f m = do
        i <-
          fmap sum $
            mapM (internalisedTypeSize . snd) $
              takeWhile ((/= f) . fst) $ sortFields m
        k <- internalisedTypeSize t
        let (bef, to_update, aft) = splitAt3 i k src'
        src'' <- replace t fs ve' to_update
        return $ bef ++ src'' ++ aft
    replace _ _ ve' _ = return ve'
internaliseExp desc (E.Attr attr e loc) = do
  e' <- local f $ internaliseExp desc e
  case attr' of
    "trace" ->
      traceRes (locStr loc) e'
    I.AttrComp "trace" [I.AttrAtom tag] ->
      traceRes (nameToString tag) e'
    "opaque" ->
      mapM (letSubExp desc . BasicOp . Opaque OpaqueNil) e'
    _ ->
      pure e'
  where
    traceRes tag' e' =
      mapM (letSubExp desc . BasicOp . Opaque (OpaqueTrace tag')) e'
    attr' = internaliseAttr attr
    f env
      | attr' == "unsafe",
        not $ envSafe env =
        env {envDoBoundsChecks = False}
      | otherwise =
        env {envAttrs = envAttrs env <> oneAttr attr'}
internaliseExp desc (E.Assert e1 e2 (Info check) loc) = do
  e1' <- internaliseExp1 "assert_cond" e1
  c <- assert "assert_c" e1' (errorMsg [ErrorString $ "Assertion is false: " <> check]) loc
  -- Make sure there are some bindings to certify.
  certifying c $ mapM rebind =<< internaliseExp desc e2
  where
    rebind v = do
      v' <- newVName "assert_res"
      letBindNames [v'] $ I.BasicOp $ I.SubExp v
      return $ I.Var v'
internaliseExp _ (E.Constr c es (Info (E.Scalar (E.Sum fs))) _) = do
  (ts, constr_map) <- internaliseSumType $ M.map (map E.toStruct) fs
  es' <- concat <$> mapM (internaliseExp "payload") es

  let noExt _ = return $ intConst Int64 0
  ts' <- instantiateShapes noExt $ map fromDecl ts

  case M.lookup c constr_map of
    Just (i, js) ->
      (intConst Int8 (toInteger i) :) <$> clauses 0 ts' (zip js es')
    Nothing ->
      error "internaliseExp Constr: missing constructor"
  where
    clauses j (t : ts) js_to_es
      | Just e <- j `lookup` js_to_es =
        (e :) <$> clauses (j + 1) ts js_to_es
      | otherwise = do
        blank <- letSubExp "zero" =<< eBlank t
        (blank :) <$> clauses (j + 1) ts js_to_es
    clauses _ [] _ =
      return []
internaliseExp _ (E.Constr _ _ (Info t) loc) =
  error $ "internaliseExp: constructor with type " ++ pretty t ++ " at " ++ locStr loc
-- The "interesting" cases are over, now it's mostly boilerplate.

internaliseExp _ (E.Literal v _) =
  return [I.Constant $ internalisePrimValue v]
internaliseExp _ (E.IntLit v (Info t) _) =
  case t of
    E.Scalar (E.Prim (E.Signed it)) ->
      return [I.Constant $ I.IntValue $ intValue it v]
    E.Scalar (E.Prim (E.Unsigned it)) ->
      return [I.Constant $ I.IntValue $ intValue it v]
    E.Scalar (E.Prim (E.FloatType ft)) ->
      return [I.Constant $ I.FloatValue $ floatValue ft v]
    _ -> error $ "internaliseExp: nonsensical type for integer literal: " ++ pretty t
internaliseExp _ (E.FloatLit v (Info t) _) =
  case t of
    E.Scalar (E.Prim (E.FloatType ft)) ->
      return [I.Constant $ I.FloatValue $ floatValue ft v]
    _ -> error $ "internaliseExp: nonsensical type for float literal: " ++ pretty t
-- Builtin operators are handled specially because they are
-- overloaded.
internaliseExp desc (E.Project k e (Info rt) _) = do
  n <- internalisedTypeSize $ rt `setAliases` ()
  i' <- fmap sum $
    mapM internalisedTypeSize $
      case E.typeOf e `setAliases` () of
        E.Scalar (Record fs) ->
          map snd $ takeWhile ((/= k) . fst) $ sortFields fs
        t -> [t]
  take n . drop i' <$> internaliseExp desc e
internaliseExp _ e@E.Lambda {} =
  error $ "internaliseExp: Unexpected lambda at " ++ locStr (srclocOf e)
internaliseExp _ e@E.OpSection {} =
  error $ "internaliseExp: Unexpected operator section at " ++ locStr (srclocOf e)
internaliseExp _ e@E.OpSectionLeft {} =
  error $ "internaliseExp: Unexpected left operator section at " ++ locStr (srclocOf e)
internaliseExp _ e@E.OpSectionRight {} =
  error $ "internaliseExp: Unexpected right operator section at " ++ locStr (srclocOf e)
internaliseExp _ e@E.ProjectSection {} =
  error $ "internaliseExp: Unexpected projection section at " ++ locStr (srclocOf e)
internaliseExp _ e@E.IndexSection {} =
  error $ "internaliseExp: Unexpected index section at " ++ locStr (srclocOf e)

internaliseArg :: String -> (E.Exp, Maybe VName) -> InternaliseM [SubExp]
internaliseArg desc (arg, argdim) = do
  exists <- askScope
  case argdim of
    Just d | d `M.member` exists -> pure [I.Var d]
    _ -> do
      arg' <- internaliseExp desc arg
      case (arg', argdim) of
        ([se], Just d) -> do
          letBindNames [d] $ BasicOp $ SubExp se
        _ -> return ()
      pure arg'

subExpPrimType :: I.SubExp -> InternaliseM I.PrimType
subExpPrimType = fmap I.elemType . subExpType

generateCond :: E.Pat -> [I.SubExp] -> InternaliseM (I.SubExp, [I.SubExp])
generateCond orig_p orig_ses = do
  (cmps, pertinent, _) <- compares orig_p orig_ses
  cmp <- letSubExp "matches" =<< eAll cmps
  return (cmp, pertinent)
  where
    -- Literals are always primitive values.
    compares (E.PatLit l t _) (se : ses) = do
      e' <- case l of
        PatLitPrim v -> pure $ constant $ internalisePrimValue v
        PatLitInt x -> internaliseExp1 "constant" $ E.IntLit x t mempty
        PatLitFloat x -> internaliseExp1 "constant" $ E.FloatLit x t mempty
      t' <- subExpPrimType se
      cmp <- letSubExp "match_lit" $ I.BasicOp $ I.CmpOp (I.CmpEq t') e' se
      return ([cmp], [se], ses)
    compares (E.PatConstr c (Info (E.Scalar (E.Sum fs))) pats _) (se : ses) = do
      (payload_ts, m) <- internaliseSumType $ M.map (map toStruct) fs
      case M.lookup c m of
        Just (i, payload_is) -> do
          let i' = intConst Int8 $ toInteger i
          let (payload_ses, ses') = splitAt (length payload_ts) ses
          cmp <- letSubExp "match_constr" $ I.BasicOp $ I.CmpOp (I.CmpEq int8) i' se
          (cmps, pertinent, _) <- comparesMany pats $ map (payload_ses !!) payload_is
          return (cmp : cmps, pertinent, ses')
        Nothing ->
          error "generateCond: missing constructor"
    compares (E.PatConstr _ (Info t) _ _) _ =
      error $ "generateCond: PatConstr has nonsensical type: " ++ pretty t
    compares (E.Id _ t loc) ses =
      compares (E.Wildcard t loc) ses
    compares (E.Wildcard (Info t) _) ses = do
      n <- internalisedTypeSize $ E.toStruct t
      let (id_ses, rest_ses) = splitAt n ses
      return ([], id_ses, rest_ses)
    compares (E.PatParens pat _) ses =
      compares pat ses
    -- XXX: treat empty tuples and records as bool.
    compares (E.TuplePat [] loc) ses =
      compares (E.Wildcard (Info $ E.Scalar $ E.Prim E.Bool) loc) ses
    compares (E.RecordPat [] loc) ses =
      compares (E.Wildcard (Info $ E.Scalar $ E.Prim E.Bool) loc) ses
    compares (E.TuplePat pats _) ses =
      comparesMany pats ses
    compares (E.RecordPat fs _) ses =
      comparesMany (map snd $ E.sortFields $ M.fromList fs) ses
    compares (E.PatAscription pat _ _) ses =
      compares pat ses
    compares pat [] =
      error $ "generateCond: No values left for pattern " ++ pretty pat

    comparesMany [] ses = return ([], [], ses)
    comparesMany (pat : pats) ses = do
      (cmps1, pertinent1, ses') <- compares pat ses
      (cmps2, pertinent2, ses'') <- comparesMany pats ses'
      return
        ( cmps1 <> cmps2,
          pertinent1 <> pertinent2,
          ses''
        )

generateCaseIf :: [I.SubExp] -> Case -> I.Body -> InternaliseM I.Exp
generateCaseIf ses (CasePat p eCase _) bFail = do
  (cond, pertinent) <- generateCond p ses
  eCase' <- internalisePat' [] p pertinent eCase (internaliseBody "case")
  eIf (eSubExp cond) (return eCase') (return bFail)

internalisePat ::
  String ->
  [E.SizeBinder VName] ->
  E.Pat ->
  E.Exp ->
  E.Exp ->
  (E.Exp -> InternaliseM a) ->
  InternaliseM a
internalisePat desc sizes p e body m = do
  ses <- internaliseExp desc' e
  internalisePat' sizes p ses body m
  where
    desc' = case S.toList $ E.patIdents p of
      [v] -> baseString $ E.identName v
      _ -> desc

internalisePat' ::
  [E.SizeBinder VName] ->
  E.Pat ->
  [I.SubExp] ->
  E.Exp ->
  (E.Exp -> InternaliseM a) ->
  InternaliseM a
internalisePat' sizes p ses body m = do
  ses_ts <- mapM subExpType ses
  stmPat p ses_ts $ \pat_names -> do
    bindExtSizes (AppRes (E.patternType p) (map E.sizeName sizes)) ses
    forM_ (zip pat_names ses) $ \(v, se) ->
      letBindNames [v] $ I.BasicOp $ I.SubExp se
    m body

internaliseSlice ::
  SrcLoc ->
  [SubExp] ->
  [E.DimIndex] ->
  InternaliseM ([I.DimIndex SubExp], Certs)
internaliseSlice loc dims idxs = do
  (idxs', oks, parts) <- unzip3 <$> zipWithM internaliseDimIndex dims idxs
  ok <- letSubExp "index_ok" =<< eAll oks
  let msg =
        errorMsg $
          ["Index ["] ++ intercalate [", "] parts
            ++ ["] out of bounds for array of shape ["]
            ++ intersperse "][" (map (ErrorVal int64) $ take (length idxs) dims)
            ++ ["]."]
  c <- assert "index_certs" ok msg loc
  return (idxs', c)

internaliseDimIndex ::
  SubExp ->
  E.DimIndex ->
  InternaliseM (I.DimIndex SubExp, SubExp, [ErrorMsgPart SubExp])
internaliseDimIndex w (E.DimFix i) = do
  (i', _) <- internaliseDimExp "i" i
  let lowerBound =
        I.BasicOp $
          I.CmpOp (I.CmpSle I.Int64) (I.constant (0 :: I.Int64)) i'
      upperBound =
        I.BasicOp $
          I.CmpOp (I.CmpSlt I.Int64) i' w
  ok <- letSubExp "bounds_check" =<< eBinOp I.LogAnd (pure lowerBound) (pure upperBound)
  return (I.DimFix i', ok, [ErrorVal int64 i'])

-- Special-case an important common case that otherwise leads to horrible code.
internaliseDimIndex
  w
  ( E.DimSlice
      Nothing
      Nothing
      (Just (E.Negate (E.IntLit 1 _ _) _))
    ) = do
    w_minus_1 <-
      letSubExp "w_minus_1" $
        BasicOp $ I.BinOp (Sub Int64 I.OverflowWrap) w one
    return
      ( I.DimSlice w_minus_1 w $ intConst Int64 (-1),
        constant True,
        mempty
      )
    where
      one = constant (1 :: Int64)
internaliseDimIndex w (E.DimSlice i j s) = do
  s' <- maybe (return one) (fmap fst . internaliseDimExp "s") s
  s_sign <- letSubExp "s_sign" $ BasicOp $ I.UnOp (I.SSignum Int64) s'
  backwards <- letSubExp "backwards" $ I.BasicOp $ I.CmpOp (I.CmpEq int64) s_sign negone
  w_minus_1 <- letSubExp "w_minus_1" $ BasicOp $ I.BinOp (Sub Int64 I.OverflowWrap) w one
  let i_def =
        letSubExp "i_def" $
          I.If
            backwards
            (resultBody [w_minus_1])
            (resultBody [zero])
            $ ifCommon [I.Prim int64]
      j_def =
        letSubExp "j_def" $
          I.If
            backwards
            (resultBody [negone])
            (resultBody [w])
            $ ifCommon [I.Prim int64]
  i' <- maybe i_def (fmap fst . internaliseDimExp "i") i
  j' <- maybe j_def (fmap fst . internaliseDimExp "j") j
  j_m_i <- letSubExp "j_m_i" $ BasicOp $ I.BinOp (Sub Int64 I.OverflowWrap) j' i'
  -- Something like a division-rounding-up, but accomodating negative
  -- operands.
  let divRounding x y =
        eBinOp
          (SQuot Int64 Safe)
          ( eBinOp
              (Add Int64 I.OverflowWrap)
              x
              (eBinOp (Sub Int64 I.OverflowWrap) y (eSignum $ toExp s'))
          )
          y
  n <- letSubExp "n" =<< divRounding (toExp j_m_i) (toExp s')

  zero_stride <- letSubExp "zero_stride" $ I.BasicOp $ I.CmpOp (CmpEq int64) s_sign zero
  nonzero_stride <- letSubExp "nonzero_stride" $ I.BasicOp $ I.UnOp I.Not zero_stride

  -- Bounds checks depend on whether we are slicing forwards or
  -- backwards.  If forwards, we must check '0 <= i && i <= j'.  If
  -- backwards, '-1 <= j && j <= i'.  In both cases, we check '0 <=
  -- i+n*s && i+(n-1)*s < w'.  We only check if the slice is nonempty.
  empty_slice <- letSubExp "empty_slice" $ I.BasicOp $ I.CmpOp (CmpEq int64) n zero

  m <- letSubExp "m" $ I.BasicOp $ I.BinOp (Sub Int64 I.OverflowWrap) n one
  m_t_s <- letSubExp "m_t_s" $ I.BasicOp $ I.BinOp (Mul Int64 I.OverflowWrap) m s'
  i_p_m_t_s <- letSubExp "i_p_m_t_s" $ I.BasicOp $ I.BinOp (Add Int64 I.OverflowWrap) i' m_t_s
  zero_leq_i_p_m_t_s <-
    letSubExp "zero_leq_i_p_m_t_s" $
      I.BasicOp $ I.CmpOp (I.CmpSle Int64) zero i_p_m_t_s
  i_p_m_t_s_leq_w <-
    letSubExp "i_p_m_t_s_leq_w" $
      I.BasicOp $ I.CmpOp (I.CmpSle Int64) i_p_m_t_s w
  i_p_m_t_s_lth_w <-
    letSubExp "i_p_m_t_s_leq_w" $
      I.BasicOp $ I.CmpOp (I.CmpSlt Int64) i_p_m_t_s w

  zero_lte_i <- letSubExp "zero_lte_i" $ I.BasicOp $ I.CmpOp (I.CmpSle Int64) zero i'
  i_lte_j <- letSubExp "i_lte_j" $ I.BasicOp $ I.CmpOp (I.CmpSle Int64) i' j'
  forwards_ok <-
    letSubExp "forwards_ok"
      =<< eAll [zero_lte_i, zero_lte_i, i_lte_j, zero_leq_i_p_m_t_s, i_p_m_t_s_lth_w]

  negone_lte_j <- letSubExp "negone_lte_j" $ I.BasicOp $ I.CmpOp (I.CmpSle Int64) negone j'
  j_lte_i <- letSubExp "j_lte_i" $ I.BasicOp $ I.CmpOp (I.CmpSle Int64) j' i'
  backwards_ok <-
    letSubExp "backwards_ok"
      =<< eAll
        [negone_lte_j, negone_lte_j, j_lte_i, zero_leq_i_p_m_t_s, i_p_m_t_s_leq_w]

  slice_ok <-
    letSubExp "slice_ok" $
      I.If
        backwards
        (resultBody [backwards_ok])
        (resultBody [forwards_ok])
        $ ifCommon [I.Prim I.Bool]

  ok_or_empty <-
    letSubExp "ok_or_empty" $
      I.BasicOp $ I.BinOp I.LogOr empty_slice slice_ok

  acceptable <-
    letSubExp "slice_acceptable" $
      I.BasicOp $ I.BinOp I.LogAnd nonzero_stride ok_or_empty

  let parts = case (i, j, s) of
        (_, _, Just {}) ->
          [ maybe "" (const $ ErrorVal int64 i') i,
            ":",
            maybe "" (const $ ErrorVal int64 j') j,
            ":",
            ErrorVal int64 s'
          ]
        (_, Just {}, _) ->
          [ maybe "" (const $ ErrorVal int64 i') i,
            ":",
            ErrorVal int64 j'
          ]
            ++ maybe mempty (const [":", ErrorVal int64 s']) s
        (_, Nothing, Nothing) ->
          [ErrorVal int64 i', ":"]
  return (I.DimSlice i' n s', acceptable, parts)
  where
    zero = constant (0 :: Int64)
    negone = constant (-1 :: Int64)
    one = constant (1 :: Int64)

internaliseScanOrReduce ::
  String ->
  String ->
  (SubExp -> I.Lambda -> [SubExp] -> [VName] -> InternaliseM (SOAC SOACS)) ->
  (E.Exp, E.Exp, E.Exp, SrcLoc) ->
  InternaliseM [SubExp]
internaliseScanOrReduce desc what f (lam, ne, arr, loc) = do
  arrs <- internaliseExpToVars (what ++ "_arr") arr
  nes <- internaliseExp (what ++ "_ne") ne
  nes' <- forM (zip nes arrs) $ \(ne', arr') -> do
    rowtype <- I.stripArray 1 <$> lookupType arr'
    ensureShape
      "Row shape of input array does not match shape of neutral element"
      loc
      rowtype
      (what ++ "_ne_right_shape")
      ne'
  nests <- mapM I.subExpType nes'
  arrts <- mapM lookupType arrs
  lam' <- internaliseFoldLambda internaliseLambda lam nests arrts
  w <- arraysSize 0 <$> mapM lookupType arrs
  letTupExp' desc . I.Op =<< f w lam' nes' arrs

internaliseHist ::
  String ->
  E.Exp ->
  E.Exp ->
  E.Exp ->
  E.Exp ->
  E.Exp ->
  E.Exp ->
  SrcLoc ->
  InternaliseM [SubExp]
internaliseHist desc rf hist op ne buckets img loc = do
  rf' <- internaliseExp1 "hist_rf" rf
  ne' <- internaliseExp "hist_ne" ne
  hist' <- internaliseExpToVars "hist_hist" hist
  buckets' <-
    letExp "hist_buckets" . BasicOp . SubExp
      =<< internaliseExp1 "hist_buckets" buckets
  img' <- internaliseExpToVars "hist_img" img

  -- reshape neutral element to have same size as the destination array
  ne_shp <- forM (zip ne' hist') $ \(n, h) -> do
    rowtype <- I.stripArray 1 <$> lookupType h
    ensureShape
      "Row shape of destination array does not match shape of neutral element"
      loc
      rowtype
      "hist_ne_right_shape"
      n
  ne_ts <- mapM I.subExpType ne_shp
  his_ts <- mapM lookupType hist'
  op' <- internaliseFoldLambda internaliseLambda op ne_ts his_ts

  -- reshape return type of bucket function to have same size as neutral element
  -- (modulo the index)
  bucket_param <- newParam "bucket_p" $ I.Prim int64
  img_params <- mapM (newParam "img_p" . rowType) =<< mapM lookupType img'
  let params = bucket_param : img_params
      rettype = I.Prim int64 : ne_ts
      body = mkBody mempty $ varsRes $ map paramName params
  lam' <-
    mkLambda params $
      ensureResultShape
        "Row shape of value array does not match row shape of hist target"
        (srclocOf img)
        rettype
        =<< bodyBind body

  -- get sizes of histogram and image arrays
  w_hist <- arraysSize 0 <$> mapM lookupType hist'
  w_img <- arraysSize 0 <$> mapM lookupType img'

  -- Generate an assertion and reshapes to ensure that buckets' and
  -- img' are the same size.
  b_shape <- I.arrayShape <$> lookupType buckets'
  let b_w = shapeSize 0 b_shape
  cmp <- letSubExp "bucket_cmp" $ I.BasicOp $ I.CmpOp (I.CmpEq I.int64) b_w w_img
  c <-
    assert
      "bucket_cert"
      cmp
      "length of index and value array does not match"
      loc
  buckets'' <-
    certifying c $
      letExp (baseString buckets') $
        I.BasicOp $ I.Reshape (reshapeOuter [DimCoercion w_img] 1 b_shape) buckets'

  letTupExp' desc . I.Op $
    I.Hist w_img [HistOp w_hist rf' hist' ne_shp op'] lam' $ buckets'' : img'

internaliseStreamMap ::
  String ->
  StreamOrd ->
  E.Exp ->
  E.Exp ->
  InternaliseM [SubExp]
internaliseStreamMap desc o lam arr = do
  arrs <- internaliseExpToVars "stream_input" arr
  lam' <- internaliseStreamMapLambda internaliseLambda lam $ map I.Var arrs
  w <- arraysSize 0 <$> mapM lookupType arrs
  let form = I.Parallel o Commutative (I.Lambda [] (mkBody mempty []) [])
  letTupExp' desc $ I.Op $ I.Stream w arrs form [] lam'

internaliseStreamRed ::
  String ->
  StreamOrd ->
  Commutativity ->
  E.Exp ->
  E.Exp ->
  E.Exp ->
  InternaliseM [SubExp]
internaliseStreamRed desc o comm lam0 lam arr = do
  arrs <- internaliseExpToVars "stream_input" arr
  rowts <- mapM (fmap I.rowType . lookupType) arrs
  (lam_params, lam_body) <-
    internaliseStreamLambda internaliseLambda lam rowts
  let (chunk_param, _, lam_val_params) =
        partitionChunkedFoldParameters 0 lam_params

  -- Synthesize neutral elements by applying the fold function
  -- to an empty chunk.
  letBindNames [I.paramName chunk_param] $
    I.BasicOp $ I.SubExp $ constant (0 :: Int64)
  forM_ lam_val_params $ \p ->
    letBindNames [I.paramName p] $
      I.BasicOp $
        I.Scratch (I.elemType $ I.paramType p) $
          I.arrayDims $ I.paramType p
  nes <- bodyBind =<< renameBody lam_body

  nes_ts <- mapM I.subExpResType nes
  outsz <- arraysSize 0 <$> mapM lookupType arrs
  let acc_arr_tps = [I.arrayOf t (I.Shape [outsz]) NoUniqueness | t <- nes_ts]
  lam0' <- internaliseFoldLambda internaliseLambda lam0 nes_ts acc_arr_tps

  let lam0_acc_params = take (length nes) $ I.lambdaParams lam0'
  lam_acc_params <- forM lam0_acc_params $ \p -> do
    name <- newVName $ baseString $ I.paramName p
    return p {I.paramName = name}

  -- Make sure the chunk size parameter comes first.
  let lam_params' = chunk_param : lam_acc_params ++ lam_val_params

  lam' <- mkLambda lam_params' $ do
    lam_res <- bodyBind lam_body
    lam_res' <-
      ensureArgShapes
        "shape of chunk function result does not match shape of initial value"
        (srclocOf lam)
        []
        (map I.typeOf $ I.lambdaParams lam0')
        (map resSubExp lam_res)
    ensureResultShape
      "shape of result does not match shape of initial value"
      (srclocOf lam0)
      nes_ts
      =<< ( eLambda lam0' . map eSubExp $
              map (I.Var . paramName) lam_acc_params ++ lam_res'
          )

  let form = I.Parallel o comm lam0'
  w <- arraysSize 0 <$> mapM lookupType arrs
  letTupExp' desc $ I.Op $ I.Stream w arrs form (map resSubExp nes) lam'

internaliseStreamAcc ::
  String ->
  E.Exp ->
  Maybe (E.Exp, E.Exp) ->
  E.Exp ->
  E.Exp ->
  InternaliseM [SubExp]
internaliseStreamAcc desc dest op lam bs = do
  dest' <- internaliseExpToVars "scatter_dest" dest
  bs' <- internaliseExpToVars "scatter_input" bs

  acc_cert_v <- newVName "acc_cert"
  dest_ts <- mapM lookupType dest'
  let dest_w = arraysSize 0 dest_ts
      acc_t = Acc acc_cert_v (Shape [dest_w]) (map rowType dest_ts) NoUniqueness
  acc_p <- newParam "acc_p" acc_t
  withacc_lam <- mkLambda [Param acc_cert_v (I.Prim I.Unit), acc_p] $ do
    lam' <-
      internaliseMapLambda internaliseLambda lam $
        map I.Var $ paramName acc_p : bs'
    w <- arraysSize 0 <$> mapM lookupType bs'
    fmap subExpsRes . letTupExp' "acc_res" $
      I.Op $ I.Screma w (paramName acc_p : bs') (I.mapSOAC lam')

  op' <-
    case op of
      Just (op_lam, ne) -> do
        ne' <- internaliseExp "hist_ne" ne
        ne_ts <- mapM I.subExpType ne'
        (lam_params, lam_body, lam_rettype) <-
          internaliseLambda op_lam $ ne_ts ++ ne_ts
        idxp <- newParam "idx" $ I.Prim int64
        let op_lam' = I.Lambda (idxp : lam_params) lam_body lam_rettype
        return $ Just (op_lam', ne')
      Nothing ->
        return Nothing

  destw <- arraysSize 0 <$> mapM lookupType dest'
  fmap (map I.Var) $
    letTupExp desc $ WithAcc [(Shape [destw], dest', op')] withacc_lam

internaliseExp1 :: String -> E.Exp -> InternaliseM I.SubExp
internaliseExp1 desc e = do
  vs <- internaliseExp desc e
  case vs of
    [se] -> return se
    _ -> error "Internalise.internaliseExp1: was passed not just a single subexpression"

-- | Promote to dimension type as appropriate for the original type.
-- Also return original type.
internaliseDimExp :: String -> E.Exp -> InternaliseM (I.SubExp, IntType)
internaliseDimExp s e = do
  e' <- internaliseExp1 s e
  case E.typeOf e of
    E.Scalar (E.Prim (Signed it)) -> (,it) <$> asIntS Int64 e'
    _ -> error "internaliseDimExp: bad type"

internaliseExpToVars :: String -> E.Exp -> InternaliseM [I.VName]
internaliseExpToVars desc e =
  mapM asIdent =<< internaliseExp desc e
  where
    asIdent (I.Var v) = return v
    asIdent se = letExp desc $ I.BasicOp $ I.SubExp se

internaliseOperation ::
  String ->
  E.Exp ->
  (I.VName -> InternaliseM I.BasicOp) ->
  InternaliseM [I.SubExp]
internaliseOperation s e op = do
  vs <- internaliseExpToVars s e
  letSubExps s =<< mapM (fmap I.BasicOp . op) vs

certifyingNonzero ::
  SrcLoc ->
  IntType ->
  SubExp ->
  InternaliseM a ->
  InternaliseM a
certifyingNonzero loc t x m = do
  zero <-
    letSubExp "zero" $
      I.BasicOp $
        CmpOp (CmpEq (IntType t)) x (intConst t 0)
  nonzero <- letSubExp "nonzero" $ I.BasicOp $ UnOp I.Not zero
  c <- assert "nonzero_cert" nonzero "division by zero" loc
  certifying c m

certifyingNonnegative ::
  SrcLoc ->
  IntType ->
  SubExp ->
  InternaliseM a ->
  InternaliseM a
certifyingNonnegative loc t x m = do
  nonnegative <-
    letSubExp "nonnegative" $
      I.BasicOp $
        CmpOp (CmpSle t) (intConst t 0) x
  c <- assert "nonzero_cert" nonnegative "negative exponent" loc
  certifying c m

internaliseBinOp ::
  SrcLoc ->
  String ->
  E.BinOp ->
  I.SubExp ->
  I.SubExp ->
  E.PrimType ->
  E.PrimType ->
  InternaliseM [I.SubExp]
internaliseBinOp _ desc E.Plus x y (E.Signed t) _ =
  simpleBinOp desc (I.Add t I.OverflowWrap) x y
internaliseBinOp _ desc E.Plus x y (E.Unsigned t) _ =
  simpleBinOp desc (I.Add t I.OverflowWrap) x y
internaliseBinOp _ desc E.Plus x y (E.FloatType t) _ =
  simpleBinOp desc (I.FAdd t) x y
internaliseBinOp _ desc E.Minus x y (E.Signed t) _ =
  simpleBinOp desc (I.Sub t I.OverflowWrap) x y
internaliseBinOp _ desc E.Minus x y (E.Unsigned t) _ =
  simpleBinOp desc (I.Sub t I.OverflowWrap) x y
internaliseBinOp _ desc E.Minus x y (E.FloatType t) _ =
  simpleBinOp desc (I.FSub t) x y
internaliseBinOp _ desc E.Times x y (E.Signed t) _ =
  simpleBinOp desc (I.Mul t I.OverflowWrap) x y
internaliseBinOp _ desc E.Times x y (E.Unsigned t) _ =
  simpleBinOp desc (I.Mul t I.OverflowWrap) x y
internaliseBinOp _ desc E.Times x y (E.FloatType t) _ =
  simpleBinOp desc (I.FMul t) x y
internaliseBinOp loc desc E.Divide x y (E.Signed t) _ =
  certifyingNonzero loc t y $
    simpleBinOp desc (I.SDiv t I.Unsafe) x y
internaliseBinOp loc desc E.Divide x y (E.Unsigned t) _ =
  certifyingNonzero loc t y $
    simpleBinOp desc (I.UDiv t I.Unsafe) x y
internaliseBinOp _ desc E.Divide x y (E.FloatType t) _ =
  simpleBinOp desc (I.FDiv t) x y
internaliseBinOp _ desc E.Pow x y (E.FloatType t) _ =
  simpleBinOp desc (I.FPow t) x y
internaliseBinOp loc desc E.Pow x y (E.Signed t) _ =
  certifyingNonnegative loc t y $
    simpleBinOp desc (I.Pow t) x y
internaliseBinOp _ desc E.Pow x y (E.Unsigned t) _ =
  simpleBinOp desc (I.Pow t) x y
internaliseBinOp loc desc E.Mod x y (E.Signed t) _ =
  certifyingNonzero loc t y $
    simpleBinOp desc (I.SMod t I.Unsafe) x y
internaliseBinOp loc desc E.Mod x y (E.Unsigned t) _ =
  certifyingNonzero loc t y $
    simpleBinOp desc (I.UMod t I.Unsafe) x y
internaliseBinOp _ desc E.Mod x y (E.FloatType t) _ =
  simpleBinOp desc (I.FMod t) x y
internaliseBinOp loc desc E.Quot x y (E.Signed t) _ =
  certifyingNonzero loc t y $
    simpleBinOp desc (I.SQuot t I.Unsafe) x y
internaliseBinOp loc desc E.Quot x y (E.Unsigned t) _ =
  certifyingNonzero loc t y $
    simpleBinOp desc (I.UDiv t I.Unsafe) x y
internaliseBinOp loc desc E.Rem x y (E.Signed t) _ =
  certifyingNonzero loc t y $
    simpleBinOp desc (I.SRem t I.Unsafe) x y
internaliseBinOp loc desc E.Rem x y (E.Unsigned t) _ =
  certifyingNonzero loc t y $
    simpleBinOp desc (I.UMod t I.Unsafe) x y
internaliseBinOp _ desc E.ShiftR x y (E.Signed t) _ =
  simpleBinOp desc (I.AShr t) x y
internaliseBinOp _ desc E.ShiftR x y (E.Unsigned t) _ =
  simpleBinOp desc (I.LShr t) x y
internaliseBinOp _ desc E.ShiftL x y (E.Signed t) _ =
  simpleBinOp desc (I.Shl t) x y
internaliseBinOp _ desc E.ShiftL x y (E.Unsigned t) _ =
  simpleBinOp desc (I.Shl t) x y
internaliseBinOp _ desc E.Band x y (E.Signed t) _ =
  simpleBinOp desc (I.And t) x y
internaliseBinOp _ desc E.Band x y (E.Unsigned t) _ =
  simpleBinOp desc (I.And t) x y
internaliseBinOp _ desc E.Xor x y (E.Signed t) _ =
  simpleBinOp desc (I.Xor t) x y
internaliseBinOp _ desc E.Xor x y (E.Unsigned t) _ =
  simpleBinOp desc (I.Xor t) x y
internaliseBinOp _ desc E.Bor x y (E.Signed t) _ =
  simpleBinOp desc (I.Or t) x y
internaliseBinOp _ desc E.Bor x y (E.Unsigned t) _ =
  simpleBinOp desc (I.Or t) x y
internaliseBinOp _ desc E.Equal x y t _ =
  simpleCmpOp desc (I.CmpEq $ internalisePrimType t) x y
internaliseBinOp _ desc E.NotEqual x y t _ = do
  eq <- letSubExp (desc ++ "true") $ I.BasicOp $ I.CmpOp (I.CmpEq $ internalisePrimType t) x y
  fmap pure $ letSubExp desc $ I.BasicOp $ I.UnOp I.Not eq
internaliseBinOp _ desc E.Less x y (E.Signed t) _ =
  simpleCmpOp desc (I.CmpSlt t) x y
internaliseBinOp _ desc E.Less x y (E.Unsigned t) _ =
  simpleCmpOp desc (I.CmpUlt t) x y
internaliseBinOp _ desc E.Leq x y (E.Signed t) _ =
  simpleCmpOp desc (I.CmpSle t) x y
internaliseBinOp _ desc E.Leq x y (E.Unsigned t) _ =
  simpleCmpOp desc (I.CmpUle t) x y
internaliseBinOp _ desc E.Greater x y (E.Signed t) _ =
  simpleCmpOp desc (I.CmpSlt t) y x -- Note the swapped x and y
internaliseBinOp _ desc E.Greater x y (E.Unsigned t) _ =
  simpleCmpOp desc (I.CmpUlt t) y x -- Note the swapped x and y
internaliseBinOp _ desc E.Geq x y (E.Signed t) _ =
  simpleCmpOp desc (I.CmpSle t) y x -- Note the swapped x and y
internaliseBinOp _ desc E.Geq x y (E.Unsigned t) _ =
  simpleCmpOp desc (I.CmpUle t) y x -- Note the swapped x and y
internaliseBinOp _ desc E.Less x y (E.FloatType t) _ =
  simpleCmpOp desc (I.FCmpLt t) x y
internaliseBinOp _ desc E.Leq x y (E.FloatType t) _ =
  simpleCmpOp desc (I.FCmpLe t) x y
internaliseBinOp _ desc E.Greater x y (E.FloatType t) _ =
  simpleCmpOp desc (I.FCmpLt t) y x -- Note the swapped x and y
internaliseBinOp _ desc E.Geq x y (E.FloatType t) _ =
  simpleCmpOp desc (I.FCmpLe t) y x -- Note the swapped x and y

-- Relational operators for booleans.
internaliseBinOp _ desc E.Less x y E.Bool _ =
  simpleCmpOp desc I.CmpLlt x y
internaliseBinOp _ desc E.Leq x y E.Bool _ =
  simpleCmpOp desc I.CmpLle x y
internaliseBinOp _ desc E.Greater x y E.Bool _ =
  simpleCmpOp desc I.CmpLlt y x -- Note the swapped x and y
internaliseBinOp _ desc E.Geq x y E.Bool _ =
  simpleCmpOp desc I.CmpLle y x -- Note the swapped x and y
internaliseBinOp _ _ op _ _ t1 t2 =
  error $
    "Invalid binary operator " ++ pretty op
      ++ " with operand types "
      ++ pretty t1
      ++ ", "
      ++ pretty t2

simpleBinOp ::
  String ->
  I.BinOp ->
  I.SubExp ->
  I.SubExp ->
  InternaliseM [I.SubExp]
simpleBinOp desc bop x y =
  letTupExp' desc $ I.BasicOp $ I.BinOp bop x y

simpleCmpOp ::
  String ->
  I.CmpOp ->
  I.SubExp ->
  I.SubExp ->
  InternaliseM [I.SubExp]
simpleCmpOp desc op x y =
  letTupExp' desc $ I.BasicOp $ I.CmpOp op x y

findFuncall ::
  E.AppExp ->
  InternaliseM
    ( E.QualName VName,
      [(E.Exp, Maybe VName)]
    )
findFuncall (E.Apply f arg (Info (_, argext)) _)
  | E.AppExp f_e _ <- f = do
    (fname, args) <- findFuncall f_e
    return (fname, args ++ [(arg, argext)])
  | E.Var fname _ _ <- f =
    return (fname, [(arg, argext)])
findFuncall e =
  error $ "Invalid function expression in application: " ++ pretty e

-- The type of a body.  Watch out: this only works for the degenerate
-- case where the body does not already return its context.
bodyExtType :: Body -> InternaliseM [ExtType]
bodyExtType (Body _ stms res) =
  existentialiseExtTypes (M.keys stmsscope) . staticShapes
    <$> extendedScope (traverse subExpResType res) stmsscope
  where
    stmsscope = scopeOf stms

internaliseLambda :: InternaliseLambda
internaliseLambda (E.Parens e _) rowtypes =
  internaliseLambda e rowtypes
internaliseLambda (E.Lambda params body _ (Info (_, rettype)) _) rowtypes =
  bindingLambdaParams params rowtypes $ \params' -> do
    body' <- internaliseBody "lam" body
    rettype' <- internaliseLambdaReturnType rettype =<< bodyExtType body'
    return (params', body', rettype')
internaliseLambda e _ = error $ "internaliseLambda: unexpected expression:\n" ++ pretty e

-- | Some operators and functions are overloaded or otherwise special
-- - we detect and treat them here.
isOverloadedFunction ::
  E.QualName VName ->
  [E.Exp] ->
  SrcLoc ->
  Maybe (String -> InternaliseM [SubExp])
isOverloadedFunction qname args loc = do
  guard $ baseTag (qualLeaf qname) <= maxIntrinsicTag
  let handlers =
        [ handleSign,
          handleIntrinsicOps,
          handleOps,
          handleSOACs,
          handleAccs,
          handleAD,
          handleRest
        ]
  msum [h args $ baseString $ qualLeaf qname | h <- handlers]
  where
    handleSign [x] "sign_i8" = Just $ toSigned I.Int8 x
    handleSign [x] "sign_i16" = Just $ toSigned I.Int16 x
    handleSign [x] "sign_i32" = Just $ toSigned I.Int32 x
    handleSign [x] "sign_i64" = Just $ toSigned I.Int64 x
    handleSign [x] "unsign_i8" = Just $ toUnsigned I.Int8 x
    handleSign [x] "unsign_i16" = Just $ toUnsigned I.Int16 x
    handleSign [x] "unsign_i32" = Just $ toUnsigned I.Int32 x
    handleSign [x] "unsign_i64" = Just $ toUnsigned I.Int64 x
    handleSign _ _ = Nothing

    handleIntrinsicOps [x] s
      | Just unop <- find ((== s) . pretty) allUnOps = Just $ \desc -> do
        x' <- internaliseExp1 "x" x
        fmap pure $ letSubExp desc $ I.BasicOp $ I.UnOp unop x'
    handleIntrinsicOps [TupLit [x, y] _] s
      | Just bop <- find ((== s) . pretty) allBinOps = Just $ \desc -> do
        x' <- internaliseExp1 "x" x
        y' <- internaliseExp1 "y" y
        fmap pure $ letSubExp desc $ I.BasicOp $ I.BinOp bop x' y'
      | Just cmp <- find ((== s) . pretty) allCmpOps = Just $ \desc -> do
        x' <- internaliseExp1 "x" x
        y' <- internaliseExp1 "y" y
        fmap pure $ letSubExp desc $ I.BasicOp $ I.CmpOp cmp x' y'
    handleIntrinsicOps [x] s
      | Just conv <- find ((== s) . pretty) allConvOps = Just $ \desc -> do
        x' <- internaliseExp1 "x" x
        fmap pure $ letSubExp desc $ I.BasicOp $ I.ConvOp conv x'
    handleIntrinsicOps _ _ = Nothing

    -- Short-circuiting operators are magical.
    handleOps [x, y] "&&" = Just $ \desc ->
      internaliseExp desc $
        E.AppExp
          (E.If x y (E.Literal (E.BoolValue False) mempty) mempty)
          (Info $ AppRes (E.Scalar $ E.Prim E.Bool) [])
    handleOps [x, y] "||" = Just $ \desc ->
      internaliseExp desc $
        E.AppExp
          (E.If x (E.Literal (E.BoolValue True) mempty) y mempty)
          (Info $ AppRes (E.Scalar $ E.Prim E.Bool) [])
    -- Handle equality and inequality specially, to treat the case of
    -- arrays.
    handleOps [xe, ye] op
      | Just cmp_f <- isEqlOp op = Just $ \desc -> do
        xe' <- internaliseExp "x" xe
        ye' <- internaliseExp "y" ye
        rs <- zipWithM (doComparison desc) xe' ye'
        cmp_f desc =<< letSubExp "eq" =<< eAll rs
      where
        isEqlOp "!=" = Just $ \desc eq ->
          letTupExp' desc $ I.BasicOp $ I.UnOp I.Not eq
        isEqlOp "==" = Just $ \_ eq ->
          return [eq]
        isEqlOp _ = Nothing

        doComparison desc x y = do
          x_t <- I.subExpType x
          y_t <- I.subExpType y
          case x_t of
            I.Prim t -> letSubExp desc $ I.BasicOp $ I.CmpOp (I.CmpEq t) x y
            _ -> do
              let x_dims = I.arrayDims x_t
                  y_dims = I.arrayDims y_t
              dims_match <- forM (zip x_dims y_dims) $ \(x_dim, y_dim) ->
                letSubExp "dim_eq" $ I.BasicOp $ I.CmpOp (I.CmpEq int64) x_dim y_dim
              shapes_match <- letSubExp "shapes_match" =<< eAll dims_match
              compare_elems_body <- runBodyBuilder $ do
                -- Flatten both x and y.
                x_num_elems <-
                  letSubExp "x_num_elems"
                    =<< foldBinOp (I.Mul Int64 I.OverflowUndef) (constant (1 :: Int64)) x_dims
                x' <- letExp "x" $ I.BasicOp $ I.SubExp x
                y' <- letExp "x" $ I.BasicOp $ I.SubExp y
                x_flat <- letExp "x_flat" $ I.BasicOp $ I.Reshape [I.DimNew x_num_elems] x'
                y_flat <- letExp "y_flat" $ I.BasicOp $ I.Reshape [I.DimNew x_num_elems] y'

                -- Compare the elements.
                cmp_lam <- cmpOpLambda $ I.CmpEq (elemType x_t)
                cmps <-
                  letExp "cmps" $
                    I.Op $
                      I.Screma x_num_elems [x_flat, y_flat] (I.mapSOAC cmp_lam)

                -- Check that all were equal.
                and_lam <- binOpLambda I.LogAnd I.Bool
                reduce <- I.reduceSOAC [Reduce Commutative and_lam [constant True]]
                all_equal <- letSubExp "all_equal" $ I.Op $ I.Screma x_num_elems [cmps] reduce
                return $ resultBody [all_equal]

              letSubExp "arrays_equal" $
                I.If shapes_match compare_elems_body (resultBody [constant False]) $
                  ifCommon [I.Prim I.Bool]
    handleOps [x, y] name
      | Just bop <- find ((name ==) . pretty) [minBound .. maxBound :: E.BinOp] =
        Just $ \desc -> do
          x' <- internaliseExp1 "x" x
          y' <- internaliseExp1 "y" y
          case (E.typeOf x, E.typeOf y) of
            (E.Scalar (E.Prim t1), E.Scalar (E.Prim t2)) ->
              internaliseBinOp loc desc bop x' y' t1 t2
            _ -> error "Futhark.Internalise.internaliseExp: non-primitive type in BinOp."
    handleOps _ _ = Nothing

    handleSOACs [TupLit [lam, arr] _] "map" = Just $ \desc -> do
      arr' <- internaliseExpToVars "map_arr" arr
      lam' <- internaliseMapLambda internaliseLambda lam $ map I.Var arr'
      w <- arraysSize 0 <$> mapM lookupType arr'
      letTupExp' desc $
        I.Op $
          I.Screma w arr' (I.mapSOAC lam')
    handleSOACs [TupLit [k, lam, arr] _] "partition" = do
      k' <- fromIntegral <$> fromInt32 k
      Just $ \_desc -> do
        arrs <- internaliseExpToVars "partition_input" arr
        lam' <- internalisePartitionLambda internaliseLambda k' lam $ map I.Var arrs
        uncurry (++) <$> partitionWithSOACS (fromIntegral k') lam' arrs
      where
        fromInt32 (Literal (SignedValue (Int32Value k')) _) = Just k'
        fromInt32 (IntLit k' (Info (E.Scalar (E.Prim (Signed Int32)))) _) = Just $ fromInteger k'
        fromInt32 _ = Nothing
    handleSOACs [TupLit [lam, ne, arr] _] "reduce" = Just $ \desc ->
      internaliseScanOrReduce desc "reduce" reduce (lam, ne, arr, loc)
      where
        reduce w red_lam nes arrs =
          I.Screma w arrs
            <$> I.reduceSOAC [Reduce Noncommutative red_lam nes]
    handleSOACs [TupLit [lam, ne, arr] _] "reduce_comm" = Just $ \desc ->
      internaliseScanOrReduce desc "reduce" reduce (lam, ne, arr, loc)
      where
        reduce w red_lam nes arrs =
          I.Screma w arrs
            <$> I.reduceSOAC [Reduce Commutative red_lam nes]
    handleSOACs [TupLit [lam, ne, arr] _] "scan" = Just $ \desc ->
      internaliseScanOrReduce desc "scan" reduce (lam, ne, arr, loc)
      where
        reduce w scan_lam nes arrs =
          I.Screma w arrs <$> I.scanSOAC [Scan scan_lam nes]
    handleSOACs [TupLit [op, f, arr] _] "reduce_stream" = Just $ \desc ->
      internaliseStreamRed desc InOrder Noncommutative op f arr
    handleSOACs [TupLit [op, f, arr] _] "reduce_stream_per" = Just $ \desc ->
      internaliseStreamRed desc Disorder Commutative op f arr
    handleSOACs [TupLit [f, arr] _] "map_stream" = Just $ \desc ->
      internaliseStreamMap desc InOrder f arr
    handleSOACs [TupLit [f, arr] _] "map_stream_per" = Just $ \desc ->
      internaliseStreamMap desc Disorder f arr
    handleSOACs [TupLit [rf, dest, op, ne, buckets, img] _] "hist" = Just $ \desc ->
      internaliseHist desc rf dest op ne buckets img loc
    handleSOACs _ _ = Nothing

    handleAccs [TupLit [dest, f, bs] _] "scatter_stream" = Just $ \desc ->
      internaliseStreamAcc desc dest Nothing f bs
    handleAccs [TupLit [dest, op, ne, f, bs] _] "hist_stream" = Just $ \desc ->
      internaliseStreamAcc desc dest (Just (op, ne)) f bs
    handleAccs [TupLit [acc, i, v] _] "acc_write" = Just $ \desc -> do
      acc' <- head <$> internaliseExpToVars "acc" acc
      i' <- internaliseExp1 "acc_i" i
      vs <- internaliseExp "acc_v" v
      fmap pure $ letSubExp desc $ BasicOp $ UpdateAcc acc' [i'] vs
    handleAccs _ _ = Nothing

<<<<<<< HEAD
    handleAD [TupLit [f, x, v] _] fname
      | fname `elem` ["jvp", "vjp"] = Just $ \desc -> do
        x' <- internaliseExp "ad_x" x
        v' <- internaliseExp "ad_v" v
        xts <- mapM subExpType x'
        (ps, body, ret) <- internaliseLambda f xts
        let lam = I.Lambda ps body ret
        fmap (map I.Var) . letTupExp desc . Op $
          case fname of
            "jvp" -> JVP lam x' v'
            _ -> VJP lam x' v'
    handleAD _ _ = Nothing

    handleRest [x] "!" = Just $ complementF x
=======
>>>>>>> d475f737
    handleRest [x] "opaque" = Just $ \desc ->
      mapM (letSubExp desc . BasicOp . Opaque OpaqueNil) =<< internaliseExp "opaque_arg" x
    handleRest [E.TupLit [a, si, v] _] "scatter" = Just $ scatterF 1 a si v
    handleRest [E.TupLit [a, si, v] _] "scatter_2d" = Just $ scatterF 2 a si v
    handleRest [E.TupLit [a, si, v] _] "scatter_3d" = Just $ scatterF 3 a si v
    handleRest [E.TupLit [n, m, arr] _] "unflatten" = Just $ \desc -> do
      arrs <- internaliseExpToVars "unflatten_arr" arr
      n' <- internaliseExp1 "n" n
      m' <- internaliseExp1 "m" m
      -- The unflattened dimension needs to have the same number of elements
      -- as the original dimension.
      old_dim <- I.arraysSize 0 <$> mapM lookupType arrs
      dim_ok <-
        letSubExp "dim_ok"
          =<< eCmpOp
            (I.CmpEq I.int64)
            (eBinOp (I.Mul Int64 I.OverflowUndef) (eSubExp n') (eSubExp m'))
            (eSubExp old_dim)
      dim_ok_cert <-
        assert
          "dim_ok_cert"
          dim_ok
          "new shape has different number of elements than old shape"
          loc
      certifying dim_ok_cert $
        forM arrs $ \arr' -> do
          arr_t <- lookupType arr'
          letSubExp desc $
            I.BasicOp $
              I.Reshape (reshapeOuter [DimNew n', DimNew m'] 1 $ I.arrayShape arr_t) arr'
    handleRest [arr] "flatten" = Just $ \desc -> do
      arrs <- internaliseExpToVars "flatten_arr" arr
      forM arrs $ \arr' -> do
        arr_t <- lookupType arr'
        let n = arraySize 0 arr_t
            m = arraySize 1 arr_t
        k <- letSubExp "flat_dim" $ I.BasicOp $ I.BinOp (Mul Int64 I.OverflowUndef) n m
        letSubExp desc $
          I.BasicOp $
            I.Reshape (reshapeOuter [DimNew k] 2 $ I.arrayShape arr_t) arr'
    handleRest [TupLit [x, y] _] "concat" = Just $ \desc -> do
      xs <- internaliseExpToVars "concat_x" x
      ys <- internaliseExpToVars "concat_y" y
      outer_size <- arraysSize 0 <$> mapM lookupType xs
      let sumdims xsize ysize =
            letSubExp "conc_tmp" $
              I.BasicOp $
                I.BinOp (I.Add I.Int64 I.OverflowUndef) xsize ysize
      ressize <-
        foldM sumdims outer_size
          =<< mapM (fmap (arraysSize 0) . mapM lookupType) [ys]

      let conc xarr yarr =
            I.BasicOp $ I.Concat 0 xarr [yarr] ressize
      letSubExps desc $ zipWith conc xs ys
    handleRest [TupLit [offset, e] _] "rotate" = Just $ \desc -> do
      offset' <- internaliseExp1 "rotation_offset" offset
      internaliseOperation desc e $ \v -> do
        r <- I.arrayRank <$> lookupType v
        let zero = intConst Int64 0
            offsets = offset' : replicate (r -1) zero
        return $ I.Rotate offsets v
    handleRest [e] "transpose" = Just $ \desc ->
      internaliseOperation desc e $ \v -> do
        r <- I.arrayRank <$> lookupType v
        return $ I.Rearrange ([1, 0] ++ [2 .. r -1]) v
    handleRest [TupLit [x, y] _] "zip" = Just $ \desc ->
      mapM (letSubExp "zip_copy" . BasicOp . Copy)
        =<< ( (++)
                <$> internaliseExpToVars (desc ++ "_zip_x") x
                <*> internaliseExpToVars (desc ++ "_zip_y") y
            )
    handleRest [x] "unzip" = Just $ flip internaliseExp x
    handleRest [TupLit [arr, offset, n1, s1, n2, s2] _] "flat_index_2d" = Just $ \desc -> do
      flatIndexHelper desc loc arr offset [(n1, s1), (n2, s2)]
    handleRest [TupLit [arr1, offset, s1, s2, arr2] _] "flat_update_2d" = Just $ \desc -> do
      flatUpdateHelper desc loc arr1 offset [s1, s2] arr2
    handleRest [TupLit [arr, offset, n1, s1, n2, s2, n3, s3] _] "flat_index_3d" = Just $ \desc -> do
      flatIndexHelper desc loc arr offset [(n1, s1), (n2, s2), (n3, s3)]
    handleRest [TupLit [arr1, offset, s1, s2, s3, arr2] _] "flat_update_3d" = Just $ \desc -> do
      flatUpdateHelper desc loc arr1 offset [s1, s2, s3] arr2
    handleRest [TupLit [arr, offset, n1, s1, n2, s2, n3, s3, n4, s4] _] "flat_index_4d" = Just $ \desc -> do
      flatIndexHelper desc loc arr offset [(n1, s1), (n2, s2), (n3, s3), (n4, s4)]
    handleRest [TupLit [arr1, offset, s1, s2, s3, s4, arr2] _] "flat_update_4d" = Just $ \desc -> do
      flatUpdateHelper desc loc arr1 offset [s1, s2, s3, s4] arr2
    handleRest _ _ = Nothing

    toSigned int_to e desc = do
      e' <- internaliseExp1 "trunc_arg" e
      case E.typeOf e of
        E.Scalar (E.Prim E.Bool) ->
          letTupExp' desc $
            I.If
              e'
              (resultBody [intConst int_to 1])
              (resultBody [intConst int_to 0])
              $ ifCommon [I.Prim $ I.IntType int_to]
        E.Scalar (E.Prim (E.Signed int_from)) ->
          letTupExp' desc $ I.BasicOp $ I.ConvOp (I.SExt int_from int_to) e'
        E.Scalar (E.Prim (E.Unsigned int_from)) ->
          letTupExp' desc $ I.BasicOp $ I.ConvOp (I.ZExt int_from int_to) e'
        E.Scalar (E.Prim (E.FloatType float_from)) ->
          letTupExp' desc $ I.BasicOp $ I.ConvOp (I.FPToSI float_from int_to) e'
        _ -> error "Futhark.Internalise: non-numeric type in ToSigned"

    toUnsigned int_to e desc = do
      e' <- internaliseExp1 "trunc_arg" e
      case E.typeOf e of
        E.Scalar (E.Prim E.Bool) ->
          letTupExp' desc $
            I.If
              e'
              (resultBody [intConst int_to 1])
              (resultBody [intConst int_to 0])
              $ ifCommon [I.Prim $ I.IntType int_to]
        E.Scalar (E.Prim (E.Signed int_from)) ->
          letTupExp' desc $ I.BasicOp $ I.ConvOp (I.ZExt int_from int_to) e'
        E.Scalar (E.Prim (E.Unsigned int_from)) ->
          letTupExp' desc $ I.BasicOp $ I.ConvOp (I.ZExt int_from int_to) e'
        E.Scalar (E.Prim (E.FloatType float_from)) ->
          letTupExp' desc $ I.BasicOp $ I.ConvOp (I.FPToUI float_from int_to) e'
        _ -> error "Futhark.Internalise.internaliseExp: non-numeric type in ToUnsigned"

    scatterF dim a si v desc = do
      si' <- internaliseExpToVars "write_arg_i" si
      svs <- internaliseExpToVars "write_arg_v" v
      sas <- internaliseExpToVars "write_arg_a" a

      si_w <- I.arraysSize 0 <$> mapM lookupType si'
      sv_ts <- mapM lookupType svs

      svs' <- forM (zip svs sv_ts) $ \(sv, sv_t) -> do
        let sv_shape = I.arrayShape sv_t
            sv_w = arraySize 0 sv_t

        -- Generate an assertion and reshapes to ensure that sv and si' are the same
        -- size.
        cmp <-
          letSubExp "write_cmp" $
            I.BasicOp $
              I.CmpOp (I.CmpEq I.int64) si_w sv_w
        c <-
          assert
            "write_cert"
            cmp
            "length of index and value array does not match"
            loc
        certifying c $
          letExp (baseString sv ++ "_write_sv") $
            I.BasicOp $ I.Reshape (reshapeOuter [DimCoercion si_w] 1 sv_shape) sv

      indexType <- fmap rowType <$> mapM lookupType si'
      indexName <- mapM (\_ -> newVName "write_index") indexType
      valueNames <- replicateM (length sv_ts) $ newVName "write_value"

      sa_ts <- mapM lookupType sas
      let bodyTypes = concat (replicate (length sv_ts) indexType) ++ map (I.stripArray dim) sa_ts
          paramTypes = indexType <> map rowType sv_ts
          bodyNames = indexName <> valueNames
          bodyParams = zipWith I.Param bodyNames paramTypes

      -- This body is pretty boring right now, as every input is exactly the output.
      -- But it can get funky later on if fused with something else.
      body <- localScope (scopeOfLParams bodyParams) . buildBody_ $ do
        let outs = concat (replicate (length valueNames) indexName) ++ valueNames
        results <- forM outs $ \name ->
          letSubExp "write_res" $ I.BasicOp $ I.SubExp $ I.Var name
        ensureResultShape
          "scatter value has wrong size"
          loc
          bodyTypes
          (subExpsRes results)

      let lam =
            I.Lambda
              { I.lambdaParams = bodyParams,
                I.lambdaReturnType = bodyTypes,
                I.lambdaBody = body
              }
          sivs = si' <> svs'

      let sa_ws = map (Shape . take dim . arrayDims) sa_ts
      letTupExp' desc $ I.Op $ I.Scatter si_w lam sivs $ zip3 sa_ws (repeat 1) sas

flatIndexHelper :: String -> SrcLoc -> E.Exp -> E.Exp -> [(E.Exp, E.Exp)] -> InternaliseM [SubExp]
flatIndexHelper desc loc arr offset slices = do
  arrs <- internaliseExpToVars "arr" arr
  offset' <- internaliseExp1 "offset" offset
  old_dim <- I.arraysSize 0 <$> mapM lookupType arrs
  offset_inbounds_down <- letSubExp "offset_inbounds_down" $ I.BasicOp $ I.CmpOp (I.CmpUle Int64) (intConst Int64 0) offset'
  offset_inbounds_up <- letSubExp "offset_inbounds_up" $ I.BasicOp $ I.CmpOp (I.CmpUlt Int64) offset' old_dim
  slices' <-
    mapM
      ( \(n, s) -> do
          n' <- internaliseExp1 "n" n
          s' <- internaliseExp1 "s" s
          return (n', s')
      )
      slices
  (min_bound, max_bound) <-
    foldM
      ( \(lower, upper) (n, s) -> do
          n_m1 <- letSubExp "span" $ I.BasicOp $ I.BinOp (I.Sub Int64 I.OverflowUndef) n (intConst Int64 1)
          spn <- letSubExp "span" $ I.BasicOp $ I.BinOp (I.Mul Int64 I.OverflowUndef) n_m1 s

          span_and_lower <- letSubExp "span_and_lower" $ I.BasicOp $ I.BinOp (I.Add Int64 I.OverflowUndef) spn lower
          span_and_upper <- letSubExp "span_and_upper" $ I.BasicOp $ I.BinOp (I.Add Int64 I.OverflowUndef) spn upper

          lower' <- letSubExp "minimum" $ I.BasicOp $ I.BinOp (I.UMin Int64) span_and_lower lower
          upper' <- letSubExp "maximum" $ I.BasicOp $ I.BinOp (I.UMax Int64) span_and_upper upper

          return (lower', upper')
      )
      (offset', offset')
      slices'
  min_in_bounds <- letSubExp "min_in_bounds" $ I.BasicOp $ I.CmpOp (I.CmpUle Int64) (intConst Int64 0) min_bound
  max_in_bounds <- letSubExp "max_in_bounds" $ I.BasicOp $ I.CmpOp (I.CmpUlt Int64) max_bound old_dim

  all_bounds <-
    foldM
      (\x y -> letSubExp "inBounds" $ I.BasicOp $ I.BinOp I.LogAnd x y)
      offset_inbounds_down
      [offset_inbounds_up, min_in_bounds, max_in_bounds]

  c <- assert "bounds_cert" all_bounds (ErrorMsg [ErrorString $ "Flat slice out of bounds: " ++ pretty old_dim ++ " and " ++ pretty slices']) loc
  let slice = I.FlatSlice offset' $ map (uncurry FlatDimIndex) slices'
  certifying c $
    forM arrs $ \arr' ->
      letSubExp desc $ I.BasicOp $ I.FlatIndex arr' slice

flatUpdateHelper :: String -> SrcLoc -> E.Exp -> E.Exp -> [E.Exp] -> E.Exp -> InternaliseM [SubExp]
flatUpdateHelper desc loc arr1 offset slices arr2 = do
  arrs1 <- internaliseExpToVars "arr" arr1
  offset' <- internaliseExp1 "offset" offset
  old_dim <- I.arraysSize 0 <$> mapM lookupType arrs1
  offset_inbounds_down <- letSubExp "offset_inbounds_down" $ I.BasicOp $ I.CmpOp (I.CmpUle Int64) (intConst Int64 0) offset'
  offset_inbounds_up <- letSubExp "offset_inbounds_up" $ I.BasicOp $ I.CmpOp (I.CmpUlt Int64) offset' old_dim
  arrs2 <- internaliseExpToVars "arr" arr2
  ts <- mapM lookupType arrs2
  slices' <-
    mapM
      ( \(s, i) -> do
          s' <- internaliseExp1 "s" s
          let n = arraysSize i ts
          return (n, s')
      )
      $ zip slices [0 ..]
  (min_bound, max_bound) <-
    foldM
      ( \(lower, upper) (n, s) -> do
          n_m1 <- letSubExp "span" $ I.BasicOp $ I.BinOp (I.Sub Int64 I.OverflowUndef) n (intConst Int64 1)
          spn <- letSubExp "span" $ I.BasicOp $ I.BinOp (I.Mul Int64 I.OverflowUndef) n_m1 s

          span_and_lower <- letSubExp "span_and_lower" $ I.BasicOp $ I.BinOp (I.Add Int64 I.OverflowUndef) spn lower
          span_and_upper <- letSubExp "span_and_upper" $ I.BasicOp $ I.BinOp (I.Add Int64 I.OverflowUndef) spn upper

          lower' <- letSubExp "minimum" $ I.BasicOp $ I.BinOp (I.UMin Int64) span_and_lower lower
          upper' <- letSubExp "maximum" $ I.BasicOp $ I.BinOp (I.UMax Int64) span_and_upper upper

          return (lower', upper')
      )
      (offset', offset')
      slices'
  min_in_bounds <- letSubExp "min_in_bounds" $ I.BasicOp $ I.CmpOp (I.CmpUle Int64) (intConst Int64 0) min_bound
  max_in_bounds <- letSubExp "max_in_bounds" $ I.BasicOp $ I.CmpOp (I.CmpUlt Int64) max_bound old_dim

  all_bounds <-
    foldM
      (\x y -> letSubExp "inBounds" $ I.BasicOp $ I.BinOp I.LogAnd x y)
      offset_inbounds_down
      [offset_inbounds_up, min_in_bounds, max_in_bounds]

  c <- assert "bounds_cert" all_bounds (ErrorMsg [ErrorString $ "Flat slice out of bounds: " ++ pretty old_dim ++ " and " ++ pretty slices']) loc
  let slice = I.FlatSlice offset' $ map (uncurry FlatDimIndex) slices'
  certifying c $
    forM (zip arrs1 arrs2) $ \(arr1', arr2') ->
      letSubExp desc $ I.BasicOp $ I.FlatUpdate arr1' slice arr2'

funcall ::
  String ->
  QualName VName ->
  [SubExp] ->
  SrcLoc ->
  InternaliseM ([SubExp], [I.ExtType])
funcall desc (QualName _ fname) args loc = do
  (shapes, value_paramts, fun_params, rettype_fun) <-
    lookupFunction fname
  argts <- mapM subExpType args

  shapeargs <- argShapes shapes fun_params argts
  let diets =
        replicate (length shapeargs) I.ObservePrim
          ++ map I.diet value_paramts
  args' <-
    ensureArgShapes
      "function arguments of wrong shape"
      loc
      (map I.paramName fun_params)
      (map I.paramType fun_params)
      (shapeargs ++ args)
  argts' <- mapM subExpType args'
  case rettype_fun $ zip args' argts' of
    Nothing ->
      error $
        concat
          [ "Cannot apply ",
            pretty fname,
            " to ",
            show (length args'),
            " arguments\n ",
            pretty args',
            "\nof types\n ",
            pretty argts',
            "\nFunction has ",
            show (length fun_params),
            " parameters\n ",
            pretty fun_params
          ]
    Just ts -> do
      safety <- askSafety
      attrs <- asks envAttrs
      ses <-
        attributing attrs $
          letTupExp' desc $
            I.Apply (internaliseFunName fname) (zip args' diets) ts (safety, loc, mempty)
      return (ses, map I.fromDecl ts)

-- Bind existential names defined by an expression, based on the
-- concrete values that expression evaluated to.  This most
-- importantly should be done after function calls, but also
-- everything else that can produce existentials in the source
-- language.
bindExtSizes :: AppRes -> [SubExp] -> InternaliseM ()
bindExtSizes (AppRes ret retext) ses = do
  ts <- internaliseType $ E.toStruct ret
  ses_ts <- mapM subExpType ses

  let combine t1 t2 =
        mconcat $ zipWith combine' (arrayExtDims t1) (arrayDims t2)
      combine' (I.Free (I.Var v)) se
        | v `elem` retext = M.singleton v se
      combine' _ _ = mempty

  forM_ (M.toList $ mconcat $ zipWith combine ts ses_ts) $ \(v, se) ->
    letBindNames [v] $ BasicOp $ SubExp se

askSafety :: InternaliseM Safety
askSafety = do
  check <- asks envDoBoundsChecks
  return $ if check then I.Safe else I.Unsafe

-- Implement partitioning using maps, scans and writes.
partitionWithSOACS :: Int -> I.Lambda -> [I.VName] -> InternaliseM ([I.SubExp], [I.SubExp])
partitionWithSOACS k lam arrs = do
  arr_ts <- mapM lookupType arrs
  let w = arraysSize 0 arr_ts
  classes_and_increments <- letTupExp "increments" $ I.Op $ I.Screma w arrs (mapSOAC lam)
  (classes, increments) <- case classes_and_increments of
    classes : increments -> return (classes, take k increments)
    _ -> error "partitionWithSOACS"

  add_lam_x_params <-
    replicateM k $ I.Param <$> newVName "x" <*> pure (I.Prim int64)
  add_lam_y_params <-
    replicateM k $ I.Param <$> newVName "y" <*> pure (I.Prim int64)
  add_lam_body <- runBodyBuilder $
    localScope (scopeOfLParams $ add_lam_x_params ++ add_lam_y_params) $
      fmap resultBody $
        forM (zip add_lam_x_params add_lam_y_params) $ \(x, y) ->
          letSubExp "z" $
            I.BasicOp $
              I.BinOp
                (I.Add Int64 I.OverflowUndef)
                (I.Var $ I.paramName x)
                (I.Var $ I.paramName y)
  let add_lam =
        I.Lambda
          { I.lambdaBody = add_lam_body,
            I.lambdaParams = add_lam_x_params ++ add_lam_y_params,
            I.lambdaReturnType = replicate k $ I.Prim int64
          }
      nes = replicate (length increments) $ intConst Int64 0

  scan <- I.scanSOAC [I.Scan add_lam nes]
  all_offsets <- letTupExp "offsets" $ I.Op $ I.Screma w increments scan

  -- We have the offsets for each of the partitions, but we also need
  -- the total sizes, which are the last elements in the offests.  We
  -- just have to be careful in case the array is empty.
  last_index <- letSubExp "last_index" $ I.BasicOp $ I.BinOp (I.Sub Int64 OverflowUndef) w $ constant (1 :: Int64)
  nonempty_body <- runBodyBuilder $
    fmap resultBody $
      forM all_offsets $ \offset_array ->
        letSubExp "last_offset" $ I.BasicOp $ I.Index offset_array $ Slice [I.DimFix last_index]
  let empty_body = resultBody $ replicate k $ constant (0 :: Int64)
  is_empty <- letSubExp "is_empty" $ I.BasicOp $ I.CmpOp (CmpEq int64) w $ constant (0 :: Int64)
  sizes <-
    letTupExp "partition_size" $
      I.If is_empty empty_body nonempty_body $
        ifCommon $ replicate k $ I.Prim int64

  -- The total size of all partitions must necessarily be equal to the
  -- size of the input array.

  -- Create scratch arrays for the result.
  blanks <- forM arr_ts $ \arr_t ->
    letExp "partition_dest" $
      I.BasicOp $ Scratch (I.elemType arr_t) (w : drop 1 (I.arrayDims arr_t))

  -- Now write into the result.
  write_lam <- do
    c_param <- I.Param <$> newVName "c" <*> pure (I.Prim int64)
    offset_params <- replicateM k $ I.Param <$> newVName "offset" <*> pure (I.Prim int64)
    value_params <- forM arr_ts $ \arr_t ->
      I.Param <$> newVName "v" <*> pure (I.rowType arr_t)
    (offset, offset_stms) <-
      collectStms $
        mkOffsetLambdaBody
          (map I.Var sizes)
          (I.Var $ I.paramName c_param)
          0
          offset_params
    return
      I.Lambda
        { I.lambdaParams = c_param : offset_params ++ value_params,
          I.lambdaReturnType =
            replicate (length arr_ts) (I.Prim int64)
              ++ map I.rowType arr_ts,
          I.lambdaBody =
            mkBody offset_stms $
              replicate (length arr_ts) (subExpRes offset)
                ++ I.varsRes (map I.paramName value_params)
        }
  results <-
    letTupExp "partition_res" $
      I.Op $
        I.Scatter
          w
          write_lam
          (classes : all_offsets ++ arrs)
          $ zip3 (repeat $ Shape [w]) (repeat 1) blanks
  sizes' <-
    letSubExp "partition_sizes" $
      I.BasicOp $
        I.ArrayLit (map I.Var sizes) $ I.Prim int64
  return (map I.Var results, [sizes'])
  where
    mkOffsetLambdaBody ::
      [SubExp] ->
      SubExp ->
      Int ->
      [I.LParam] ->
      InternaliseM SubExp
    mkOffsetLambdaBody _ _ _ [] =
      return $ constant (-1 :: Int64)
    mkOffsetLambdaBody sizes c i (p : ps) = do
      is_this_one <-
        letSubExp "is_this_one" $
          I.BasicOp $
            I.CmpOp (CmpEq int64) c $
              intConst Int64 $ toInteger i
      next_one <- mkOffsetLambdaBody sizes c (i + 1) ps
      this_one <-
        letSubExp "this_offset"
          =<< foldBinOp
            (Add Int64 OverflowUndef)
            (constant (-1 :: Int64))
            (I.Var (I.paramName p) : take i sizes)
      letSubExp "total_res" $
        I.If
          is_this_one
          (resultBody [this_one])
          (resultBody [next_one])
          $ ifCommon [I.Prim int64]

typeExpForError :: E.TypeExp VName -> InternaliseM [ErrorMsgPart SubExp]
typeExpForError (E.TEVar qn _) =
  return [ErrorString $ pretty qn]
typeExpForError (E.TEUnique te _) =
  ("*" :) <$> typeExpForError te
typeExpForError (E.TEArray te d _) = do
  d' <- dimExpForError d
  te' <- typeExpForError te
  return $ ["[", d', "]"] ++ te'
typeExpForError (E.TETuple tes _) = do
  tes' <- mapM typeExpForError tes
  return $ ["("] ++ intercalate [", "] tes' ++ [")"]
typeExpForError (E.TERecord fields _) = do
  fields' <- mapM onField fields
  return $ ["{"] ++ intercalate [", "] fields' ++ ["}"]
  where
    onField (k, te) =
      (ErrorString (pretty k ++ ": ") :) <$> typeExpForError te
typeExpForError (E.TEArrow _ t1 t2 _) = do
  t1' <- typeExpForError t1
  t2' <- typeExpForError t2
  return $ t1' ++ [" -> "] ++ t2'
typeExpForError (E.TEApply t arg _) = do
  t' <- typeExpForError t
  arg' <- case arg of
    TypeArgExpType argt -> typeExpForError argt
    TypeArgExpDim d _ -> pure <$> dimExpForError d
  return $ t' ++ [" "] ++ arg'
typeExpForError (E.TESum cs _) = do
  cs' <- mapM (onClause . snd) cs
  return $ intercalate [" | "] cs'
  where
    onClause c = do
      c' <- mapM typeExpForError c
      return $ intercalate [" "] c'

dimExpForError :: E.DimExp VName -> InternaliseM (ErrorMsgPart SubExp)
dimExpForError (DimExpNamed d _) = do
  substs <- lookupSubst $ E.qualLeaf d
  d' <- case substs of
    Just [v] -> return v
    _ -> return $ I.Var $ E.qualLeaf d
  return $ ErrorVal int64 d'
dimExpForError (DimExpConst d _) =
  return $ ErrorString $ pretty d
dimExpForError DimExpAny = return ""

-- A smart constructor that compacts neighbouring literals for easier
-- reading in the IR.
errorMsg :: [ErrorMsgPart a] -> ErrorMsg a
errorMsg = ErrorMsg . compact
  where
    compact [] = []
    compact (ErrorString x : ErrorString y : parts) =
      compact (ErrorString (x ++ y) : parts)
    compact (x : y) = x : compact y<|MERGE_RESOLUTION|>--- conflicted
+++ resolved
@@ -1714,7 +1714,6 @@
       fmap pure $ letSubExp desc $ BasicOp $ UpdateAcc acc' [i'] vs
     handleAccs _ _ = Nothing
 
-<<<<<<< HEAD
     handleAD [TupLit [f, x, v] _] fname
       | fname `elem` ["jvp", "vjp"] = Just $ \desc -> do
         x' <- internaliseExp "ad_x" x
@@ -1728,11 +1727,6 @@
             _ -> VJP lam x' v'
     handleAD _ _ = Nothing
 
-    handleRest [x] "!" = Just $ complementF x
-=======
->>>>>>> d475f737
-    handleRest [x] "opaque" = Just $ \desc ->
-      mapM (letSubExp desc . BasicOp . Opaque OpaqueNil) =<< internaliseExp "opaque_arg" x
     handleRest [E.TupLit [a, si, v] _] "scatter" = Just $ scatterF 1 a si v
     handleRest [E.TupLit [a, si, v] _] "scatter_2d" = Just $ scatterF 2 a si v
     handleRest [E.TupLit [a, si, v] _] "scatter_3d" = Just $ scatterF 3 a si v
