{-# OPTIONS_GHC -Wno-overlapping-patterns -Wno-incomplete-patterns -Wno-incomplete-uni-patterns -Wno-incomplete-record-updates #-}

-- | Index simplification mechanics.
module Futhark.Optimise.Simplify.Rules.Index
  ( IndexResult (..),
    simplifyIndexing,
  )
where

import Data.Maybe
import Futhark.Analysis.PrimExp.Convert
import qualified Futhark.Analysis.SymbolTable as ST
import Futhark.Construct
import Futhark.IR
import Futhark.Optimise.Simplify.Rules.Simple
import Futhark.Util

isCt1 :: SubExp -> Bool
isCt1 (Constant v) = oneIsh v
isCt1 _ = False

isCt0 :: SubExp -> Bool
isCt0 (Constant v) = zeroIsh v
isCt0 _ = False

-- | Some index expressions can be simplified to 'SubExp's, while
-- others produce another index expression (which may be further
-- simplifiable).
data IndexResult
  = IndexResult Certs VName (Slice SubExp)
  | SubExpResult Certs SubExp

-- | Try to simplify an index operation.
simplifyIndexing ::
  MonadBuilder m =>
  ST.SymbolTable (Rep m) ->
  TypeLookup ->
  VName ->
  Slice SubExp ->
  Bool ->
  Maybe (m IndexResult)
simplifyIndexing vtable seType idd inds consuming =
  case defOf idd of
    _
      | Just t <- seType (Var idd),
        inds == fullSlice t (DimIndices []) ->
        Just $ pure $ SubExpResult mempty $ Var idd
      | Just inds' <- sliceIndices inds,
        Just (ST.Indexed cs e) <- ST.index idd inds' vtable,
        worthInlining e,
        all (`ST.elem` vtable) (unCerts cs) ->
        Just $ SubExpResult cs <$> toSubExp "index_primexp" e
      | Just inds' <- sliceIndices inds,
        Just (ST.IndexedArray cs arr inds'') <- ST.index idd inds' vtable,
        all (worthInlining . untyped) inds'',
        all (`ST.elem` vtable) (unCerts cs) ->
        Just $
          IndexResult cs arr . DimIndices . map DimFix
            <$> mapM (toSubExp "index_primexp") inds''
    Nothing -> Nothing
    Just (SubExp (Var v), cs) -> Just $ pure $ IndexResult cs v inds
    Just (Iota _ x s to_it, cs)
      | DimIndices [DimFix ii] <- inds,
        Just (Prim (IntType from_it)) <- seType ii ->
        Just $
          let mul = BinOpExp $ Mul to_it OverflowWrap
              add = BinOpExp $ Add to_it OverflowWrap
           in fmap (SubExpResult cs) $
                toSubExp "index_iota" $
                  ( sExt to_it (primExpFromSubExp (IntType from_it) ii)
                      `mul` primExpFromSubExp (IntType to_it) s
                  )
                    `add` primExpFromSubExp (IntType to_it) x
      | DimIndices [DimSlice i_offset i_n i_stride] <- inds ->
        Just $ do
          i_offset' <- asIntS to_it i_offset
          i_stride' <- asIntS to_it i_stride
          let mul = BinOpExp $ Mul to_it OverflowWrap
              add = BinOpExp $ Add to_it OverflowWrap
          i_offset'' <-
            toSubExp "iota_offset" $
              ( primExpFromSubExp (IntType to_it) x
                  `mul` primExpFromSubExp (IntType to_it) s
              )
                `add` primExpFromSubExp (IntType to_it) i_offset'
          i_stride'' <-
            letSubExp "iota_offset" $
              BasicOp $ BinOp (Mul Int64 OverflowWrap) s i_stride'
          fmap (SubExpResult cs) $
            letSubExp "slice_iota" $
              BasicOp $ Iota i_n i_offset'' i_stride'' to_it

    -- A rotate cannot be simplified away if we are slicing a rotated dimension.
    Just (Rotate offsets a, cs)
      | DimIndices idxs <- inds,
        not $ or $ zipWith rotateAndSlice offsets idxs -> Just $ do
        dims <- arrayDims <$> lookupType a
        let adjustI i o d = do
              i_p_o <- letSubExp "i_p_o" $ BasicOp $ BinOp (Add Int64 OverflowWrap) i o
              letSubExp "rot_i" (BasicOp $ BinOp (SMod Int64 Unsafe) i_p_o d)
            adjust (DimFix i, o, d) =
              DimFix <$> adjustI i o d
            adjust (DimSlice i n s, o, d) =
              DimSlice <$> adjustI i o d <*> pure n <*> pure s
        IndexResult cs a . DimIndices <$> mapM adjust (zip3 idxs offsets dims)
      where
        rotateAndSlice r DimSlice {} = not $ isCt0 r
        rotateAndSlice _ _ = False
    Just (Index aa ais, cs) ->
      Just $
        IndexResult cs aa
          <$> subExpSlice (sliceSlice (primExpSlice ais) (primExpSlice inds))
    Just (Replicate (Shape [_]) (Var vv), cs)
      | DimIndices [DimFix {}] <- inds, not consuming -> Just $ pure $ SubExpResult cs $ Var vv
      | DimIndices (DimFix {} : is') <- inds, not consuming -> Just $ pure $ IndexResult cs vv $ DimIndices is'
    Just (Replicate (Shape [_]) val@(Constant _), cs)
      | DimIndices [DimFix {}] <- inds, not consuming -> Just $ pure $ SubExpResult cs val
    Just (Replicate (Shape ds) v, cs)
      | DimIndices idxs <- inds,
        (ds_inds, rest_inds) <- splitAt (length ds) idxs,
        (ds', ds_inds') <- unzip $ mapMaybe index ds_inds,
        ds' /= ds ->
        Just $ do
          arr <- letExp "smaller_replicate" $ BasicOp $ Replicate (Shape ds') v
          return $ IndexResult cs arr $ DimIndices $ ds_inds' ++ rest_inds
      where
        index DimFix {} = Nothing
        index (DimSlice _ n s) = Just (n, DimSlice (constant (0 :: Int64)) n s)
    Just (Rearrange perm src, cs)
      | DimIndices idxs <- inds,
        rearrangeReach perm <= length (takeWhile isIndex idxs) ->
        let inds' = rearrangeShape (rearrangeInverse perm) idxs
         in Just $ pure $ IndexResult cs src $ DimIndices inds'
      where
        isIndex DimFix {} = True
        isIndex _ = False
    Just (Copy src, cs)
      | DimIndices idxs <- inds,
        Just dims <- arrayDims <$> seType (Var src),
        length inds == length dims,
        -- It is generally not safe to simplify a slice of a copy,
        -- because the result may be used in an in-place update of the
        -- original.
        Just _ <- mapM dimFix idxs,
        not consuming,
        ST.available src vtable ->
        Just $ pure $ IndexResult cs src inds
    Just (Reshape newshape src, cs)
      | Just newdims <- shapeCoercion newshape,
        Just olddims <- arrayDims <$> seType (Var src),
        changed_dims <- zipWith (/=) newdims olddims,
        not $ or $ drop (length inds) changed_dims ->
        Just $ pure $ IndexResult cs src inds
      | Just newdims <- shapeCoercion newshape,
        Just olddims <- arrayDims <$> seType (Var src),
        length newshape == length inds,
        length olddims == length newdims ->
        Just $ pure $ IndexResult cs src inds
    Just (Reshape [_] v2, cs)
      | Just [_] <- arrayDims <$> seType (Var v2) ->
        Just $ pure $ IndexResult cs v2 inds
    Just (Concat d x xs _, cs)
      | -- HACK: simplifying the indexing of an N-array concatenation
        -- is going to produce an N-deep if expression, which is bad
        -- when N is large.  To try to avoid that, we use the
        -- heuristic not to simplify as long as any of the operands
        -- are themselves Concats.  The hope it that this will give
        -- simplification some time to cut down the concatenation to
        -- something smaller, before we start inlining.
        DimIndices idxs <- inds,
        not $ any isConcat $ x : xs,
        Just (ibef, DimFix i, iaft) <- focusNth d idxs,
        Just (Prim res_t) <-
          (`setArrayDims` sliceDims inds)
            <$> ST.lookupType x vtable -> Just $ do
        x_len <- arraySize d <$> lookupType x
        xs_lens <- mapM (fmap (arraySize d) . lookupType) xs

        let add n m = do
              added <- letSubExp "index_concat_add" $ BasicOp $ BinOp (Add Int64 OverflowWrap) n m
              return (added, n)
        (_, starts) <- mapAccumLM add x_len xs_lens
        let xs_and_starts = reverse $ zip xs starts

        let mkBranch [] =
              letSubExp "index_concat" $ BasicOp $ Index x $ DimIndices $ ibef ++ DimFix i : iaft
            mkBranch ((x', start) : xs_and_starts') = do
              cmp <- letSubExp "index_concat_cmp" $ BasicOp $ CmpOp (CmpSle Int64) start i
              (thisres, thisbnds) <- collectStms $ do
                i' <- letSubExp "index_concat_i" $ BasicOp $ BinOp (Sub Int64 OverflowWrap) i start
<<<<<<< HEAD
                letSubExp "index_concat" $ BasicOp $ Index x' $ DimIndices $ ibef ++ DimFix i' : iaft
              thisbody <- mkBodyM thisbnds [thisres]
=======
                letSubExp "index_concat" $ BasicOp $ Index x' $ ibef ++ DimFix i' : iaft
              thisbody <- mkBodyM thisbnds [subExpRes thisres]
>>>>>>> 1a9edf89
              (altres, altbnds) <- collectStms $ mkBranch xs_and_starts'
              altbody <- mkBodyM altbnds [subExpRes altres]
              letSubExp "index_concat_branch" $
                If cmp thisbody altbody $
                  IfDec [primBodyType res_t] IfNormal
        SubExpResult cs <$> mkBranch xs_and_starts
    Just (ArrayLit ses _, cs)
      | DimIndices idxs <- inds,
        DimFix (Constant (IntValue (Int64Value i))) : idxs' <- idxs,
        Just se <- maybeNth i ses ->
        case idxs' of
          [] -> Just $ pure $ SubExpResult cs se
          _ | Var v2 <- se -> Just $ pure $ IndexResult cs v2 $ DimIndices idxs'
          _ -> Nothing
    -- Indexing single-element arrays.  We know the index must be 0.
    _
      | Just t <- seType $ Var idd,
        isCt1 $ arraySize 0 t,
        DimIndices idxs <- inds,
        DimFix i : idxs' <- idxs,
        not $ isCt0 i ->
        Just . pure . IndexResult mempty idd $
          DimIndices $ DimFix (constant (0 :: Int64)) : idxs'
    _ -> Nothing
  where
    defOf v = do
      (BasicOp op, def_cs) <- ST.lookupExp v vtable
      return (op, def_cs)
    worthInlining e
      | primExpSizeAtLeast 20 e = False -- totally ad-hoc.
      | otherwise = worthInlining' e
    worthInlining' (BinOpExp Pow {} _ _) = False
    worthInlining' (BinOpExp FPow {} _ _) = False
    worthInlining' (BinOpExp _ x y) = worthInlining' x && worthInlining' y
    worthInlining' (CmpOpExp _ x y) = worthInlining' x && worthInlining' y
    worthInlining' (ConvOpExp _ x) = worthInlining' x
    worthInlining' (UnOpExp _ x) = worthInlining' x
    worthInlining' FunExp {} = False
    worthInlining' _ = True

    isConcat v
      | Just (Concat {}, _) <- defOf v =
        True
      | otherwise =
        False<|MERGE_RESOLUTION|>--- conflicted
+++ resolved
@@ -188,13 +188,8 @@
               cmp <- letSubExp "index_concat_cmp" $ BasicOp $ CmpOp (CmpSle Int64) start i
               (thisres, thisbnds) <- collectStms $ do
                 i' <- letSubExp "index_concat_i" $ BasicOp $ BinOp (Sub Int64 OverflowWrap) i start
-<<<<<<< HEAD
                 letSubExp "index_concat" $ BasicOp $ Index x' $ DimIndices $ ibef ++ DimFix i' : iaft
-              thisbody <- mkBodyM thisbnds [thisres]
-=======
-                letSubExp "index_concat" $ BasicOp $ Index x' $ ibef ++ DimFix i' : iaft
               thisbody <- mkBodyM thisbnds [subExpRes thisres]
->>>>>>> 1a9edf89
               (altres, altbnds) <- collectStms $ mkBranch xs_and_starts'
               altbody <- mkBodyM altbnds [subExpRes altres]
               letSubExp "index_concat_branch" $
