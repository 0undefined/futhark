{-# LANGUAGE FlexibleContexts #-}
{-# LANGUAGE LambdaCase #-}
{-# LANGUAGE TypeFamilies #-}

-- | Perform a restricted form of loop tiling within SegMaps.  We only
-- tile primitive types, to avoid excessive local memory use.
module Futhark.Optimise.TileLoops (tileLoops) where

import Control.Monad.Reader
import Control.Monad.State
import qualified Data.Map.Strict as M
import Data.Maybe (mapMaybe)
import qualified Data.Sequence as Seq
import qualified Futhark.Analysis.Alias as Alias
import Futhark.IR.GPU
import qualified Futhark.IR.Mem.IxFun as IxFun
import Futhark.IR.Prop.Aliases (consumedInStm)
import Futhark.MonadFreshNames
import Futhark.Optimise.BlkRegTiling
import Futhark.Optimise.TileLoops.Shared
import Futhark.Pass
import Futhark.Tools
import Futhark.Transform.Rename
import Prelude hiding (quot)
import Futhark.Optimise.GenRedOpt

type IxFun = IxFun.IxFun (TPrimExp Int64 VName)

-- | Map from array variable names to their corresponding index functions.
--   The info is not guaranteed to be exact, e.g., we assume ifs and loops
--   return arrays layed out in normalized (row-major) form in memory.
--   We only record aliasing statements, such as transposition, slice, etc.
type Env = (M.Map VName (Lambda GPU, [SubExp]), M.Map VName IxFun)

type IxFun = IxFun.IxFun (TPrimExp Int64 VName)

-- | Map from array variable names to their corresponding index functions.
--   The info is not guaranteed to be exact, e.g., we assume ifs and loops
--   return arrays layed out in normalized (row-major) form in memory.
--   We only record aliasing statements, such as transposition, slice, etc.
type Env = (M.Map VName (Lambda GPU, [SubExp]), M.Map VName IxFun)

-- | The pass definition.
tileLoops :: Pass GPU GPU
tileLoops =
  Pass "tile loops" "Tile stream loops inside kernels" $
    intraproceduralTransformation onStms
  where
    onStms scope stms =
      modifyNameSource $
        runState $
          runReaderT (optimiseStms (M.empty, M.empty) stms) scope

optimiseBody :: Env -> Body GPU -> TileM (Body GPU)
optimiseBody env (Body () stms res) =
  Body () <$> optimiseStms env stms <*> pure res

optimiseStms :: Env -> Stms GPU -> TileM (Stms GPU)
optimiseStms env stms =
  localScope (scopeOf stms) $ do
    (_, stms') <- foldM foldfun (env, mempty) $ stmsToList stms
    return stms'
  where
    foldfun :: (Env, Stms GPU) -> Stm GPU -> TileM (Env, Stms GPU)
    foldfun (e, ss) s = do
      (e', s') <- optimiseStm e s
      return (e', ss <> s')

optimiseStm :: Env -> Stm GPU -> TileM (Env, Stms GPU)
optimiseStm env stm@(Let pat aux (Op (SegOp (SegMap lvl@SegThread {} space ts kbody)))) = do
<<<<<<< HEAD
  res_genred_opt <- genRed2MapRed env stm
  res3dtiling <- doRegTiling3D stm
  stms' <-
   case res_genred_opt of
    Just stms -> return stms
    Nothing ->
=======
  res3dtiling <- localScope (scopeOfSegSpace space) $ doRegTiling3D stm
  stms' <-
>>>>>>> 5b189a70
     case res3dtiling of
      Just (extra_stms, stmt') -> return (extra_stms <> oneStm stmt')
      Nothing -> do
        blkRegTiling_res <- mmBlkRegTiling stm
        case blkRegTiling_res of
          Just (extra_stms, stmt') -> return (extra_stms <> oneStm stmt')
          Nothing -> localScope (scopeOfSegSpace space) $ do
            (host_stms, (lvl', space', kbody')) <- tileInKernelBody mempty initial_variance lvl space ts kbody
            return $ host_stms <> oneStm (Let pat aux $ Op $ SegOp $ SegMap lvl' space' ts kbody')
  return (env, stms')
  where
    initial_variance = M.map mempty $ scopeOfSegSpace space
optimiseStm env (Let pat aux e) = do
  env' <- changeEnv env (head $ patNames pat) e
  e' <- mapExpM (optimise env') e
  return (env', oneStm $ Let pat aux e')
  where
    optimise env' = identityMapper {mapOnBody = \scope -> localScope scope . optimiseBody env'}

tileInKernelBody ::
  Names ->
  VarianceTable ->
  SegLevel ->
  SegSpace ->
  [Type] ->
  KernelBody GPU ->
  TileM (Stms GPU, (SegLevel, SegSpace, KernelBody GPU))
tileInKernelBody branch_variant initial_variance lvl initial_kspace ts kbody
  | Just kbody_res <- mapM isSimpleResult $ kernelBodyResult kbody = do
    maybe_tiled <-
      tileInBody branch_variant initial_variance lvl initial_kspace ts $
        Body () (kernelBodyStms kbody) kbody_res
    case maybe_tiled of
      Just (host_stms, tiling, tiledBody) -> do
        (res', stms') <-
          runBuilder $ mapM (tilingTileReturns tiling) =<< tiledBody mempty mempty
        return
          ( host_stms,
            ( tilingLevel tiling,
              tilingSpace tiling,
              KernelBody () stms' res'
            )
          )
      Nothing ->
        return (mempty, (lvl, initial_kspace, kbody))
  | otherwise =
    return (mempty, (lvl, initial_kspace, kbody))
  where
    isSimpleResult (Returns _ cs se) = Just $ SubExpRes cs se
    isSimpleResult _ = Nothing

tileInBody ::
  Names ->
  VarianceTable ->
  SegLevel ->
  SegSpace ->
  [Type] ->
  Body GPU ->
  TileM (Maybe (Stms GPU, Tiling, TiledBody))
tileInBody branch_variant initial_variance initial_lvl initial_space res_ts (Body () initial_kstms stms_res) =
  descend mempty $ stmsToList initial_kstms
  where
    variance = varianceInStms initial_variance initial_kstms

    descend _ [] =
      return Nothing
    descend prestms (stm_to_tile : poststms)
      -- 2D tiling of redomap.
      | (gtids, kdims) <- unzip $ unSegSpace initial_space,
        Just (w, arrs, form) <- tileable stm_to_tile,
        Just inputs <-
          mapM (invariantToOneOfTwoInnerDims branch_variant variance gtids) arrs,
        not $ null $ tiledInputs inputs,
        gtid_y : gtid_x : top_gtids_rev <- reverse gtids,
        kdim_y : kdim_x : top_kdims_rev <- reverse kdims,
        (prestms', poststms') <-
          preludeToPostlude variance prestms stm_to_tile (stmsFromList poststms),
        used <- freeIn stm_to_tile <> freeIn poststms' <> freeIn stms_res =
        Just . injectPrelude initial_space variance prestms' used
          <$> tileGeneric
            (tiling2d $ reverse $ zip top_gtids_rev top_kdims_rev)
            initial_lvl
            res_ts
            (stmPat stm_to_tile)
            (gtid_x, gtid_y)
            (kdim_x, kdim_y)
            w
            form
            inputs
            poststms'
            stms_res
      -- 1D tiling of redomap.
      | (gtid, kdim) : top_space_rev <- reverse $ unSegSpace initial_space,
        Just (w, arrs, form) <- tileable stm_to_tile,
        inputs <- map (is1DTileable gtid variance) arrs,
        not $ null $ tiledInputs inputs,
        not $ gtid `nameIn` branch_variant,
        (prestms', poststms') <-
          preludeToPostlude variance prestms stm_to_tile (stmsFromList poststms),
        used <- freeIn stm_to_tile <> freeIn poststms' <> freeIn stms_res =
        Just . injectPrelude initial_space variance prestms' used
          <$> tileGeneric
            (tiling1d $ reverse top_space_rev)
            initial_lvl
            res_ts
            (stmPat stm_to_tile)
            gtid
            kdim
            w
            form
            inputs
            poststms'
            stms_res
      -- Tiling inside for-loop.
      | DoLoop merge (ForLoop i it bound []) loopbody <- stmExp stm_to_tile,
        not $ any ((`nameIn` freeIn merge) . paramName . fst) merge,
        (prestms', poststms') <-
          preludeToPostlude variance prestms stm_to_tile (stmsFromList poststms) = do
        let branch_variant' =
              branch_variant
                <> mconcat
                  ( map
                      (flip (M.findWithDefault mempty) variance)
                      (namesToList (freeIn bound))
                  )
            merge_params = map fst merge

        maybe_tiled <-
          localScope (M.insert i (IndexName it) $ scopeOfFParams merge_params) $
            tileInBody
              branch_variant'
              variance
              initial_lvl
              initial_space
              (map paramType merge_params)
              $ mkBody (bodyStms loopbody) (bodyResult loopbody)

        case maybe_tiled of
          Nothing -> next
          Just tiled ->
            Just
              <$> tileDoLoop
                initial_space
                variance
                prestms'
                (freeIn loopbody <> freeIn merge)
                tiled
                res_ts
                (stmPat stm_to_tile)
                (stmAux stm_to_tile)
                merge
                i
                it
                bound
                poststms'
                stms_res
      | otherwise = next
      where
        next =
          localScope (scopeOf stm_to_tile) $
            descend (prestms <> oneStm stm_to_tile) poststms

-- | Move statements from prelude to postlude if they are not used in
-- the tiled statement anyway.
preludeToPostlude ::
  VarianceTable ->
  Stms GPU ->
  Stm GPU ->
  Stms GPU ->
  (Stms GPU, Stms GPU)
preludeToPostlude variance prelude stm_to_tile postlude =
  (prelude_used, prelude_not_used <> postlude)
  where
    used_in_tiled = freeIn stm_to_tile

    used_in_stm_variant =
      (used_in_tiled <>) $
        mconcat $
          map (flip (M.findWithDefault mempty) variance) $
            namesToList used_in_tiled

    used stm =
      any (`nameIn` used_in_stm_variant) $
        patNames $ stmPat stm

    (prelude_used, prelude_not_used) =
      Seq.partition used prelude

-- | Partition prelude statements preceding a tiled loop (or something
-- containing a tiled loop) into three categories:
--
-- 1) Group-level statements that are invariant to the threads in the group.
--
-- 2) Thread-variant statements that should be computed once with a segmap_thread_scalar.
--
-- 3) Thread-variant statements that should be recomputed whenever
-- they are needed.
--
-- The third category duplicates computation, so we only want to do it
-- when absolutely necessary.  Currently, this is necessary for
-- results that are views of an array (slicing, rotate, etc) and which
-- results are used after the prelude, because these cannot be
-- efficiently represented by a scalar segmap (they'll be manifested
-- in memory).
partitionPrelude ::
  VarianceTable ->
  Stms GPU ->
  Names ->
  Names ->
  (Stms GPU, Stms GPU, Stms GPU)
partitionPrelude variance prestms private used_after =
  (invariant_prestms, precomputed_variant_prestms, recomputed_variant_prestms)
  where
    invariantTo names stm =
      case patNames (stmPat stm) of
        [] -> True -- Does not matter.
        v : _ -> not $ any (`nameIn` names) $ namesToList $ M.findWithDefault mempty v variance

    consumed v = v `nameIn` consumed_in_prestms
    consumedStm stm = any consumed (patNames (stmPat stm))

    later_consumed =
      namesFromList $
        concatMap (patNames . stmPat) $
          stmsToList $ Seq.filter consumedStm prestms

    groupInvariant stm =
      invariantTo private stm
        && not (any (`nameIn` later_consumed) (patNames (stmPat stm)))
        && invariantTo later_consumed stm
    (invariant_prestms, variant_prestms) =
      Seq.partition groupInvariant prestms

    consumed_in_prestms =
      foldMap consumedInStm $ fst $ Alias.analyseStms mempty prestms

    mustBeInlinedExp (BasicOp (Index _ slice)) = not $ null $ sliceDims slice
    mustBeInlinedExp (BasicOp Rotate {}) = True
    mustBeInlinedExp (BasicOp Rearrange {}) = True
    mustBeInlinedExp (BasicOp Reshape {}) = True
    mustBeInlinedExp _ = False
    mustBeInlined stm =
      mustBeInlinedExp (stmExp stm)
        && any (`nameIn` used_after) (patNames (stmPat stm))

    must_be_inlined =
      namesFromList $
        concatMap (patNames . stmPat) $
          stmsToList $ Seq.filter mustBeInlined variant_prestms
    recompute stm =
      any (`nameIn` must_be_inlined) (patNames (stmPat stm))
        || not (invariantTo must_be_inlined stm)
    (recomputed_variant_prestms, precomputed_variant_prestms) =
      Seq.partition recompute variant_prestms

-- Anything that is variant to the "private" names should be
-- considered thread-local.
injectPrelude ::
  SegSpace ->
  VarianceTable ->
  Stms GPU ->
  Names ->
  (Stms GPU, Tiling, TiledBody) ->
  (Stms GPU, Tiling, TiledBody)
injectPrelude initial_space variance prestms used (host_stms, tiling, tiledBody) =
  (host_stms, tiling, tiledBody')
  where
    tiledBody' private privstms = do
      let nontiled = (`notElem` unSegSpace (tilingSpace tiling))
          private' =
            private
              <> namesFromList (map fst (filter nontiled $ unSegSpace initial_space))
          ( invariant_prestms,
            precomputed_variant_prestms,
            recomputed_variant_prestms
            ) =
              partitionPrelude variance prestms private' used

      addStms invariant_prestms

      let live_set =
            namesToList $
              liveSet precomputed_variant_prestms $
                used <> freeIn recomputed_variant_prestms
      prelude_arrs <-
        inScopeOf precomputed_variant_prestms $
          doPrelude tiling privstms precomputed_variant_prestms live_set

      let prelude_privstms =
            PrivStms recomputed_variant_prestms $
              mkReadPreludeValues prelude_arrs live_set

      tiledBody private' (prelude_privstms <> privstms)

tileDoLoop ::
  SegSpace ->
  VarianceTable ->
  Stms GPU ->
  Names ->
  (Stms GPU, Tiling, TiledBody) ->
  [Type] ->
  Pat GPU ->
  StmAux (ExpDec GPU) ->
  [(FParam GPU, SubExp)] ->
  VName ->
  IntType ->
  SubExp ->
  Stms GPU ->
  Result ->
  TileM (Stms GPU, Tiling, TiledBody)
tileDoLoop initial_space variance prestms used_in_body (host_stms, tiling, tiledBody) res_ts pat aux merge i it bound poststms poststms_res = do
  let prestms_used = used_in_body <> freeIn poststms <> freeIn poststms_res
      ( invariant_prestms,
        precomputed_variant_prestms,
        recomputed_variant_prestms
        ) =
          partitionPrelude variance prestms tiled_kdims prestms_used

  let (mergeparams, mergeinits) = unzip merge

      -- Expand the loop merge parameters to be arrays.
      tileDim t = arrayOf t (tilingTileShape tiling) $ uniqueness t

      merge_scope = M.insert i (IndexName it) $ scopeOfFParams mergeparams

      tiledBody' private privstms = localScope (scopeOf host_stms <> merge_scope) $ do
        addStms invariant_prestms

        let live_set =
              namesToList $
                liveSet precomputed_variant_prestms $
                  freeIn recomputed_variant_prestms <> prestms_used

        prelude_arrs <-
          inScopeOf precomputed_variant_prestms $
            doPrelude tiling privstms precomputed_variant_prestms live_set

        mergeparams' <- forM mergeparams $ \(Param attrs pname pt) ->
          Param attrs <$> newVName (baseString pname ++ "_group") <*> pure (tileDim pt)

        let merge_ts = map paramType mergeparams

        let inloop_privstms =
              PrivStms recomputed_variant_prestms $
                mkReadPreludeValues prelude_arrs live_set

        mergeinit' <-
          fmap (map Var) $
            certifying (stmAuxCerts aux) $
              tilingSegMap tiling "tiled_loopinit" (scalarLevel tiling) ResultPrivate $
                \in_bounds slice ->
                  fmap varsRes $
                    protectOutOfBounds "loopinit" in_bounds merge_ts $ do
                      addPrivStms slice inloop_privstms
                      addPrivStms slice privstms
                      return $ subExpsRes mergeinits

        let merge' = zip mergeparams' mergeinit'

        let indexMergeParams slice =
              localScope (scopeOfFParams mergeparams') $
                forM_ (zip mergeparams mergeparams') $ \(to, from) ->
                  letBindNames [paramName to] . BasicOp . Index (paramName from) $
                    fullSlice (paramType from) slice

            private' =
              private <> namesFromList (map paramName mergeparams ++ map paramName mergeparams')

            privstms' =
              PrivStms mempty indexMergeParams <> privstms <> inloop_privstms

        loopbody' <-
          localScope (scopeOfFParams mergeparams') . runBodyBuilder $
            resultBody . map Var
              <$> tiledBody private' privstms'
        accs' <-
          letTupExp "tiled_inside_loop" $
            DoLoop merge' (ForLoop i it bound []) loopbody'

        postludeGeneric tiling (privstms <> inloop_privstms) pat accs' poststms poststms_res res_ts

  return (host_stms, tiling, tiledBody')
  where
    tiled_kdims =
      namesFromList $
        map fst $
          filter (`notElem` unSegSpace (tilingSpace tiling)) $
            unSegSpace initial_space

doPrelude :: Tiling -> PrivStms -> Stms GPU -> [VName] -> Builder GPU [VName]
doPrelude tiling privstms prestms prestms_live =
  -- Create a SegMap that takes care of the prelude for every thread.
  tilingSegMap tiling "prelude" (scalarLevel tiling) ResultPrivate $
    \in_bounds slice -> do
      ts <- mapM lookupType prestms_live
      fmap varsRes $
        protectOutOfBounds "pre" in_bounds ts $ do
          addPrivStms slice privstms
          addStms prestms
          pure $ varsRes prestms_live

liveSet :: FreeIn a => Stms GPU -> a -> Names
liveSet stms after =
  namesFromList (concatMap (patNames . stmPat) stms)
    `namesIntersection` freeIn after

tileable ::
  Stm GPU ->
  Maybe
    ( SubExp,
      [VName],
      (Commutativity, Lambda GPU, [SubExp], Lambda GPU)
    )
tileable stm
  | Op (OtherOp (Screma w arrs form)) <- stmExp stm,
    Just (reds, map_lam) <- isRedomapSOAC form,
    Reduce red_comm red_lam red_nes <- singleReduce reds,
    lambdaReturnType map_lam == lambdaReturnType red_lam, -- No mapout arrays.
    not $ null arrs,
    all primType $ lambdaReturnType map_lam,
    all (primType . paramType) $ lambdaParams map_lam =
    Just (w, arrs, (red_comm, red_lam, red_nes, map_lam))
  | otherwise =
    Nothing

-- | We classify the inputs to the tiled loop as whether they are
-- tileable (and with what permutation of the kernel indexes) or not.
-- In practice, we should have at least one tileable array per loop,
-- but this is not enforced in our representation.
data InputArray
  = InputTile [Int] VName
  | InputDontTile VName

tiledInputs :: [InputArray] -> [(VName, [Int])]
tiledInputs = mapMaybe f
  where
    f (InputTile perm arr) = Just (arr, perm)
    f InputDontTile {} = Nothing

-- | A tile (or an original untiled array).
data InputTile
  = InputTiled [Int] VName
  | InputUntiled VName

-- First VNames are the tiles, second are the untiled.
inputsToTiles :: [InputArray] -> [VName] -> [InputTile]
inputsToTiles (InputTile perm _ : inputs) (tile : tiles) =
  InputTiled perm tile : inputsToTiles inputs tiles
inputsToTiles (InputDontTile arr : inputs) tiles =
  InputUntiled arr : inputsToTiles inputs tiles
inputsToTiles _ _ = []

-- The atual tile size may be smaller for the last tile, so we have to
-- be careful now.
sliceUntiled ::
  MonadBuilder m =>
  VName ->
  SubExp ->
  SubExp ->
  SubExp ->
  m VName
sliceUntiled arr tile_id full_tile_size this_tile_size = do
  arr_t <- lookupType arr
  slice_offset <-
    letSubExp "slice_offset" =<< toExp (pe64 tile_id * pe64 full_tile_size)
  let slice = DimSlice slice_offset this_tile_size (intConst Int64 1)
  letExp "untiled_slice" $
    BasicOp $ Index arr $ fullSlice arr_t [slice]

-- | Statements that we insert directly into every thread-private
-- SegMaps.  This is for things that cannot efficiently be computed
-- once in advance in the prelude SegMap, primarily (exclusively?)
-- array slicing operations.
data PrivStms = PrivStms (Stms GPU) ReadPrelude

privStms :: Stms GPU -> PrivStms
privStms stms = PrivStms stms $ const $ return ()

addPrivStms :: [DimIndex SubExp] -> PrivStms -> Builder GPU ()
addPrivStms local_slice (PrivStms stms readPrelude) = do
  readPrelude local_slice
  addStms stms

instance Semigroup PrivStms where
  PrivStms stms_x readPrelude_x <> PrivStms stms_y readPrelude_y =
    PrivStms stms_z readPrelude_z
    where
      stms_z = stms_x <> stms_y
      readPrelude_z slice = readPrelude_x slice >> readPrelude_y slice

instance Monoid PrivStms where
  mempty = privStms mempty

type ReadPrelude = [DimIndex SubExp] -> Builder GPU ()

data ProcessTileArgs = ProcessTileArgs
  { processPrivStms :: PrivStms,
    processComm :: Commutativity,
    processRedLam :: Lambda GPU,
    processMapLam :: Lambda GPU,
    processTiles :: [InputTile],
    processAcc :: [VName],
    processTileId :: SubExp
  }

data ResidualTileArgs = ResidualTileArgs
  { residualPrivStms :: PrivStms,
    residualComm :: Commutativity,
    residualRedLam :: Lambda GPU,
    residualMapLam :: Lambda GPU,
    residualInput :: [InputArray],
    residualAcc :: [VName],
    residualInputSize :: SubExp,
    residualNumWholeTiles :: SubExp
  }

-- | Information about a loop that has been tiled inside a kernel, as
-- well as the kinds of changes that we would then like to perform on
-- the kernel.
data Tiling = Tiling
  { tilingSegMap ::
      String ->
      SegLevel ->
      ResultManifest ->
      (PrimExp VName -> [DimIndex SubExp] -> Builder GPU Result) ->
      Builder GPU [VName],
    -- The boolean PrimExp indicates whether they are in-bounds.

    tilingReadTile ::
      TileKind ->
      PrivStms ->
      SubExp ->
      [InputArray] ->
      Builder GPU [InputTile],
    tilingProcessTile ::
      ProcessTileArgs ->
      Builder GPU [VName],
    tilingProcessResidualTile ::
      ResidualTileArgs ->
      Builder GPU [VName],
    tilingTileReturns :: VName -> Builder GPU KernelResult,
    tilingSpace :: SegSpace,
    tilingTileShape :: Shape,
    tilingLevel :: SegLevel,
    tilingNumWholeTiles :: Builder GPU SubExp
  }

type DoTiling gtids kdims =
  SegLevel -> gtids -> kdims -> SubExp -> Builder GPU Tiling

scalarLevel :: Tiling -> SegLevel
scalarLevel tiling =
  SegThread (segNumGroups lvl) (segGroupSize lvl) SegNoVirt
  where
    lvl = tilingLevel tiling

protectOutOfBounds ::
  String ->
  PrimExp VName ->
  [Type] ->
  Builder GPU Result ->
  Builder GPU [VName]
protectOutOfBounds desc in_bounds ts m = do
  -- This is more complicated than you might expect, because we need
  -- to be able to produce a blank accumulator, which eBlank cannot
  -- do.  By the linear type rules of accumulators, the body returns
  -- an accumulator of type 'acc_t', then a unique variable of type
  -- 'acc_t' must also be free in the body.  This means we can find it
  -- based just on the type.
  m_body <- insertStmsM $ mkBody mempty <$> m
  let m_body_free = namesToList $ freeIn m_body
  t_to_v <-
    filter (isAcc . fst)
      <$> (zip <$> mapM lookupType m_body_free <*> pure m_body_free)
  let blank t = maybe (eBlank t) (pure . BasicOp . SubExp . Var) $ lookup t t_to_v
  letTupExp desc =<< eIf (toExp in_bounds) (pure m_body) (eBody $ map blank ts)
  where
    isAcc Acc {} = True
    isAcc _ = False

postludeGeneric ::
  Tiling ->
  PrivStms ->
  Pat GPU ->
  [VName] ->
  Stms GPU ->
  Result ->
  [Type] ->
  Builder GPU [VName]
postludeGeneric tiling privstms pat accs' poststms poststms_res res_ts =
  tilingSegMap tiling "thread_res" (scalarLevel tiling) ResultPrivate $ \in_bounds slice -> do
    -- Read our per-thread result from the tiled loop.
    forM_ (zip (patNames pat) accs') $ \(us, everyone) -> do
      everyone_t <- lookupType everyone
      letBindNames [us] $ BasicOp $ Index everyone $ fullSlice everyone_t slice

    if poststms == mempty
      then do
        -- The privstms may still be necessary for the result.
        addPrivStms slice privstms
        return poststms_res
      else fmap varsRes $
        protectOutOfBounds "postlude" in_bounds res_ts $ do
          addPrivStms slice privstms
          addStms poststms
          return poststms_res

type TiledBody = Names -> PrivStms -> Builder GPU [VName]

tileGeneric ::
  DoTiling gtids kdims ->
  SegLevel ->
  [Type] ->
  Pat GPU ->
  gtids ->
  kdims ->
  SubExp ->
  (Commutativity, Lambda GPU, [SubExp], Lambda GPU) ->
  [InputArray] ->
  Stms GPU ->
  Result ->
  TileM (Stms GPU, Tiling, TiledBody)
tileGeneric doTiling initial_lvl res_ts pat gtids kdims w form inputs poststms poststms_res = do
  (tiling, tiling_stms) <- runBuilder $ doTiling initial_lvl gtids kdims w

  return (tiling_stms, tiling, tiledBody tiling)
  where
    (red_comm, red_lam, red_nes, map_lam) = form

    tiledBody :: Tiling -> Names -> PrivStms -> Builder GPU [VName]
    tiledBody tiling _private privstms = do
      let tile_shape = tilingTileShape tiling

      num_whole_tiles <- tilingNumWholeTiles tiling

      -- We don't use a Replicate here, because we want to enforce a
      -- scalar memory space.
      mergeinits <- tilingSegMap tiling "mergeinit" (scalarLevel tiling) ResultPrivate $ \in_bounds slice ->
        -- Constant neutral elements (a common case) do not need protection from OOB.
        if freeIn red_nes == mempty
          then return $ subExpsRes red_nes
          else fmap varsRes $
            protectOutOfBounds "neutral" in_bounds (lambdaReturnType red_lam) $ do
              addPrivStms slice privstms
              return $ subExpsRes red_nes

      merge <- forM (zip (lambdaParams red_lam) mergeinits) $ \(p, mergeinit) ->
        (,)
          <$> newParam
            (baseString (paramName p) ++ "_merge")
            (paramType p `arrayOfShape` tile_shape `toDecl` Unique)
          <*> pure (Var mergeinit)

      tile_id <- newVName "tile_id"
      let loopform = ForLoop tile_id Int64 num_whole_tiles []
      loopbody <- renameBody <=< runBodyBuilder $
        inScopeOf loopform $
          localScope (scopeOfFParams $ map fst merge) $ do
            -- Collectively read a tile.
            tile <- tilingReadTile tiling TilePartial privstms (Var tile_id) inputs

            -- Now each thread performs a traversal of the tile and
            -- updates its accumulator.
            let accs =
                  map (paramName . fst) merge
                tile_args =
                  ProcessTileArgs privstms red_comm red_lam map_lam tile accs (Var tile_id)
            resultBody . map Var <$> tilingProcessTile tiling tile_args

      accs <- letTupExp "accs" $ DoLoop merge loopform loopbody

      -- We possibly have to traverse a residual tile.
      red_lam' <- renameLambda red_lam
      map_lam' <- renameLambda map_lam
      let residual_args =
            ResidualTileArgs privstms red_comm red_lam' map_lam' inputs accs w num_whole_tiles
      accs' <- tilingProcessResidualTile tiling residual_args

      -- Create a SegMap that takes care of the postlude for every thread.
      postludeGeneric tiling privstms pat accs' poststms poststms_res res_ts

data TileKind = TilePartial | TileFull

mkReadPreludeValues :: [VName] -> [VName] -> ReadPrelude
mkReadPreludeValues prestms_live_arrs prestms_live slice =
  fmap mconcat $
    forM (zip prestms_live_arrs prestms_live) $ \(arr, v) -> do
      arr_t <- lookupType arr
      letBindNames [v] $ BasicOp $ Index arr $ fullSlice arr_t slice

tileReturns :: [(VName, SubExp)] -> [(SubExp, SubExp)] -> VName -> Builder GPU KernelResult
tileReturns dims_on_top dims arr = do
  let unit_dims = replicate (length dims_on_top) (intConst Int64 1)
  arr_t <- lookupType arr
  arr' <-
    if null dims_on_top || null (arrayDims arr_t) -- Second check is for accumulators.
      then return arr
      else do
        let new_shape = unit_dims ++ arrayDims arr_t
        letExp (baseString arr) $ BasicOp $ Reshape (map DimNew new_shape) arr
  let tile_dims = zip (map snd dims_on_top) unit_dims ++ dims
  return $ TileReturns mempty tile_dims arr'

is1DTileable :: VName -> M.Map VName Names -> VName -> InputArray
is1DTileable gtid variance arr
  | not $ nameIn gtid $ M.findWithDefault mempty arr variance =
    InputTile [0] arr
  | otherwise =
    InputDontTile arr

reconstructGtids1D ::
  Count GroupSize SubExp ->
  VName ->
  VName ->
  VName ->
  Builder GPU ()
reconstructGtids1D group_size gtid gid ltid =
  letBindNames [gtid]
    =<< toExp (le64 gid * pe64 (unCount group_size) + le64 ltid)

readTile1D ::
  SubExp ->
  VName ->
  VName ->
  Count NumGroups SubExp ->
  Count GroupSize SubExp ->
  TileKind ->
  PrivStms ->
  SubExp ->
  [InputArray] ->
  Builder GPU [InputTile]
readTile1D tile_size gid gtid num_groups group_size kind privstms tile_id inputs =
  fmap (inputsToTiles inputs)
    . segMap1D "full_tile" lvl ResultNoSimplify
    $ \ltid -> do
      j <-
        letSubExp "j"
          =<< toExp (pe64 tile_id * pe64 tile_size + le64 ltid)

      reconstructGtids1D group_size gtid gid ltid
      addPrivStms [DimFix $ Var ltid] privstms

      let arrs = map fst $ tiledInputs inputs
      arr_ts <- mapM lookupType arrs
      let tile_ts = map rowType arr_ts
          w = arraysSize 0 arr_ts

      let readTileElem arr =
            -- No need for fullSlice because we are tiling only prims.
            letExp "tile_elem" (BasicOp $ Index arr $ Slice [DimFix j])
      fmap varsRes $
        case kind of
          TilePartial ->
            letTupExp "pre"
              =<< eIf
                (toExp $ pe64 j .<. pe64 w)
                (resultBody <$> mapM (fmap Var . readTileElem) arrs)
                (eBody $ map eBlank tile_ts)
          TileFull ->
            mapM readTileElem arrs
  where
    lvl = SegThread num_groups group_size SegNoVirt

processTile1D ::
  VName ->
  VName ->
  SubExp ->
  SubExp ->
  Count NumGroups SubExp ->
  Count GroupSize SubExp ->
  ProcessTileArgs ->
  Builder GPU [VName]
processTile1D gid gtid kdim tile_size num_groups group_size tile_args = do
  let red_comm = processComm tile_args
      privstms = processPrivStms tile_args
      map_lam = processMapLam tile_args
      red_lam = processRedLam tile_args
      tiles = processTiles tile_args
      tile_id = processTileId tile_args
      accs = processAcc tile_args

  segMap1D "acc" lvl ResultPrivate $ \ltid -> do
    reconstructGtids1D group_size gtid gid ltid
    addPrivStms [DimFix $ Var ltid] privstms

    -- We replace the neutral elements with the accumulators (this is
    -- OK because the parallel semantics are not used after this
    -- point).
    thread_accs <- forM accs $ \acc ->
      letSubExp "acc" $ BasicOp $ Index acc $ Slice [DimFix $ Var ltid]
    let sliceTile (InputTiled _ arr) =
          pure arr
        sliceTile (InputUntiled arr) =
          sliceUntiled arr tile_id tile_size tile_size

    tiles' <- mapM sliceTile tiles

    let form' = redomapSOAC [Reduce red_comm red_lam thread_accs] map_lam
    fmap varsRes $
      letTupExp "acc"
        =<< eIf
          (toExp $ le64 gtid .<. pe64 kdim)
          (eBody [pure $ Op $ OtherOp $ Screma tile_size tiles' form'])
          (resultBodyM thread_accs)
  where
    lvl = SegThread num_groups group_size SegNoVirt

processResidualTile1D ::
  VName ->
  VName ->
  SubExp ->
  SubExp ->
  Count NumGroups SubExp ->
  Count GroupSize SubExp ->
  ResidualTileArgs ->
  Builder GPU [VName]
processResidualTile1D gid gtid kdim tile_size num_groups group_size args = do
  -- The number of residual elements that are not covered by
  -- the whole tiles.
  residual_input <-
    letSubExp "residual_input" $
      BasicOp $ BinOp (SRem Int64 Unsafe) w tile_size

  letTupExp "acc_after_residual"
    =<< eIf
      (toExp $ pe64 residual_input .==. 0)
      (resultBodyM $ map Var accs)
      (nonemptyTile residual_input)
  where
    red_comm = residualComm args
    map_lam = residualMapLam args
    red_lam = residualRedLam args
    privstms = residualPrivStms args
    inputs = residualInput args
    accs = residualAcc args
    num_whole_tiles = residualNumWholeTiles args
    w = residualInputSize args

    nonemptyTile residual_input = runBodyBuilder $ do
      -- Collectively construct a tile.  Threads that are out-of-bounds
      -- provide a blank dummy value.
      full_tiles <-
        readTile1D
          tile_size
          gid
          gtid
          num_groups
          group_size
          TilePartial
          privstms
          num_whole_tiles
          inputs

      let sliceTile (InputUntiled arr) =
            pure $ InputUntiled arr
          sliceTile (InputTiled perm tile) = do
            let slice =
                  DimSlice (intConst Int64 0) residual_input (intConst Int64 1)
            InputTiled perm
              <$> letExp "partial_tile" (BasicOp $ Index tile $ Slice [slice])

      tiles <- mapM sliceTile full_tiles

      -- Now each thread performs a traversal of the tile and
      -- updates its accumulator.
      let tile_args =
            ProcessTileArgs privstms red_comm red_lam map_lam tiles accs num_whole_tiles
      resultBody . map Var
        <$> processTile1D gid gtid kdim residual_input num_groups group_size tile_args

tiling1d :: [(VName, SubExp)] -> DoTiling VName SubExp
tiling1d dims_on_top initial_lvl gtid kdim w = do
  gid <- newVName "gid"
  gid_flat <- newVName "gid_flat"

  (lvl, space) <-
    if null dims_on_top
      then
        return
          ( SegGroup (segNumGroups initial_lvl) (segGroupSize initial_lvl) $ segVirt initial_lvl,
            SegSpace gid_flat [(gid, unCount $ segNumGroups initial_lvl)]
          )
      else do
        group_size <-
          letSubExp "computed_group_size" $
            BasicOp $ BinOp (SMin Int64) (unCount (segGroupSize initial_lvl)) kdim

        -- How many groups we need to exhaust the innermost dimension.
        ldim <-
          letSubExp "ldim" $
            BasicOp $ BinOp (SDivUp Int64 Unsafe) kdim group_size

        num_groups <-
          letSubExp "computed_num_groups"
            =<< foldBinOp (Mul Int64 OverflowUndef) ldim (map snd dims_on_top)

        return
          ( SegGroup (Count num_groups) (Count group_size) SegNoVirt,
            SegSpace gid_flat $ dims_on_top ++ [(gid, ldim)]
          )
  let tile_size = unCount $ segGroupSize lvl

  return
    Tiling
      { tilingSegMap = \desc lvl' manifest f -> segMap1D desc lvl' manifest $ \ltid -> do
          letBindNames [gtid]
            =<< toExp (le64 gid * pe64 tile_size + le64 ltid)
          f (untyped $ le64 gtid .<. pe64 kdim) [DimFix $ Var ltid],
        tilingReadTile =
          readTile1D tile_size gid gtid (segNumGroups lvl) (segGroupSize lvl),
        tilingProcessTile =
          processTile1D gid gtid kdim tile_size (segNumGroups lvl) (segGroupSize lvl),
        tilingProcessResidualTile =
          processResidualTile1D gid gtid kdim tile_size (segNumGroups lvl) (segGroupSize lvl),
        tilingTileReturns = tileReturns dims_on_top [(kdim, tile_size)],
        tilingTileShape = Shape [tile_size],
        tilingNumWholeTiles =
          letSubExp "num_whole_tiles" $
            BasicOp $ BinOp (SQuot Int64 Unsafe) w tile_size,
        tilingLevel = lvl,
        tilingSpace = space
      }

invariantToOneOfTwoInnerDims ::
  Names ->
  M.Map VName Names ->
  [VName] ->
  VName ->
  Maybe InputArray
invariantToOneOfTwoInnerDims branch_variant variance dims arr = do
  j : i : _ <- Just $ reverse dims
  let variant_to = M.findWithDefault mempty arr variance
      branch_invariant = not $ nameIn j branch_variant || nameIn i branch_variant
  if branch_invariant && i `nameIn` variant_to && not (j `nameIn` variant_to)
    then Just $ InputTile [0, 1] arr
    else
      if branch_invariant && j `nameIn` variant_to && not (i `nameIn` variant_to)
        then Just $ InputTile [1, 0] arr
        else Just $ InputDontTile arr

-- Reconstruct the original gtids from group and local IDs.
reconstructGtids2D ::
  SubExp ->
  (VName, VName) ->
  (VName, VName) ->
  (VName, VName) ->
  Builder GPU ()
reconstructGtids2D tile_size (gtid_x, gtid_y) (gid_x, gid_y) (ltid_x, ltid_y) = do
  -- Reconstruct the original gtids from gid_x/gid_y and ltid_x/ltid_y.
  letBindNames [gtid_x]
    =<< toExp (le64 gid_x * pe64 tile_size + le64 ltid_x)
  letBindNames [gtid_y]
    =<< toExp (le64 gid_y * pe64 tile_size + le64 ltid_y)

readTile2D ::
  (SubExp, SubExp) ->
  (VName, VName) ->
  (VName, VName) ->
  SubExp ->
  Count NumGroups SubExp ->
  Count GroupSize SubExp ->
  TileKind ->
  PrivStms ->
  SubExp ->
  [InputArray] ->
  Builder GPU [InputTile]
readTile2D (kdim_x, kdim_y) (gtid_x, gtid_y) (gid_x, gid_y) tile_size num_groups group_size kind privstms tile_id inputs =
  fmap (inputsToTiles inputs)
    . segMap2D
      "full_tile"
      (SegThread num_groups group_size SegNoVirtFull)
      ResultNoSimplify
      (tile_size, tile_size)
    $ \(ltid_x, ltid_y) -> do
      i <-
        letSubExp "i"
          =<< toExp (pe64 tile_id * pe64 tile_size + le64 ltid_x)
      j <-
        letSubExp "j"
          =<< toExp (pe64 tile_id * pe64 tile_size + le64 ltid_y)

      reconstructGtids2D tile_size (gtid_x, gtid_y) (gid_x, gid_y) (ltid_x, ltid_y)
      addPrivStms [DimFix $ Var ltid_x, DimFix $ Var ltid_y] privstms

      let arrs_and_perms = tiledInputs inputs

          readTileElem (arr, perm) =
            -- No need for fullSlice because we are tiling only prims.
            letExp
              "tile_elem"
              ( BasicOp . Index arr $
                  Slice [DimFix $ last $ rearrangeShape perm [i, j]]
              )

          readTileElemIfInBounds (arr, perm) = do
            arr_t <- lookupType arr
            let tile_t = rowType arr_t
                w = arraySize 0 arr_t
                idx = last $ rearrangeShape perm [i, j]
                othercheck =
                  last $
                    rearrangeShape
                      perm
                      [ le64 gtid_y .<. pe64 kdim_y,
                        le64 gtid_x .<. pe64 kdim_x
                      ]
            eIf
              (toExp $ pe64 idx .<. pe64 w .&&. othercheck)
              (eBody [return $ BasicOp $ Index arr $ Slice [DimFix idx]])
              (eBody [eBlank tile_t])

      fmap varsRes $
        case kind of
          TilePartial ->
            mapM (letExp "pre" <=< readTileElemIfInBounds) arrs_and_perms
          TileFull ->
            mapM readTileElem arrs_and_perms

findTileSize :: HasScope rep m => [InputTile] -> m SubExp
findTileSize tiles =
  case mapMaybe isTiled tiles of
    v : _ -> arraySize 0 <$> lookupType v
    [] -> pure $ intConst Int64 0
  where
    isTiled InputUntiled {} = Nothing
    isTiled (InputTiled _ tile) = Just tile

processTile2D ::
  (VName, VName) ->
  (VName, VName) ->
  (SubExp, SubExp) ->
  SubExp ->
  Count NumGroups SubExp ->
  Count GroupSize SubExp ->
  ProcessTileArgs ->
  Builder GPU [VName]
processTile2D (gid_x, gid_y) (gtid_x, gtid_y) (kdim_x, kdim_y) tile_size num_groups group_size tile_args = do
  let privstms = processPrivStms tile_args
      red_comm = processComm tile_args
      red_lam = processRedLam tile_args
      map_lam = processMapLam tile_args
      tiles = processTiles tile_args
      accs = processAcc tile_args
      tile_id = processTileId tile_args

  -- Might be truncated in case of a partial tile.
  actual_tile_size <- findTileSize tiles

  segMap2D
    "acc"
    (SegThread num_groups group_size SegNoVirtFull)
    ResultPrivate
    (tile_size, tile_size)
    $ \(ltid_x, ltid_y) -> do
      reconstructGtids2D tile_size (gtid_x, gtid_y) (gid_x, gid_y) (ltid_x, ltid_y)

      addPrivStms [DimFix $ Var ltid_x, DimFix $ Var ltid_y] privstms

      -- We replace the neutral elements with the accumulators (this is
      -- OK because the parallel semantics are not used after this
      -- point).
      thread_accs <- forM accs $ \acc ->
        letSubExp "acc" $ BasicOp $ Index acc $ Slice [DimFix $ Var ltid_x, DimFix $ Var ltid_y]
      let form' = redomapSOAC [Reduce red_comm red_lam thread_accs] map_lam

          sliceTile (InputUntiled arr) =
            sliceUntiled arr tile_id tile_size actual_tile_size
          sliceTile (InputTiled perm tile) = do
            tile_t <- lookupType tile
            let idx = DimFix $ Var $ head $ rearrangeShape perm [ltid_x, ltid_y]
            letExp "tile" $
              BasicOp $ Index tile $ sliceAt tile_t (head perm) [idx]

      tiles' <- mapM sliceTile tiles

      fmap varsRes $
        letTupExp "acc"
          =<< eIf
            ( toExp $ le64 gtid_x .<. pe64 kdim_x .&&. le64 gtid_y .<. pe64 kdim_y
            )
            (eBody [pure $ Op $ OtherOp $ Screma actual_tile_size tiles' form'])
            (resultBodyM thread_accs)

processResidualTile2D ::
  (VName, VName) ->
  (VName, VName) ->
  (SubExp, SubExp) ->
  SubExp ->
  Count NumGroups SubExp ->
  Count GroupSize SubExp ->
  ResidualTileArgs ->
  Builder GPU [VName]
processResidualTile2D
  gids
  gtids
  kdims
  tile_size
  num_groups
  group_size
  args = do
    -- The number of residual elements that are not covered by
    -- the whole tiles.
    residual_input <-
      letSubExp "residual_input" $
        BasicOp $ BinOp (SRem Int64 Unsafe) w tile_size

    letTupExp "acc_after_residual"
      =<< eIf
        (toExp $ pe64 residual_input .==. 0)
        (resultBodyM $ map Var accs)
        (nonemptyTile residual_input)
    where
      privstms = residualPrivStms args
      red_comm = residualComm args
      red_lam = residualRedLam args
      map_lam = residualMapLam args
      accs = residualAcc args
      inputs = residualInput args
      num_whole_tiles = residualNumWholeTiles args
      w = residualInputSize args

      nonemptyTile residual_input = renameBody <=< runBodyBuilder $ do
        -- Collectively construct a tile.  Threads that are out-of-bounds
        -- provide a blank dummy value.
        full_tile <-
          readTile2D
            kdims
            gtids
            gids
            tile_size
            num_groups
            group_size
            TilePartial
            privstms
            num_whole_tiles
            inputs

        let slice =
              DimSlice (intConst Int64 0) residual_input (intConst Int64 1)
        tiles <- forM full_tile $ \case
          InputTiled perm tile' ->
            InputTiled perm
              <$> letExp "partial_tile" (BasicOp $ Index tile' (Slice [slice, slice]))
          InputUntiled arr ->
            pure $ InputUntiled arr

        let tile_args =
              ProcessTileArgs privstms red_comm red_lam map_lam tiles accs num_whole_tiles

        -- Now each thread performs a traversal of the tile and
        -- updates its accumulator.
        resultBody . map Var
          <$> processTile2D
            gids
            gtids
            kdims
            tile_size
            num_groups
            group_size
            tile_args

tiling2d :: [(VName, SubExp)] -> DoTiling (VName, VName) (SubExp, SubExp)
tiling2d dims_on_top _initial_lvl (gtid_x, gtid_y) (kdim_x, kdim_y) w = do
  gid_x <- newVName "gid_x"
  gid_y <- newVName "gid_y"

  tile_size_key <- nameFromString . pretty <$> newVName "tile_size"
  tile_size <- letSubExp "tile_size" $ Op $ SizeOp $ GetSize tile_size_key SizeTile
  group_size <- letSubExp "group_size" $ BasicOp $ BinOp (Mul Int64 OverflowUndef) tile_size tile_size

  num_groups_x <-
    letSubExp "num_groups_x" $
      BasicOp $ BinOp (SDivUp Int64 Unsafe) kdim_x tile_size
  num_groups_y <-
    letSubExp "num_groups_y" $
      BasicOp $ BinOp (SDivUp Int64 Unsafe) kdim_y tile_size

  num_groups <-
    letSubExp "num_groups_top"
      =<< foldBinOp
        (Mul Int64 OverflowUndef)
        num_groups_x
        (num_groups_y : map snd dims_on_top)

  gid_flat <- newVName "gid_flat"
  let lvl = SegGroup (Count num_groups) (Count group_size) SegNoVirtFull
      space =
        SegSpace gid_flat $
          dims_on_top ++ [(gid_x, num_groups_x), (gid_y, num_groups_y)]

  return
    Tiling
      { tilingSegMap = \desc lvl' manifest f ->
          segMap2D desc lvl' manifest (tile_size, tile_size) $ \(ltid_x, ltid_y) -> do
            reconstructGtids2D tile_size (gtid_x, gtid_y) (gid_x, gid_y) (ltid_x, ltid_y)
            f
              ( untyped $
                  le64 gtid_x .<. pe64 kdim_x .&&. le64 gtid_y .<. pe64 kdim_y
              )
              [DimFix $ Var ltid_x, DimFix $ Var ltid_y],
        tilingReadTile = readTile2D (kdim_x, kdim_y) (gtid_x, gtid_y) (gid_x, gid_y) tile_size (segNumGroups lvl) (segGroupSize lvl),
        tilingProcessTile = processTile2D (gid_x, gid_y) (gtid_x, gtid_y) (kdim_x, kdim_y) tile_size (segNumGroups lvl) (segGroupSize lvl),
        tilingProcessResidualTile = processResidualTile2D (gid_x, gid_y) (gtid_x, gtid_y) (kdim_x, kdim_y) tile_size (segNumGroups lvl) (segGroupSize lvl),
        tilingTileReturns = tileReturns dims_on_top [(kdim_x, tile_size), (kdim_y, tile_size)],
        tilingTileShape = Shape [tile_size, tile_size],
        tilingNumWholeTiles =
          letSubExp "num_whole_tiles" $
            BasicOp $ BinOp (SQuot Int64 Unsafe) w tile_size,
        tilingLevel = lvl,
        tilingSpace = space
      }<|MERGE_RESOLUTION|>--- conflicted
+++ resolved
@@ -22,7 +22,6 @@
 import Futhark.Tools
 import Futhark.Transform.Rename
 import Prelude hiding (quot)
-import Futhark.Optimise.GenRedOpt
 
 type IxFun = IxFun.IxFun (TPrimExp Int64 VName)
 
@@ -32,14 +31,6 @@
 --   We only record aliasing statements, such as transposition, slice, etc.
 type Env = (M.Map VName (Lambda GPU, [SubExp]), M.Map VName IxFun)
 
-type IxFun = IxFun.IxFun (TPrimExp Int64 VName)
-
--- | Map from array variable names to their corresponding index functions.
---   The info is not guaranteed to be exact, e.g., we assume ifs and loops
---   return arrays layed out in normalized (row-major) form in memory.
---   We only record aliasing statements, such as transposition, slice, etc.
-type Env = (M.Map VName (Lambda GPU, [SubExp]), M.Map VName IxFun)
-
 -- | The pass definition.
 tileLoops :: Pass GPU GPU
 tileLoops =
@@ -68,17 +59,8 @@
 
 optimiseStm :: Env -> Stm GPU -> TileM (Env, Stms GPU)
 optimiseStm env stm@(Let pat aux (Op (SegOp (SegMap lvl@SegThread {} space ts kbody)))) = do
-<<<<<<< HEAD
-  res_genred_opt <- genRed2MapRed env stm
-  res3dtiling <- doRegTiling3D stm
-  stms' <-
-   case res_genred_opt of
-    Just stms -> return stms
-    Nothing ->
-=======
   res3dtiling <- localScope (scopeOfSegSpace space) $ doRegTiling3D stm
   stms' <-
->>>>>>> 5b189a70
      case res3dtiling of
       Just (extra_stms, stmt') -> return (extra_stms <> oneStm stmt')
       Nothing -> do
