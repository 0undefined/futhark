--- conflicted
+++ resolved
@@ -80,11 +80,7 @@
   Builder GPU VName
 forLoop i_bound merge body = do
   res_list <- forLoop' i_bound merge body
-<<<<<<< HEAD
-  return $ head res_list
-=======
   pure $ head res_list
->>>>>>> 5b0c955e
 
 segMap1D ::
   String ->
@@ -276,54 +272,33 @@
 changeEnv (with_env, ixfn_env) y e = do
   with_env' <- changeWithEnv with_env e
   ixfn_env' <- changeIxFnEnv ixfn_env y e
-<<<<<<< HEAD
-  return (with_env', ixfn_env')
-=======
   pure (with_env', ixfn_env')
->>>>>>> 5b0c955e
 
 changeWithEnv :: WithEnv -> Exp GPU -> TileM WithEnv
 changeWithEnv with_env (WithAcc accum_decs inner_lam) = do
   let bindings = map mapfun accum_decs
       par_tps = take (length bindings) $ map paramName $ lambdaParams inner_lam
       with_env' = M.union with_env $ M.fromList $ zip par_tps bindings
-<<<<<<< HEAD
-  return with_env'
-=======
   pure with_env'
->>>>>>> 5b0c955e
   where
     mapfun (_, _, Nothing) = error "What the hack is an accumulator without operator?"
     mapfun (shp, _, Just (lam_inds, ne)) =
       let len_inds = length $ shapeDims shp
           lam_op = lam_inds {lambdaParams = drop len_inds $ lambdaParams lam_inds}
        in (lam_op, ne)
-<<<<<<< HEAD
-changeWithEnv with_env _ = return with_env
-=======
 changeWithEnv with_env _ = pure with_env
->>>>>>> 5b0c955e
 
 composeIxfuns :: IxFnEnv -> VName -> VName -> (IxFun -> IxFun) -> TileM IxFnEnv
 composeIxfuns env y x ixf_fun =
   case M.lookup x env of
-<<<<<<< HEAD
-    Just ixf -> return $ M.insert y (ixf_fun ixf) env
-=======
     Just ixf -> pure $ M.insert y (ixf_fun ixf) env
->>>>>>> 5b0c955e
     Nothing -> do
       tp <- lookupType x
       case tp of
         Array _ptp shp _u -> do
           let shp' = map ExpMem.pe64 (shapeDims shp)
-<<<<<<< HEAD
-          return $ M.insert y (ixf_fun $ IxFun.iota shp') env
-        _ -> return env
-=======
           pure $ M.insert y (ixf_fun $ IxFun.iota shp') env
         _ -> pure env
->>>>>>> 5b0c955e
 
 changeIxFnEnv :: IxFnEnv -> VName -> Exp GPU -> TileM IxFnEnv
 changeIxFnEnv env y (BasicOp (Reshape shp_chg x)) =
@@ -334,11 +309,7 @@
     Array _ptp shp _u -> do
       let shp' = map ExpMem.pe64 (shapeDims shp)
       let ixfn = IxFun.permute (IxFun.iota shp') perm
-<<<<<<< HEAD
-      return $ M.insert y ixfn env
-=======
       pure $ M.insert y ixfn env
->>>>>>> 5b0c955e
     _ -> error "In TileLoops/Shared.hs, changeIxFnEnv: manifest applied to a non-array!"
 changeIxFnEnv env y (BasicOp (Rearrange perm x)) =
   composeIxfuns env y x (`IxFun.permute` perm)
@@ -348,8 +319,4 @@
   composeIxfuns env y x (`IxFun.slice` (Slice $ map (fmap ExpMem.pe64) $ unSlice slc))
 changeIxFnEnv env y (BasicOp (Opaque _ (Var x))) =
   composeIxfuns env y x id
-<<<<<<< HEAD
-changeIxFnEnv env _ _ = return env
-=======
-changeIxFnEnv env _ _ = pure env
->>>>>>> 5b0c955e
+changeIxFnEnv env _ _ = pure env