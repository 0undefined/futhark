-- | Non-Futhark-specific utilities.  If you find yourself writing
-- general functions on generic data structures, consider putting them
-- here.
--
-- Sometimes it is also preferable to copy a small function rather
-- than introducing a large dependency.  In this case, make sure to
-- note where you got it from (and make sure that the license is
-- compatible).
module Futhark.Util
       (mapAccumLM,
        chunk,
        dropAt,
        mapEither,
        maybeNth,
<<<<<<< HEAD
        splitAt3,
=======
        focusNth,
>>>>>>> 4acabca0
        zEncodeString
       )
       where

import Numeric
import Data.Char
import Data.List
import Data.Either

-- | Like 'mapAccumL', but monadic.
mapAccumLM :: Monad m =>
              (acc -> x -> m (acc, y)) -> acc -> [x] -> m (acc, [y])
mapAccumLM _ acc [] = return (acc, [])
mapAccumLM f acc (x:xs) = do
  (acc', x') <- f acc x
  (acc'', xs') <- mapAccumLM f acc' xs
  return (acc'', x':xs')

-- | @chunk n a@ splits @a@ into @n@-size-chunks.  If the length of
-- @a@ is not divisible by @n@, the last chunk will have fewer than
-- @n@ elements (but it will never be empty).
chunk :: Int -> [a] -> [[a]]
chunk _ [] = []
chunk n xs =
  let (bef,aft) = splitAt n xs
  in bef : chunk n aft

-- | @dropAt i n@ drops @n@ elements starting at element @i@.
dropAt :: Int -> Int -> [a] -> [a]
dropAt i n xs = take i xs ++ drop (i+n) xs

-- | A combination of 'map' and 'partitionEithers'.
mapEither :: (a -> Either b c) -> [a] -> ([b], [c])
mapEither f l = partitionEithers $ map f l

-- | Return the list element at the given index, if the index is valid.
maybeNth :: Integral int => int -> [a] -> Maybe a
maybeNth i l
  | i >= 0, v:_ <- genericDrop i l = Just v
  | otherwise                      = Nothing

<<<<<<< HEAD
-- | Like 'splitAt', but produces three lists.
splitAt3 :: Int -> Int -> [a] -> ([a], [a], [a])
splitAt3 n m l =
  let (xs, l') = splitAt n l
      (ys, zs) = splitAt m l'
  in (xs, ys, zs)
=======
-- | Return the list element at the given index, if the index is
-- valid, along with the elements before and after.
focusNth :: Integral int => int -> [a] -> Maybe ([a], a, [a])
focusNth i xs
  | (bef, x:aft) <- genericSplitAt i xs = Just (bef, x, aft)
  | otherwise                           = Nothing
>>>>>>> 4acabca0

-- Z-encoding from https://ghc.haskell.org/trac/ghc/wiki/Commentary/Compiler/SymbolNames
--
-- Slightly simplified as we do not need it to deal with tuples and
-- the like.
--
-- (c) The University of Glasgow, 1997-2006


type UserString = String        -- As the user typed it
type EncodedString = String     -- Encoded form

zEncodeString :: UserString -> EncodedString
zEncodeString "" = ""
zEncodeString (c:cs) = encodeDigitChar c ++ concatMap encodeChar cs

unencodedChar :: Char -> Bool   -- True for chars that don't need encoding
unencodedChar 'Z' = False
unencodedChar 'z' = False
unencodedChar '_' = True
unencodedChar c   =  isAsciiLower c
                  || isAsciiUpper c
                  || isDigit c

-- If a digit is at the start of a symbol then we need to encode it.
-- Otherwise names like 9pH-0.1 give linker errors.
encodeDigitChar :: Char -> EncodedString
encodeDigitChar c | isDigit c = encodeAsUnicodeCharar c
                  | otherwise = encodeChar c

encodeChar :: Char -> EncodedString
encodeChar c | unencodedChar c = [c]     -- Common case first

-- Constructors
encodeChar '('  = "ZL"   -- Needed for things like (,), and (->)
encodeChar ')'  = "ZR"   -- For symmetry with (
encodeChar '['  = "ZM"
encodeChar ']'  = "ZN"
encodeChar ':'  = "ZC"
encodeChar 'Z'  = "ZZ"

-- Variables
encodeChar 'z'  = "zz"
encodeChar '&'  = "za"
encodeChar '|'  = "zb"
encodeChar '^'  = "zc"
encodeChar '$'  = "zd"
encodeChar '='  = "ze"
encodeChar '>'  = "zg"
encodeChar '#'  = "zh"
encodeChar '.'  = "zi"
encodeChar '<'  = "zl"
encodeChar '-'  = "zm"
encodeChar '!'  = "zn"
encodeChar '+'  = "zp"
encodeChar '\'' = "zq"
encodeChar '\\' = "zr"
encodeChar '/'  = "zs"
encodeChar '*'  = "zt"
encodeChar '_'  = "zu"
encodeChar '%'  = "zv"
encodeChar c    = encodeAsUnicodeCharar c

encodeAsUnicodeCharar :: Char -> EncodedString
encodeAsUnicodeCharar c = 'z' : if isDigit (head hex_str) then hex_str
                                                           else '0':hex_str
  where hex_str = showHex (ord c) "U"<|MERGE_RESOLUTION|>--- conflicted
+++ resolved
@@ -12,11 +12,8 @@
         dropAt,
         mapEither,
         maybeNth,
-<<<<<<< HEAD
         splitAt3,
-=======
         focusNth,
->>>>>>> 4acabca0
         zEncodeString
        )
        where
@@ -58,21 +55,19 @@
   | i >= 0, v:_ <- genericDrop i l = Just v
   | otherwise                      = Nothing
 
-<<<<<<< HEAD
 -- | Like 'splitAt', but produces three lists.
 splitAt3 :: Int -> Int -> [a] -> ([a], [a], [a])
 splitAt3 n m l =
   let (xs, l') = splitAt n l
       (ys, zs) = splitAt m l'
   in (xs, ys, zs)
-=======
+
 -- | Return the list element at the given index, if the index is
 -- valid, along with the elements before and after.
 focusNth :: Integral int => int -> [a] -> Maybe ([a], a, [a])
 focusNth i xs
   | (bef, x:aft) <- genericSplitAt i xs = Just (bef, x, aft)
   | otherwise                           = Nothing
->>>>>>> 4acabca0
 
 -- Z-encoding from https://ghc.haskell.org/trac/ghc/wiki/Commentary/Compiler/SymbolNames
 --
