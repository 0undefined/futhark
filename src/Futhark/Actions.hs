{-# LANGUAGE FlexibleContexts #-}

-- | All (almost) compiler pipelines end with an 'Action', which does
-- something with the result of the pipeline.
module Futhark.Actions
  ( printAction,
    impCodeGenAction,
    kernelImpCodeGenAction,
    multicoreImpCodeGenAction,
    metricsAction,
    compileCAction,
    compileOpenCLAction,
    compileCUDAAction,
    compileMPIAction,
    compileMulticoreAction,
    sexpAction,
  )
where

import Control.Monad
import Control.Monad.IO.Class
import qualified Data.ByteString.Lazy.Char8 as ByteString
import Data.Maybe (fromMaybe)
import Futhark.Analysis.Alias
import Futhark.Analysis.Metrics
import qualified Futhark.CodeGen.Backends.CCUDA as CCUDA
import qualified Futhark.CodeGen.Backends.COpenCL as COpenCL
import qualified Futhark.CodeGen.Backends.MPIC as MPIC
import qualified Futhark.CodeGen.Backends.MulticoreC as MulticoreC
import qualified Futhark.CodeGen.Backends.SequentialC as SequentialC
import qualified Futhark.CodeGen.ImpGen.Kernels as ImpGenKernels
import qualified Futhark.CodeGen.ImpGen.Multicore as ImpGenMulticore
import qualified Futhark.CodeGen.ImpGen.Sequential as ImpGenSequential
import Futhark.Compiler.CLI
import Futhark.IR
import Futhark.IR.KernelsMem (KernelsMem)
import Futhark.IR.MCMem (MCMem)
import Futhark.IR.Prop.Aliases
import Futhark.IR.SeqMem (SeqMem)
import Futhark.Util (runProgramWithExitCode, unixEnvironment)
import Language.SexpGrammar as Sexp
import System.Exit
import System.FilePath
import qualified System.Info

-- | Print the result to stdout, with alias annotations.
printAction :: (ASTLore lore, CanBeAliased (Op lore)) => Action lore
printAction =
  Action
    { actionName = "Prettyprint",
      actionDescription = "Prettyprint the resulting internal representation on standard output.",
      actionProcedure = liftIO . putStrLn . pretty . aliasAnalysis
    }

-- | Print metrics about AST node counts to stdout.
metricsAction :: OpMetrics (Op lore) => Action lore
metricsAction =
  Action
    { actionName = "Compute metrics",
      actionDescription = "Print metrics on the final AST.",
      actionProcedure = liftIO . putStr . show . progMetrics
    }

-- | Convert the program to sequential ImpCode and print it to stdout.
impCodeGenAction :: Action SeqMem
impCodeGenAction =
  Action
    { actionName = "Compile imperative",
      actionDescription = "Translate program into imperative IL and write it on standard output.",
      actionProcedure = liftIO . putStrLn . pretty . snd <=< ImpGenSequential.compileProg
    }

-- | Convert the program to GPU ImpCode and print it to stdout.
kernelImpCodeGenAction :: Action KernelsMem
kernelImpCodeGenAction =
  Action
    { actionName = "Compile imperative kernels",
      actionDescription = "Translate program into imperative IL with kernels and write it on standard output.",
      actionProcedure = liftIO . putStrLn . pretty . snd <=< ImpGenKernels.compileProgOpenCL
    }

multicoreImpCodeGenAction :: Action MCMem
multicoreImpCodeGenAction =
  Action
    { actionName = "Compile to imperative multicore",
      actionDescription = "Translate program into imperative multicore IL and write it on standard output.",
      actionProcedure = liftIO . putStrLn . pretty . snd <=< ImpGenMulticore.compileProg
    }

-- | Print metrics about AST node counts to stdout.
sexpAction :: ASTLore lore => Action lore
sexpAction =
  Action
    { actionName = "Print sexps",
      actionDescription = "Print sexps on the final IR.",
      actionProcedure = liftIO . helper
    }
  where
    helper :: ASTLore lore => Prog lore -> IO ()
    helper prog =
      case encodePretty prog of
        Right prog' -> do
          ByteString.putStrLn prog'
          let prog'' = decode prog'
          unless (prog'' == Right prog) $
            error $
              "S-exp not isomorph!\n"
                ++ either show pretty prog''
        Left s ->
          error $ "Couldn't encode program: " ++ s

cmdCC :: String
cmdCC = fromMaybe "cc" $ lookup "CC" unixEnvironment

cmdCFLAGS :: [String] -> [String]
cmdCFLAGS def = maybe def words $ lookup "CFLAGS" unixEnvironment

runCC :: String -> String -> [String] -> [String] -> FutharkM ()
runCC cpath outpath cflags_def ldflags = do
  ret <-
    liftIO $
      runProgramWithExitCode
        cmdCC
        ( [cpath, "-o", outpath]
            ++ cmdCFLAGS cflags_def
            ++
            -- The default LDFLAGS are always added.
            ldflags
        )
        mempty
  case ret of
    Left err ->
      externalErrorS $ "Failed to run " ++ cmdCC ++ ": " ++ show err
    Right (ExitFailure code, _, gccerr) ->
      externalErrorS $
        cmdCC ++ " failed with code "
          ++ show code
          ++ ":\n"
          ++ gccerr
    Right (ExitSuccess, _, _) ->
      return ()

-- | The @futhark c@ action.
compileCAction :: FutharkConfig -> CompilerMode -> FilePath -> Action SeqMem
compileCAction fcfg mode outpath =
  Action
    { actionName = "Compile to sequential C",
      actionDescription = "Compile to sequential C",
      actionProcedure = helper
    }
  where
    helper prog = do
      cprog <- handleWarnings fcfg $ SequentialC.compileProg prog
      let cpath = outpath `addExtension` "c"
          hpath = outpath `addExtension` "h"

      case mode of
        ToLibrary -> do
          let (header, impl) = SequentialC.asLibrary cprog
          liftIO $ writeFile hpath header
          liftIO $ writeFile cpath impl
        ToExecutable -> do
          liftIO $ writeFile cpath $ SequentialC.asExecutable cprog
          runCC cpath outpath ["-O3", "-std=c99"] ["-lm"]
        ToServer -> do
          liftIO $ writeFile cpath $ SequentialC.asServer cprog
          runCC cpath outpath ["-O3", "-std=c99"] ["-lm"]

-- | The @futhark opencl@ action.
compileOpenCLAction :: FutharkConfig -> CompilerMode -> FilePath -> Action KernelsMem
compileOpenCLAction fcfg mode outpath =
  Action
    { actionName = "Compile to OpenCL",
      actionDescription = "Compile to OpenCL",
      actionProcedure = helper
    }
  where
    helper prog = do
      cprog <- handleWarnings fcfg $ COpenCL.compileProg prog
      let cpath = outpath `addExtension` "c"
          hpath = outpath `addExtension` "h"
          extra_options
            | System.Info.os == "darwin" =
              ["-framework", "OpenCL"]
            | System.Info.os == "mingw32" =
              ["-lOpenCL64"]
            | otherwise =
              ["-lOpenCL"]

      case mode of
        ToLibrary -> do
          let (header, impl) = COpenCL.asLibrary cprog
          liftIO $ writeFile hpath header
          liftIO $ writeFile cpath impl
        ToExecutable -> do
          liftIO $ writeFile cpath $ COpenCL.asExecutable cprog
          runCC cpath outpath ["-O", "-std=c99"] ("-lm" : extra_options)
        ToServer -> do
          liftIO $ writeFile cpath $ COpenCL.asServer cprog
          runCC cpath outpath ["-O", "-std=c99"] ("-lm" : extra_options)

-- | The @futhark cuda@ action.
compileCUDAAction :: FutharkConfig -> CompilerMode -> FilePath -> Action KernelsMem
compileCUDAAction fcfg mode outpath =
  Action
    { actionName = "Compile to CUDA",
      actionDescription = "Compile to CUDA",
      actionProcedure = helper
    }
  where
    helper prog = do
      cprog <- handleWarnings fcfg $ CCUDA.compileProg prog
      let cpath = outpath `addExtension` "c"
          hpath = outpath `addExtension` "h"
          extra_options =
            [ "-lcuda",
              "-lcudart",
              "-lnvrtc"
            ]
      case mode of
        ToLibrary -> do
          let (header, impl) = CCUDA.asLibrary cprog
          liftIO $ writeFile hpath header
          liftIO $ writeFile cpath impl
        ToExecutable -> do
          liftIO $ writeFile cpath $ CCUDA.asExecutable cprog
          runCC cpath outpath ["-O", "-std=c99"] ("-lm" : extra_options)
        ToServer -> do
          liftIO $ writeFile cpath $ CCUDA.asServer cprog
          runCC cpath outpath ["-O", "-std=c99"] ("-lm" : extra_options)

-- | The @futhark multicore@ action.
compileMulticoreAction :: FutharkConfig -> CompilerMode -> FilePath -> Action MCMem
compileMulticoreAction fcfg mode outpath =
  Action
    { actionName = "Compile to multicore",
      actionDescription = "Compile to multicore",
      actionProcedure = helper
    }
  where
    helper prog = do
      cprog <- handleWarnings fcfg $ MulticoreC.compileProg prog
      let cpath = outpath `addExtension` "c"
          hpath = outpath `addExtension` "h"

      case mode of
        ToLibrary -> do
          let (header, impl) = MulticoreC.asLibrary cprog
          liftIO $ writeFile hpath header
          liftIO $ writeFile cpath impl
        ToExecutable -> do
          liftIO $ writeFile cpath $ MulticoreC.asExecutable cprog
          runCC cpath outpath ["-O", "-std=c99"] ["-lm", "-pthread"]
<<<<<<< HEAD

-- | The @futhark mpi@ action.
compileMPIAction :: FutharkConfig -> CompilerMode -> FilePath -> Action MCMem
compileMPIAction fcfg mode outpath =
  Action
    { actionName = "Compile to MPI",
      actionDescription = "Compile to MPI",
      actionProcedure = helper
    }
  where
    helper prog = do
      cprog <- handleWarnings fcfg $ MPIC.compileProg prog
      let cpath = outpath `addExtension` "c"
          hpath = outpath `addExtension` "h"

      case mode of
        ToLibrary -> do
          let (header, impl) = MPIC.asLibrary cprog
          liftIO $ writeFile hpath header
          liftIO $ writeFile cpath impl
        ToExecutable -> do
          liftIO $ writeFile cpath $ MPIC.asExecutable cprog
=======
        ToServer -> do
          liftIO $ writeFile cpath $ MulticoreC.asServer cprog
>>>>>>> 8a35d2b6
          runCC cpath outpath ["-O", "-std=c99"] ["-lm", "-pthread"]<|MERGE_RESOLUTION|>--- conflicted
+++ resolved
@@ -251,7 +251,6 @@
         ToExecutable -> do
           liftIO $ writeFile cpath $ MulticoreC.asExecutable cprog
           runCC cpath outpath ["-O", "-std=c99"] ["-lm", "-pthread"]
-<<<<<<< HEAD
 
 -- | The @futhark mpi@ action.
 compileMPIAction :: FutharkConfig -> CompilerMode -> FilePath -> Action MCMem
@@ -274,8 +273,4 @@
           liftIO $ writeFile cpath impl
         ToExecutable -> do
           liftIO $ writeFile cpath $ MPIC.asExecutable cprog
-=======
-        ToServer -> do
-          liftIO $ writeFile cpath $ MulticoreC.asServer cprog
->>>>>>> 8a35d2b6
           runCC cpath outpath ["-O", "-std=c99"] ["-lm", "-pthread"]