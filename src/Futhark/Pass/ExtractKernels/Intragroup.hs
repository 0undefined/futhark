{-# LANGUAGE FlexibleContexts #-}
{-# LANGUAGE FlexibleInstances #-}
{-# LANGUAGE OverloadedStrings #-}
{-# LANGUAGE TypeFamilies #-}

-- | Extract limited nested parallelism for execution inside
-- individual kernel workgroups.
module Futhark.Pass.ExtractKernels.Intragroup (intraGroupParallelise) where

import Control.Monad.Identity
import Control.Monad.RWS
import Control.Monad.Trans.Maybe
import qualified Data.Map.Strict as M
import qualified Data.Set as S
import Futhark.Analysis.PrimExp.Convert
import qualified Futhark.IR.GPU as Out
import Futhark.IR.GPU.Kernel hiding (HistOp)
import Futhark.IR.SOACS
import Futhark.MonadFreshNames
import Futhark.Pass.ExtractKernels.BlockedKernel
import Futhark.Pass.ExtractKernels.DistributeNests
import Futhark.Pass.ExtractKernels.Distribution
import Futhark.Pass.ExtractKernels.ToGPU
import Futhark.Tools
import qualified Futhark.Transform.FirstOrderTransform as FOT
import Futhark.Util.Log
import Prelude hiding (log)

-- | Convert the statements inside a map nest to kernel statements,
-- attempting to parallelise any remaining (top-level) parallel
-- statements.  Anything that is not a map, scan or reduction will
-- simply be sequentialised.  This includes sequential loops that
-- contain maps, scans or reduction.  In the future, we could probably
-- do something more clever.  Make sure that the amount of parallelism
-- to be exploited does not exceed the group size.  Further, as a hack
-- we also consider the size of all intermediate arrays as
-- "parallelism to be exploited" to avoid exploding local memory.
--
-- We distinguish between "minimum group size" and "maximum
-- exploitable parallelism".
intraGroupParallelise ::
  (MonadFreshNames m, LocalScope Out.GPU m) =>
  KernelNest ->
  Lambda ->
  m
    ( Maybe
        ( (SubExp, SubExp),
          SubExp,
          Log,
          Out.Stms Out.GPU,
          Out.Stms Out.GPU
        )
    )
intraGroupParallelise knest lam = runMaybeT $ do
  (ispace, inps) <- lift $ flatKernel knest

  (num_groups, w_stms) <-
    lift $
      runBuilder $
        letSubExp "intra_num_groups"
          =<< foldBinOp (Mul Int64 OverflowUndef) (intConst Int64 1) (map snd ispace)

  let body = lambdaBody lam

  group_size <- newVName "computed_group_size"
  let intra_lvl = SegThread (Count num_groups) (Count $ Var group_size) SegNoVirt

  (wss_min, wss_avail, log, kbody) <-
    lift $
      localScope (scopeOfLParams $ lambdaParams lam) $
        intraGroupParalleliseBody intra_lvl body

  outside_scope <- lift askScope
  -- outside_scope may also contain the inputs, even though those are
  -- not actually available outside the kernel.
  let available v =
        v `M.member` outside_scope
          && v `notElem` map kernelInputName inps
  unless (all available $ namesToList $ freeIn (wss_min ++ wss_avail)) $
    fail "Irregular parallelism"

  ((intra_avail_par, kspace, read_input_stms), prelude_stms) <- lift $
    runBuilder $ do
      let foldBinOp' _ [] = eSubExp $ intConst Int64 0
          foldBinOp' bop (x : xs) = foldBinOp bop x xs
      ws_min <-
        mapM (letSubExp "one_intra_par_min" <=< foldBinOp' (Mul Int64 OverflowUndef)) $
          filter (not . null) wss_min
      ws_avail <-
        mapM (letSubExp "one_intra_par_avail" <=< foldBinOp' (Mul Int64 OverflowUndef)) $
          filter (not . null) wss_avail

      -- The amount of parallelism available *in the worst case* is
      -- equal to the smallest parallel loop.
      intra_avail_par <- letSubExp "intra_avail_par" =<< foldBinOp' (SMin Int64) ws_avail

      -- The group size is either the maximum of the minimum parallelism
      -- exploited, or the desired parallelism (bounded by the max group
      -- size) in case there is no minimum.
      letBindNames [group_size]
        =<< if null ws_min
          then
            eBinOp
              (SMin Int64)
              (eSubExp =<< letSubExp "max_group_size" (Op $ SizeOp $ Out.GetSizeMax Out.SizeGroup))
              (eSubExp intra_avail_par)
          else foldBinOp' (SMax Int64) ws_min

      let inputIsUsed input = kernelInputName input `nameIn` freeIn body
          used_inps = filter inputIsUsed inps

      addStms w_stms
      read_input_stms <- runBuilder_ $ mapM readGroupKernelInput used_inps
      space <- mkSegSpace ispace
      return (intra_avail_par, space, read_input_stms)

  let kbody' = kbody {kernelBodyStms = read_input_stms <> kernelBodyStms kbody}

  let nested_pat = loopNestingPat first_nest
      rts = map (length ispace `stripArray`) $ patTypes nested_pat
      lvl = SegGroup (Count num_groups) (Count $ Var group_size) SegNoVirt
      kstm =
        Let nested_pat aux $
          Op $ SegOp $ SegMap lvl kspace rts kbody'

  let intra_min_par = intra_avail_par
  return
    ( (intra_min_par, intra_avail_par),
      Var group_size,
      log,
      prelude_stms,
      oneStm kstm
    )
  where
    first_nest = fst knest
    aux = loopNestingAux first_nest

readGroupKernelInput ::
  (DistRep (Rep m), MonadBuilder m) =>
  KernelInput ->
  m ()
readGroupKernelInput inp
  | Array {} <- kernelInputType inp = do
    v <- newVName $ baseString $ kernelInputName inp
    readKernelInput inp {kernelInputName = v}
    letBindNames [kernelInputName inp] $ BasicOp $ Copy v
  | otherwise =
    readKernelInput inp

data IntraAcc = IntraAcc
  { accMinPar :: S.Set [SubExp],
    accAvailPar :: S.Set [SubExp],
    accLog :: Log
  }

instance Semigroup IntraAcc where
  IntraAcc min_x avail_x log_x <> IntraAcc min_y avail_y log_y =
    IntraAcc (min_x <> min_y) (avail_x <> avail_y) (log_x <> log_y)

instance Monoid IntraAcc where
  mempty = IntraAcc mempty mempty mempty

type IntraGroupM =
  BuilderT Out.GPU (RWS () IntraAcc VNameSource)

instance MonadLogger IntraGroupM where
  addLog log = tell mempty {accLog = log}

runIntraGroupM ::
  (MonadFreshNames m, HasScope Out.GPU m) =>
  IntraGroupM () ->
  m (IntraAcc, Out.Stms Out.GPU)
runIntraGroupM m = do
  scope <- castScope <$> askScope
  modifyNameSource $ \src ->
    let (((), kstms), src', acc) = runRWS (runBuilderT m scope) () src
     in ((acc, kstms), src')

parallelMin :: [SubExp] -> IntraGroupM ()
parallelMin ws =
  tell
    mempty
      { accMinPar = S.singleton ws,
        accAvailPar = S.singleton ws
      }

intraGroupBody :: SegLevel -> Body -> IntraGroupM (Out.Body Out.GPU)
intraGroupBody lvl body = do
  stms <- collectStms_ $ intraGroupStms lvl $ bodyStms body
  return $ mkBody stms $ bodyResult body

intraGroupStm :: SegLevel -> Stm -> IntraGroupM ()
intraGroupStm lvl stm@(Let pat aux e) = do
  scope <- askScope
  let lvl' = SegThread (segNumGroups lvl) (segGroupSize lvl) SegNoVirt

  case e of
    DoLoop merge form loopbody ->
      localScope (scopeOf form') $
        localScope (scopeOfFParams $ map fst merge) $ do
          loopbody' <- intraGroupBody lvl loopbody
          certifying (stmAuxCerts aux) $
            letBind pat $ DoLoop merge form' loopbody'
      where
        form' = case form of
          ForLoop i it bound inps -> ForLoop i it bound inps
          WhileLoop cond -> WhileLoop cond
    If cond tbody fbody ifdec -> do
      tbody' <- intraGroupBody lvl tbody
      fbody' <- intraGroupBody lvl fbody
      certifying (stmAuxCerts aux) $
        letBind pat $ If cond tbody' fbody' ifdec
    Op soac
      | "sequential_outer" `inAttrs` stmAuxAttrs aux ->
        intraGroupStms lvl . fmap (certify (stmAuxCerts aux))
          =<< runBuilder_ (FOT.transformSOAC pat soac)
    Op (Screma w arrs form)
      | Just lam <- isMapSOAC form -> do
        let loopnest = MapNesting pat aux w $ zip (lambdaParams lam) arrs
            env =
              DistEnv
                { distNest =
                    singleNesting $ Nesting mempty loopnest,
                  distScope =
                    scopeOfPat pat
                      <> scopeForGPU (scopeOf lam)
                      <> scope,
                  distOnInnerMap =
                    distributeMap,
                  distOnTopLevelStms =
                    liftInner . collectStms_ . intraGroupStms lvl,
                  distSegLevel = \minw _ _ -> do
                    lift $ parallelMin minw
                    return lvl,
                  distOnSOACSStms =
                    pure . oneStm . soacsStmToGPU,
                  distOnSOACSLambda =
                    pure . soacsLambdaToGPU
                }
            acc =
              DistAcc
                { distTargets = singleTarget (pat, bodyResult $ lambdaBody lam),
                  distStms = mempty
                }

        addStms
          =<< runDistNestT env (distributeMapBodyStms acc (bodyStms $ lambdaBody lam))
    Op (Screma w arrs form)
      | Just (scans, mapfun) <- isScanomapSOAC form,
        Scan scanfun nes <- singleScan scans -> do
        let scanfun' = soacsLambdaToGPU scanfun
            mapfun' = soacsLambdaToGPU mapfun
        certifying (stmAuxCerts aux) $
          addStms =<< segScan lvl' pat w [SegBinOp Noncommutative scanfun' nes mempty] mapfun' arrs [] []
        parallelMin [w]
    Op (Screma w arrs form)
      | Just (reds, map_lam) <- isRedomapSOAC form,
        Reduce comm red_lam nes <- singleReduce reds -> do
        let red_lam' = soacsLambdaToGPU red_lam
            map_lam' = soacsLambdaToGPU map_lam
        certifying (stmAuxCerts aux) $
          addStms =<< segRed lvl' pat w [SegBinOp comm red_lam' nes mempty] map_lam' arrs [] []
        parallelMin [w]
    Op (Hist w ops bucket_fun arrs) -> do
      ops' <- forM ops $ \(HistOp num_bins rf dests nes op) -> do
        (op', nes', shape) <- determineReduceOp op nes
        let op'' = soacsLambdaToGPU op'
        return $ Out.HistOp num_bins rf dests nes' shape op''

      let bucket_fun' = soacsLambdaToGPU bucket_fun
      certifying (stmAuxCerts aux) $
        addStms =<< segHist lvl' pat w [] [] ops' bucket_fun' arrs
      parallelMin [w]
    Op (Stream w arrs Sequential accs lam)
      | chunk_size_param : _ <- lambdaParams lam -> do
        types <- asksScope castScope
        ((), stream_bnds) <-
          runBuilderT (sequentialStreamWholeArray pat w accs lam arrs) types
        let replace (Var v) | v == paramName chunk_size_param = w
            replace se = se
            replaceSets (IntraAcc x y log) =
              IntraAcc (S.map (map replace) x) (S.map (map replace) y) log
        censor replaceSets $ intraGroupStms lvl stream_bnds
    Op (Scatter w lam ivs dests) -> do
      write_i <- newVName "write_i"
      space <- mkSegSpace [(write_i, w)]

      let lam' = soacsLambdaToGPU lam
          (dests_ws, _, _) = unzip3 dests
          krets = do
            (a_w, a, is_vs) <-
              groupScatterResults dests $ bodyResult $ lambdaBody lam'
<<<<<<< HEAD
            return $ WriteReturns a_w a [(DimIndices $ map DimFix is, v) | (is, v) <- is_vs]
=======
            let cs =
                  foldMap (foldMap resCerts . fst) is_vs
                    <> foldMap (resCerts . snd) is_vs
                is_vs' = [(map (DimFix . resSubExp) is, resSubExp v) | (is, v) <- is_vs]
            return $ WriteReturns cs a_w a is_vs'
>>>>>>> 1a9edf89
          inputs = do
            (p, p_a) <- zip (lambdaParams lam') ivs
            return $ KernelInput (paramName p) (paramType p) p_a [Var write_i]

      kstms <- runBuilder_ $
        localScope (scopeOfSegSpace space) $ do
          mapM_ readKernelInput inputs
          addStms $ bodyStms $ lambdaBody lam'

      certifying (stmAuxCerts aux) $ do
        let ts = zipWith (stripArray . length) dests_ws $ patTypes pat
            body = KernelBody () kstms krets
        letBind pat $ Op $ SegOp $ SegMap lvl' space ts body

      parallelMin [w]
    _ ->
      addStm $ soacsStmToGPU stm

intraGroupStms :: SegLevel -> Stms SOACS -> IntraGroupM ()
intraGroupStms lvl = mapM_ (intraGroupStm lvl)

intraGroupParalleliseBody ::
  (MonadFreshNames m, HasScope Out.GPU m) =>
  SegLevel ->
  Body ->
  m ([[SubExp]], [[SubExp]], Log, Out.KernelBody Out.GPU)
intraGroupParalleliseBody lvl body = do
  (IntraAcc min_ws avail_ws log, kstms) <-
    runIntraGroupM $ intraGroupStms lvl $ bodyStms body
  return
    ( S.toList min_ws,
      S.toList avail_ws,
      log,
      KernelBody () kstms $ map ret $ bodyResult body
    )
  where
    ret (SubExpRes cs se) = Returns ResultMaySimplify cs se<|MERGE_RESOLUTION|>--- conflicted
+++ resolved
@@ -290,15 +290,11 @@
           krets = do
             (a_w, a, is_vs) <-
               groupScatterResults dests $ bodyResult $ lambdaBody lam'
-<<<<<<< HEAD
-            return $ WriteReturns a_w a [(DimIndices $ map DimFix is, v) | (is, v) <- is_vs]
-=======
             let cs =
                   foldMap (foldMap resCerts . fst) is_vs
                     <> foldMap (resCerts . snd) is_vs
-                is_vs' = [(map (DimFix . resSubExp) is, resSubExp v) | (is, v) <- is_vs]
+                is_vs' = [(DimIndices $ map (DimFix . resSubExp) is, resSubExp v) | (is, v) <- is_vs]
             return $ WriteReturns cs a_w a is_vs'
->>>>>>> 1a9edf89
           inputs = do
             (p, p_a) <- zip (lambdaParams lam') ivs
             return $ KernelInput (paramName p) (paramType p) p_a [Var write_i]
