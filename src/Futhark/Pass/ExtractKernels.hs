{-# LANGUAGE FlexibleContexts #-}
{-# LANGUAGE FlexibleInstances #-}
{-# LANGUAGE GeneralizedNewtypeDeriving #-}
{-# LANGUAGE LambdaCase #-}
{-# LANGUAGE MultiParamTypeClasses #-}
{-# LANGUAGE OverloadedStrings #-}
{-# LANGUAGE RankNTypes #-}
{-# LANGUAGE ScopedTypeVariables #-}
{-# LANGUAGE TypeFamilies #-}

-- | Kernel extraction.
--
-- In the following, I will use the term "width" to denote the amount
-- of immediate parallelism in a map - that is, the outer size of the
-- array(s) being used as input.
--
-- = Basic Idea
--
-- If we have:
--
-- @
--   map
--     map(f)
--     stms_a...
--     map(g)
-- @
--
-- Then we want to distribute to:
--
-- @
--   map
--     map(f)
--   map
--     stms_a
--   map
--     map(g)
-- @
--
-- But for now only if
--
--  (0) it can be done without creating irregular arrays.
--      Specifically, the size of the arrays created by @map(f)@, by
--      @map(g)@ and whatever is created by @stms_a@ that is also used
--      in @map(g)@, must be invariant to the outermost loop.
--
--  (1) the maps are _balanced_.  That is, the functions @f@ and @g@
--      must do the same amount of work for every iteration.
--
-- The advantage is that the map-nests containing @map(f)@ and
-- @map(g)@ can now be trivially flattened at no cost, thus exposing
-- more parallelism.  Note that the @stms_a@ map constitutes array
-- expansion, which requires additional storage.
--
-- = Distributing Sequential Loops
--
-- As a starting point, sequential loops are treated like scalar
-- expressions.  That is, not distributed.  However, sometimes it can
-- be worthwhile to distribute if they contain a map:
--
-- @
--   map
--     loop
--       map
--     map
-- @
--
-- If we distribute the loop and interchange the outer map into the
-- loop, we get this:
--
-- @
--   loop
--     map
--       map
--   map
--     map
-- @
--
-- Now more parallelism may be available.
--
-- = Unbalanced Maps
--
-- Unbalanced maps will as a rule be sequentialised, but sometimes,
-- there is another way.  Assume we find this:
--
-- @
--   map
--     map(f)
--       map(g)
--     map
-- @
--
-- Presume that @map(f)@ is unbalanced.  By the simple rule above, we
-- would then fully sequentialise it, resulting in this:
--
-- @
--   map
--     loop
--   map
--     map
-- @
--
-- == Balancing by Loop Interchange
--
-- The above is not ideal, as we cannot flatten the @map-loop@ nest,
-- and we are thus limited in the amount of parallelism available.
--
-- But assume now that the width of @map(g)@ is invariant to the outer
-- loop.  Then if possible, we can interchange @map(f)@ and @map(g)@,
-- sequentialise @map(f)@ and distribute, interchanging the outer
-- parallel loop into the sequential loop:
--
-- @
--   loop(f)
--     map
--       map(g)
--   map
--     map
-- @
--
-- After flattening the two nests we can obtain more parallelism.
--
-- When distributing a map, we also need to distribute everything that
-- the map depends on - possibly as its own map.  When distributing a
-- set of scalar bindings, we will need to know which of the binding
-- results are used afterwards.  Hence, we will need to compute usage
-- information.
--
-- = Redomap
--
-- Redomap can be handled much like map.  Distributed loops are
-- distributed as maps, with the parameters corresponding to the
-- neutral elements added to their bodies.  The remaining loop will
-- remain a redomap.  Example:
--
-- @
-- redomap(op,
--         fn (v) =>
--           map(f)
--           map(g),
--         e,a)
-- @
--
-- distributes to
--
-- @
-- let b = map(fn v =>
--               let acc = e
--               map(f),
--               a)
-- redomap(op,
--         fn (v,dist) =>
--           map(g),
--         e,a,b)
-- @
--
-- Note that there may be further kernel extraction opportunities
-- inside the @map(f)@.  The downside of this approach is that the
-- intermediate array (@b@ above) must be written to main memory.  An
-- often better approach is to just turn the entire @redomap@ into a
-- single kernel.
module Futhark.Pass.ExtractKernels (extractKernels) where

import Control.Monad.Identity
import Control.Monad.RWS.Strict
import Control.Monad.Reader
import Data.Bifunctor (first)
import Data.Maybe
import qualified Futhark.IR.GPU as Out
import Futhark.IR.GPU.Op
import Futhark.IR.SOACS
import Futhark.IR.SOACS.Simplify (simplifyStms)
import Futhark.MonadFreshNames
import Futhark.Pass
import Futhark.Pass.ExtractKernels.BlockedKernel
import Futhark.Pass.ExtractKernels.DistributeNests
import Futhark.Pass.ExtractKernels.Distribution
import Futhark.Pass.ExtractKernels.ISRWIM
import Futhark.Pass.ExtractKernels.Intragroup
import Futhark.Pass.ExtractKernels.StreamKernel
import Futhark.Pass.ExtractKernels.ToGPU
import Futhark.Tools
import qualified Futhark.Transform.FirstOrderTransform as FOT
import Futhark.Transform.Rename
import Futhark.Util (maybeHead)
import Futhark.Util.Log
import Prelude hiding (log)

-- | Transform a program using SOACs to a program using explicit
-- kernels, using the kernel extraction transformation.
extractKernels :: Pass SOACS Out.GPU
extractKernels =
  Pass
    { passName = "extract kernels",
      passDescription = "Perform kernel extraction",
      passFunction = transformProg
    }

transformProg :: Prog SOACS -> PassM (Prog Out.GPU)
transformProg (Prog consts funs) = do
  consts' <- runDistribM $ transformStms mempty $ stmsToList consts
  funs' <- mapM (transformFunDef $ scopeOf consts') funs
  return $ Prog consts' funs'

-- In order to generate more stable threshold names, we keep track of
-- the numbers used for thresholds separately from the ordinary name
-- source,
data State = State
  { stateNameSource :: VNameSource,
    stateThresholdCounter :: Int
  }

newtype DistribM a = DistribM (RWS (Scope Out.GPU) Log State a)
  deriving
    ( Functor,
      Applicative,
      Monad,
      HasScope Out.GPU,
      LocalScope Out.GPU,
      MonadState State,
      MonadLogger
    )

instance MonadFreshNames DistribM where
  getNameSource = gets stateNameSource
  putNameSource src = modify $ \s -> s {stateNameSource = src}

runDistribM ::
  (MonadLogger m, MonadFreshNames m) =>
  DistribM a ->
  m a
runDistribM (DistribM m) = do
  (x, msgs) <- modifyNameSource $ \src ->
    let (x, s, msgs) = runRWS m mempty (State src 0)
     in ((x, msgs), stateNameSource s)
  addLog msgs
  return x

transformFunDef ::
  (MonadFreshNames m, MonadLogger m) =>
  Scope Out.GPU ->
  FunDef SOACS ->
  m (Out.FunDef Out.GPU)
transformFunDef scope (FunDef entry attrs name rettype params body) = runDistribM $ do
  body' <-
    localScope (scope <> scopeOfFParams params) $
      transformBody mempty body
  return $ FunDef entry attrs name rettype params body'

type GPUStms = Stms Out.GPU

transformBody :: KernelPath -> Body -> DistribM (Out.Body Out.GPU)
transformBody path body = do
  stms <- transformStms path $ stmsToList $ bodyStms body
  return $ mkBody stms $ bodyResult body

transformStms :: KernelPath -> [Stm] -> DistribM GPUStms
transformStms _ [] =
  return mempty
transformStms path (stm : stms) =
  sequentialisedUnbalancedStm stm >>= \case
    Nothing -> do
      stm' <- transformStm path stm
      inScopeOf stm' $
        (stm' <>) <$> transformStms path stms
    Just stms' ->
      transformStms path $ stmsToList stms' <> stms

unbalancedLambda :: Lambda -> Bool
unbalancedLambda orig_lam =
  unbalancedBody (namesFromList $ map paramName $ lambdaParams orig_lam) $
    lambdaBody orig_lam
  where
    subExpBound (Var i) bound = i `nameIn` bound
    subExpBound (Constant _) _ = False

    unbalancedBody bound body =
      any (unbalancedStm (bound <> boundInBody body) . stmExp) $
        bodyStms body

    -- XXX - our notion of balancing is probably still too naive.
    unbalancedStm bound (Op (Stream w _ _ _ _)) =
      w `subExpBound` bound
    unbalancedStm bound (Op (Screma w _ _)) =
      w `subExpBound` bound
    unbalancedStm _ Op {} =
      False
    unbalancedStm _ DoLoop {} = False
    unbalancedStm bound (WithAcc _ lam) =
      unbalancedBody bound (lambdaBody lam)
    unbalancedStm bound (If cond tbranch fbranch _) =
      cond `subExpBound` bound
        && (unbalancedBody bound tbranch || unbalancedBody bound fbranch)
    unbalancedStm _ (BasicOp _) =
      False
    unbalancedStm _ (Apply fname _ _ _) =
      not $ isBuiltInFunction fname

sequentialisedUnbalancedStm :: Stm -> DistribM (Maybe (Stms SOACS))
sequentialisedUnbalancedStm (Let pat _ (Op soac@(Screma _ _ form)))
  | Just (_, lam2) <- isRedomapSOAC form,
    unbalancedLambda lam2,
    lambdaContainsParallelism lam2 = do
    types <- asksScope scopeForSOACs
    Just . snd <$> runBuilderT (FOT.transformSOAC pat soac) types
sequentialisedUnbalancedStm _ =
  return Nothing

cmpSizeLe ::
  String ->
  Out.SizeClass ->
  [SubExp] ->
  DistribM ((SubExp, Name), Out.Stms Out.GPU)
cmpSizeLe desc size_class to_what = do
  x <- gets stateThresholdCounter
  modify $ \s -> s {stateThresholdCounter = x + 1}
  let size_key = nameFromString $ desc ++ "_" ++ show x
  runBuilder $ do
    to_what' <-
      letSubExp "comparatee"
        =<< foldBinOp (Mul Int64 OverflowUndef) (intConst Int64 1) to_what
    cmp_res <- letSubExp desc $ Op $ SizeOp $ CmpSizeLe size_key size_class to_what'
    return (cmp_res, size_key)

kernelAlternatives ::
  (MonadFreshNames m, HasScope Out.GPU m) =>
  Out.Pat Out.GPU ->
  Out.Body Out.GPU ->
  [(SubExp, Out.Body Out.GPU)] ->
  m (Out.Stms Out.GPU)
kernelAlternatives pat default_body [] = runBuilder_ $ do
  ses <- bodyBind default_body
  forM_ (zip (patNames pat) ses) $ \(name, SubExpRes cs se) ->
    certifying cs $ letBindNames [name] $ BasicOp $ SubExp se
kernelAlternatives pat default_body ((cond, alt) : alts) = runBuilder_ $ do
  alts_pat <- fmap Pat . forM (patElems pat) $ \pe -> do
    name <- newVName $ baseString $ patElemName pe
    return pe {patElemName = name}

  alt_stms <- kernelAlternatives alts_pat default_body alts
  let alt_body = mkBody alt_stms $ varsRes $ patNames alts_pat

  letBind pat $
    If cond alt alt_body $
      IfDec (staticShapes (patTypes pat)) IfEquiv

transformLambda :: KernelPath -> Lambda -> DistribM (Out.Lambda Out.GPU)
transformLambda path (Lambda params body ret) =
  Lambda params
    <$> localScope (scopeOfLParams params) (transformBody path body)
    <*> pure ret

transformStm :: KernelPath -> Stm -> DistribM GPUStms
transformStm _ stm
  | "sequential" `inAttrs` stmAuxAttrs (stmAux stm) =
    runBuilder_ $ FOT.transformStmRecursively stm
transformStm path (Let pat aux (Op soac))
  | "sequential_outer" `inAttrs` stmAuxAttrs aux =
    transformStms path . stmsToList . fmap (certify (stmAuxCerts aux))
      =<< runBuilder_ (FOT.transformSOAC pat soac)
transformStm path (Let pat aux (If c tb fb rt)) = do
  tb' <- transformBody path tb
  fb' <- transformBody path fb
  return $ oneStm $ Let pat aux $ If c tb' fb' rt
transformStm path (Let pat aux (WithAcc inputs lam)) =
  oneStm . Let pat aux
    <$> (WithAcc (map transformInput inputs) <$> transformLambda path lam)
  where
    transformInput (shape, arrs, op) =
      (shape, arrs, fmap (first soacsLambdaToGPU) op)
transformStm path (Let pat aux (DoLoop merge form body)) =
  localScope (castScope (scopeOf form) <> scopeOfFParams params) $
    oneStm . Let pat aux . DoLoop merge form' <$> transformBody path body
  where
    params = map fst merge
    form' = case form of
      WhileLoop cond ->
        WhileLoop cond
      ForLoop i it bound ps ->
        ForLoop i it bound ps
transformStm path (Let pat aux (Op (Screma w arrs form)))
  | Just lam <- isMapSOAC form =
    onMap path $ MapLoop pat aux w lam arrs
transformStm path (Let res_pat (StmAux cs _ _) (Op (Screma w arrs form)))
  | Just scans <- isScanSOAC form,
    Scan scan_lam nes <- singleScan scans,
    Just do_iswim <- iswim res_pat w scan_lam $ zip nes arrs = do
    types <- asksScope scopeForSOACs
    transformStms path . stmsToList . snd =<< runBuilderT (certifying cs do_iswim) types
  | Just (scans, map_lam) <- isScanomapSOAC form = runBuilder_ $ do
    scan_ops <- forM scans $ \(Scan scan_lam nes) -> do
      (scan_lam', nes', shape) <- determineReduceOp scan_lam nes
      let scan_lam'' = soacsLambdaToGPU scan_lam'
      return $ SegBinOp Noncommutative scan_lam'' nes' shape
    let map_lam_sequential = soacsLambdaToGPU map_lam
    lvl <- segThreadCapped [w] "segscan" $ NoRecommendation SegNoVirt
    addStms . fmap (certify cs)
      =<< segScan lvl res_pat w scan_ops map_lam_sequential arrs [] []
transformStm path (Let res_pat aux (Op (Screma w arrs form)))
  | Just [Reduce comm red_fun nes] <- isReduceSOAC form,
    let comm'
          | commutativeLambda red_fun = Commutative
          | otherwise = comm,
    Just do_irwim <- irwim res_pat w comm' red_fun $ zip nes arrs = do
    types <- asksScope scopeForSOACs
    (_, stms) <- fst <$> runBuilderT (simplifyStms =<< collectStms_ (auxing aux do_irwim)) types
    transformStms path $ stmsToList stms
transformStm path (Let pat aux@(StmAux cs _ _) (Op (Screma w arrs form)))
  | Just (reds, map_lam) <- isRedomapSOAC form = do
    let paralleliseOuter = runBuilder_ $ do
          red_ops <- forM reds $ \(Reduce comm red_lam nes) -> do
            (red_lam', nes', shape) <- determineReduceOp red_lam nes
            let comm'
                  | commutativeLambda red_lam' = Commutative
                  | otherwise = comm
                red_lam'' = soacsLambdaToGPU red_lam'
            return $ SegBinOp comm' red_lam'' nes' shape
          let map_lam_sequential = soacsLambdaToGPU map_lam
          lvl <- segThreadCapped [w] "segred" $ NoRecommendation SegNoVirt
          addStms . fmap (certify cs)
            =<< nonSegRed lvl pat w red_ops map_lam_sequential arrs

        outerParallelBody =
          renameBody
            =<< (mkBody <$> paralleliseOuter <*> pure (varsRes (patNames pat)))

        paralleliseInner path' = do
          (mapstm, redstm) <-
            redomapToMapAndReduce pat (w, reds, map_lam, arrs)
          types <- asksScope scopeForSOACs
          transformStms path' . stmsToList <=< (`runBuilderT_` types) $ do
            (_, stms) <-
              simplifyStms (stmsFromList [certify cs mapstm, certify cs redstm])
            addStms stms

        innerParallelBody path' =
          renameBody
            =<< (mkBody <$> paralleliseInner path' <*> pure (varsRes (patNames pat)))

    if not (lambdaContainsParallelism map_lam)
      || "sequential_inner" `inAttrs` stmAuxAttrs aux
      then paralleliseOuter
      else do
        ((outer_suff, outer_suff_key), suff_stms) <-
          sufficientParallelism "suff_outer_redomap" [w] path Nothing

        outer_stms <- outerParallelBody
        inner_stms <- innerParallelBody ((outer_suff_key, False) : path)

        (suff_stms <>) <$> kernelAlternatives pat inner_stms [(outer_suff, outer_stms)]

-- Streams can be handled in two different ways - either we
-- sequentialise the body or we keep it parallel and distribute.
transformStm path (Let pat aux@(StmAux cs _ _) (Op (Stream w arrs Parallel {} [] map_fun)))
  | not ("sequential_inner" `inAttrs` stmAuxAttrs aux) = do
    -- No reduction part.  Remove the stream and leave the body
    -- parallel.  It will be distributed.
    types <- asksScope scopeForSOACs
    transformStms path . stmsToList . snd
      =<< runBuilderT (certifying cs $ sequentialStreamWholeArray pat w [] map_fun arrs) types
transformStm path (Let pat aux@(StmAux cs _ _) (Op (Stream w arrs (Parallel o comm red_fun) nes fold_fun)))
  | "sequential_inner" `inAttrs` stmAuxAttrs aux =
    paralleliseOuter path
  | otherwise = do
    ((outer_suff, outer_suff_key), suff_stms) <-
      sufficientParallelism "suff_outer_stream" [w] path Nothing

    outer_stms <- outerParallelBody ((outer_suff_key, True) : path)
    inner_stms <- innerParallelBody ((outer_suff_key, False) : path)

    (suff_stms <>)
      <$> kernelAlternatives pat inner_stms [(outer_suff, outer_stms)]
  where
    paralleliseOuter path'
      | not $ all primType $ lambdaReturnType red_fun = do
        -- Split into a chunked map and a reduction, with the latter
        -- further transformed.
        let fold_fun' = soacsLambdaToGPU fold_fun

        let (red_pat_elems, concat_pat_elems) =
              splitAt (length nes) $ patElems pat
            red_pat = Pat red_pat_elems

        ((num_threads, red_results), stms) <-
          streamMap
            segThreadCapped
            (map (baseString . patElemName) red_pat_elems)
            concat_pat_elems
            w
            Noncommutative
            fold_fun'
            nes
            arrs

        reduce_soac <- reduceSOAC [Reduce comm' red_fun nes]

        (stms <>)
          <$> inScopeOf
            stms
            ( transformStm path' $
                Let red_pat aux {stmAuxAttrs = mempty} $
                  Op (Screma num_threads red_results reduce_soac)
            )
      | otherwise = do
        let red_fun_sequential = soacsLambdaToGPU red_fun
            fold_fun_sequential = soacsLambdaToGPU fold_fun
        fmap (certify cs)
          <$> streamRed
            segThreadCapped
            pat
            w
            comm'
            red_fun_sequential
            fold_fun_sequential
            nes
            arrs

    outerParallelBody path' =
      renameBody
        =<< (mkBody <$> paralleliseOuter path' <*> pure (varsRes (patNames pat)))

    paralleliseInner path' = do
      types <- asksScope scopeForSOACs
      transformStms path' . fmap (certify cs) . stmsToList . snd
        =<< runBuilderT (sequentialStreamWholeArray pat w nes fold_fun arrs) types

    innerParallelBody path' =
      renameBody
        =<< (mkBody <$> paralleliseInner path' <*> pure (varsRes (patNames pat)))

    comm'
      | commutativeLambda red_fun, o /= InOrder = Commutative
      | otherwise = comm
transformStm path (Let pat (StmAux cs _ _) (Op (Screma w arrs form))) = do
  -- This screma is too complicated for us to immediately do
  -- anything, so split it up and try again.
  scope <- asksScope scopeForSOACs
  transformStms path . map (certify cs) . stmsToList . snd
    =<< runBuilderT (dissectScrema pat w form arrs) scope
transformStm path (Let pat _ (Op (Stream w arrs Sequential nes fold_fun))) = do
  -- Remove the stream and leave the body parallel.  It will be
  -- distributed.
  types <- asksScope scopeForSOACs
  transformStms path . stmsToList . snd
    =<< runBuilderT (sequentialStreamWholeArray pat w nes fold_fun arrs) types
transformStm _ (Let pat (StmAux cs _ _) (Op (Scatter w lam ivs as))) = runBuilder_ $ do
  let lam' = soacsLambdaToGPU lam
  write_i <- newVName "write_i"
  let (as_ws, _, _) = unzip3 as
      kstms = bodyStms $ lambdaBody lam'
      krets = do
        (a_w, a, is_vs) <- groupScatterResults as $ bodyResult $ lambdaBody lam'
        let res_cs =
              foldMap (foldMap resCerts . fst) is_vs
                <> foldMap (resCerts . snd) is_vs
            is_vs' = [(Slice $ map (DimFix . resSubExp) is, resSubExp v) | (is, v) <- is_vs]
        return $ WriteReturns res_cs a_w a is_vs'
      body = KernelBody () kstms krets
      inputs = do
        (p, p_a) <- zip (lambdaParams lam') ivs
        return $ KernelInput (paramName p) (paramType p) p_a [Var write_i]
  (kernel, stms) <-
    mapKernel
      segThreadCapped
      [(write_i, w)]
      inputs
      (zipWith (stripArray . length) as_ws $ patTypes pat)
      body
  certifying cs $ do
    addStms stms
    letBind pat $ Op $ SegOp kernel
transformStm _ (Let orig_pat (StmAux cs _ _) (Op (Hist w ops bucket_fun imgs))) = do
  let bfun' = soacsLambdaToGPU bucket_fun

  -- It is important not to launch unnecessarily many threads for
  -- histograms, because it may mean we unnecessarily need to reduce
  -- subhistograms as well.
  runBuilder_ $ do
    lvl <- segThreadCapped [w] "seghist" $ NoRecommendation SegNoVirt
    addStms =<< histKernel onLambda lvl orig_pat [] [] cs w ops bfun' imgs
  where
    onLambda = pure . soacsLambdaToGPU
<<<<<<< HEAD
--
transformStm _ (Let pat (StmAux cs _ _) (Op (Stencil ws _p (StencilStatic stencil_is) lam inv_arrs arrs))) =
  runBuilder_ . certifying cs $ do
    space <- mkSegSpace <=< forM ws $ \w -> do
      p <- newVName "gtid"
      pure (p, w)
    lvl <- segThreadCapped (segSpaceDims space) "segstencil" ManyThreads

    ((lam_params, lam_body_res), lam_body_stms) <- runBuilder $ do
      let (inv_params, stencil_params) = splitAt (length inv_arrs) $ lambdaParams lam
          body = lambdaBody $ soacsLambdaToGPU lam
          p = maybe 0 length $ maybeHead stencil_is

      stencil_params' <- fmap concat $
        forM stencil_params $ \(Param v t) -> do
          let t' = stripArray 1 t
          params <- replicateM p $ newParam (baseString v <> "_elem") t'
          letBindNames [v] $ BasicOp $ ArrayLit (map (Var . paramName) params) t'
          pure params

      addStms $ bodyStms body
      pure (inv_params ++ stencil_params', bodyResult body)

    let lam_body = mkBody lam_body_stms lam_body_res
        lam' =
          Lambda
            { lambdaReturnType = lambdaReturnType lam,
              lambdaParams = lam_params,
              lambdaBody = lam_body
            }
        stencil_op = StencilOp stencil_is arrs lam'

    -- The body produces only the invariant (non-stenciled) arrays;
    -- the others are passed to the stencil operation itself.
    ((body_ret, krets), kstms) <-
      runBuilder . fmap unzip . forM inv_arrs $ \(inv, arr) -> do
        let all_is = map fst $ unSegSpace space
        arr_t <- lookupType arr
        let slice =
              fullSlice arr_t . map (DimFix . Var) $
                variantIndexes (zip all_is [0 ..]) inv
        arr' <- letSubExp "stencil_inv" $ BasicOp $ Index arr slice
        arr_t' <- subExpType arr'
        pure (arr_t', Returns ResultMaySimplify mempty arr')

    let body = KernelBody () kstms krets
    letBind pat $ Op $ SegOp $ SegStencil lvl space stencil_op body_ret body
  where
    variantIndexes ((p, j) : ps) (i : is)
      | j == i = variantIndexes ps is
      | otherwise = p : variantIndexes ps is
    variantIndexes ps _ = map fst ps
--
transformStm _ bnd =
  runBuilder_ $ FOT.transformStmRecursively bnd
=======
transformStm _ stm =
  runBuilder_ $ FOT.transformStmRecursively stm
>>>>>>> 978082bd

sufficientParallelism ::
  String ->
  [SubExp] ->
  KernelPath ->
  Maybe Int64 ->
  DistribM ((SubExp, Name), Out.Stms Out.GPU)
sufficientParallelism desc ws path def =
  cmpSizeLe desc (Out.SizeThreshold path def) ws

-- | Intra-group parallelism is worthwhile if the lambda contains more
-- than one instance of non-map nested parallelism, or any nested
-- parallelism inside a loop.
worthIntraGroup :: Lambda -> Bool
worthIntraGroup lam = bodyInterest (lambdaBody lam) > 1
  where
    bodyInterest body =
      sum $ interest <$> bodyStms body
    interest stm
      | "sequential" `inAttrs` attrs =
        0 :: Int
      | Op (Screma w _ form) <- stmExp stm,
        Just lam' <- isMapSOAC form =
        mapLike w lam'
      | Op (Scatter w lam' _ _) <- stmExp stm =
        mapLike w lam'
      | DoLoop _ _ body <- stmExp stm =
        bodyInterest body * 10
      | If _ tbody fbody _ <- stmExp stm =
        max (bodyInterest tbody) (bodyInterest fbody)
      | Op (Screma w _ (ScremaForm _ _ lam')) <- stmExp stm =
        zeroIfTooSmall w + bodyInterest (lambdaBody lam')
      | Op (Stream _ _ Sequential _ lam') <- stmExp stm =
        bodyInterest $ lambdaBody lam'
      | otherwise =
        0
      where
        attrs = stmAuxAttrs $ stmAux stm
        sequential_inner = "sequential_inner" `inAttrs` attrs

        zeroIfTooSmall (Constant (IntValue x))
          | intToInt64 x < 32 = 0
        zeroIfTooSmall _ = 1

        mapLike w lam' =
          if sequential_inner
            then 0
            else max (zeroIfTooSmall w) (bodyInterest (lambdaBody lam'))

-- | A lambda is worth sequentialising if it contains enough nested
-- parallelism of an interesting kind.
worthSequentialising :: Lambda -> Bool
worthSequentialising lam = bodyInterest (lambdaBody lam) > 1
  where
    bodyInterest body =
      sum $ interest <$> bodyStms body
    interest stm
      | "sequential" `inAttrs` attrs =
        0 :: Int
      | Op (Screma _ _ form@(ScremaForm _ _ lam')) <- stmExp stm,
        isJust $ isMapSOAC form =
        if sequential_inner
          then 0
          else bodyInterest (lambdaBody lam')
      | Op Scatter {} <- stmExp stm =
        0 -- Basically a map.
      | DoLoop _ ForLoop {} body <- stmExp stm =
        bodyInterest body * 10
      | WithAcc _ withacc_lam <- stmExp stm =
        bodyInterest (lambdaBody withacc_lam)
      | Op (Screma _ _ form@(ScremaForm _ _ lam')) <- stmExp stm =
        1 + bodyInterest (lambdaBody lam')
          +
          -- Give this a bigger score if it's a redomap, as these
          -- are often tileable and thus benefit more from
          -- sequentialisation.
          case isRedomapSOAC form of
            Just _ -> 1
            Nothing -> 0
      | otherwise =
        0
      where
        attrs = stmAuxAttrs $ stmAux stm
        sequential_inner = "sequential_inner" `inAttrs` attrs

onTopLevelStms ::
  KernelPath ->
  Stms SOACS ->
  DistNestT Out.GPU DistribM GPUStms
onTopLevelStms path stms =
  liftInner $ transformStms path $ stmsToList stms

onMap :: KernelPath -> MapLoop -> DistribM GPUStms
onMap path (MapLoop pat aux w lam arrs) = do
  types <- askScope
  let loopnest = MapNesting pat aux w $ zip (lambdaParams lam) arrs
      env path' =
        DistEnv
          { distNest = singleNesting (Nesting mempty loopnest),
            distScope =
              scopeOfPat pat
                <> scopeForGPU (scopeOf lam)
                <> types,
            distOnInnerMap = onInnerMap path',
            distOnTopLevelStms = onTopLevelStms path',
            distSegLevel = segThreadCapped,
            distOnSOACSStms = pure . oneStm . soacsStmToGPU,
            distOnSOACSLambda = pure . soacsLambdaToGPU
          }
      exploitInnerParallelism path' =
        runDistNestT (env path') $
          distributeMapBodyStms acc (bodyStms $ lambdaBody lam)

  let exploitOuterParallelism path' = do
        let lam' = soacsLambdaToGPU lam
        runDistNestT (env path') $
          distribute $
            addStmsToAcc (bodyStms $ lambdaBody lam') acc

  onMap' (newKernel loopnest) path exploitOuterParallelism exploitInnerParallelism pat lam
  where
    acc =
      DistAcc
        { distTargets = singleTarget (pat, bodyResult $ lambdaBody lam),
          distStms = mempty
        }

onlyExploitIntra :: Attrs -> Bool
onlyExploitIntra attrs =
  AttrComp "incremental_flattening" ["only_intra"] `inAttrs` attrs

mayExploitOuter :: Attrs -> Bool
mayExploitOuter attrs =
  not $
    AttrComp "incremental_flattening" ["no_outer"] `inAttrs` attrs
      || AttrComp "incremental_flattening" ["only_inner"] `inAttrs` attrs

mayExploitIntra :: Attrs -> Bool
mayExploitIntra attrs =
  not $
    AttrComp "incremental_flattening" ["no_intra"] `inAttrs` attrs
      || AttrComp "incremental_flattening" ["only_inner"] `inAttrs` attrs

-- The minimum amount of inner parallelism we require (by default) in
-- intra-group versions.  Less than this is usually pointless on a GPU
-- (but we allow tuning to change it).
intraMinInnerPar :: Int64
intraMinInnerPar = 32 -- One NVIDIA warp

onMap' ::
  KernelNest ->
  KernelPath ->
  (KernelPath -> DistribM (Out.Stms Out.GPU)) ->
  (KernelPath -> DistribM (Out.Stms Out.GPU)) ->
  Pat ->
  Lambda ->
  DistribM (Out.Stms Out.GPU)
onMap' loopnest path mk_seq_stms mk_par_stms pat lam = do
  -- Some of the control flow here looks a bit convoluted because we
  -- are trying to avoid generating unneeded threshold parameters,
  -- which means we need to do all the pruning checks up front.

  types <- askScope

  intra <-
    if onlyExploitIntra (stmAuxAttrs aux)
      || (worthIntraGroup lam && mayExploitIntra attrs)
      then flip runReaderT types $ intraGroupParallelise loopnest lam
      else return Nothing

  case intra of
    _ | "sequential_inner" `inAttrs` attrs -> do
      seq_body <- renameBody =<< mkBody <$> mk_seq_stms path <*> pure res
      kernelAlternatives pat seq_body []
    --
    Nothing
      | Just m <- mkSeqAlts -> do
        (outer_suff, outer_suff_key, outer_suff_stms, seq_body) <- m
        par_body <-
          renameBody =<< mkBody
            <$> mk_par_stms ((outer_suff_key, False) : path) <*> pure res
        (outer_suff_stms <>) <$> kernelAlternatives pat par_body [(outer_suff, seq_body)]
      --
      | otherwise -> do
        par_body <- renameBody =<< mkBody <$> mk_par_stms path <*> pure res
        kernelAlternatives pat par_body []
    --
    Just intra'@(_, _, log, intra_prelude, intra_stms)
      | onlyExploitIntra attrs -> do
        addLog log
        group_par_body <- renameBody $ mkBody intra_stms res
        (intra_prelude <>) <$> kernelAlternatives pat group_par_body []
      --
      | otherwise -> do
        addLog log

        case mkSeqAlts of
          Nothing -> do
            (group_par_body, intra_ok, intra_suff_key, intra_suff_stms) <-
              checkSuffIntraPar path intra'

            par_body <-
              renameBody =<< mkBody
                <$> mk_par_stms ((intra_suff_key, False) : path) <*> pure res

            (intra_suff_stms <>)
              <$> kernelAlternatives pat par_body [(intra_ok, group_par_body)]
          Just m -> do
            (outer_suff, outer_suff_key, outer_suff_stms, seq_body) <- m

            (group_par_body, intra_ok, intra_suff_key, intra_suff_stms) <-
              checkSuffIntraPar ((outer_suff_key, False) : path) intra'

            par_body <-
              renameBody =<< mkBody
                <$> mk_par_stms
                  ( [ (outer_suff_key, False),
                      (intra_suff_key, False)
                    ]
                      ++ path
                  )
                  <*> pure res

            ((outer_suff_stms <> intra_suff_stms) <>)
              <$> kernelAlternatives
                pat
                par_body
                [(outer_suff, seq_body), (intra_ok, group_par_body)]
  where
    nest_ws = kernelNestWidths loopnest
    res = varsRes $ patNames pat
    aux = loopNestingAux $ innermostKernelNesting loopnest
    attrs = stmAuxAttrs aux

    mkSeqAlts
      | worthSequentialising lam,
        mayExploitOuter attrs = Just $ do
        ((outer_suff, outer_suff_key), outer_suff_stms) <- checkSuffOuterPar
        seq_body <-
          renameBody =<< mkBody
            <$> mk_seq_stms ((outer_suff_key, True) : path) <*> pure res
        pure (outer_suff, outer_suff_key, outer_suff_stms, seq_body)
      | otherwise =
        Nothing

    checkSuffOuterPar =
      sufficientParallelism "suff_outer_par" nest_ws path Nothing

    checkSuffIntraPar
      path'
      ((_intra_min_par, intra_avail_par), group_size, _, intra_prelude, intra_stms) = do
        -- We must check that all intra-group parallelism fits in a group.
        ((intra_ok, intra_suff_key), intra_suff_stms) <- do
          ((intra_suff, suff_key), check_suff_stms) <-
            sufficientParallelism
              "suff_intra_par"
              [intra_avail_par]
              path'
              (Just intraMinInnerPar)

          runBuilder $ do
            addStms intra_prelude

            max_group_size <-
              letSubExp "max_group_size" $ Op $ SizeOp $ Out.GetSizeMax Out.SizeGroup
            fits <-
              letSubExp "fits" $
                BasicOp $
                  CmpOp (CmpSle Int64) group_size max_group_size

            addStms check_suff_stms

            intra_ok <- letSubExp "intra_suff_and_fits" $ BasicOp $ BinOp LogAnd fits intra_suff
            return (intra_ok, suff_key)

        group_par_body <- renameBody $ mkBody intra_stms res
        pure (group_par_body, intra_ok, intra_suff_key, intra_suff_stms)

onInnerMap ::
  KernelPath ->
  MapLoop ->
  DistAcc Out.GPU ->
  DistNestT Out.GPU DistribM (DistAcc Out.GPU)
onInnerMap path maploop@(MapLoop pat aux w lam arrs) acc
  | unbalancedLambda lam,
    lambdaContainsParallelism lam =
    addStmToAcc (mapLoopStm maploop) acc
  | otherwise =
    distributeSingleStm acc (mapLoopStm maploop) >>= \case
      Just (post_kernels, res, nest, acc')
        | Just (perm, _pat_unused) <- permutationAndMissing pat res -> do
          addPostStms post_kernels
          multiVersion perm nest acc'
      _ -> distributeMap maploop acc
  where
    discardTargets acc' =
      -- FIXME: work around bogus targets.
      acc' {distTargets = singleTarget (mempty, mempty)}

    multiVersion perm nest acc' = do
      -- The kernel can be distributed by itself, so now we can
      -- decide whether to just sequentialise, or exploit inner
      -- parallelism.
      dist_env <- ask
      let extra_scope = targetsScope $ distTargets acc'

      stms <- liftInner $
        localScope extra_scope $ do
          let maploop' = MapLoop pat aux w lam arrs

              exploitInnerParallelism path' = do
                let dist_env' =
                      dist_env
                        { distOnTopLevelStms = onTopLevelStms path',
                          distOnInnerMap = onInnerMap path'
                        }
                runDistNestT dist_env' $
                  inNesting nest $
                    localScope extra_scope $
                      discardTargets <$> distributeMap maploop' acc {distStms = mempty}

          -- Normally the permutation is for the output pattern, but
          -- we can't really change that, so we change the result
          -- order instead.
          let lam_res' =
                rearrangeShape (rearrangeInverse perm) $
                  bodyResult $ lambdaBody lam
              lam' = lam {lambdaBody = (lambdaBody lam) {bodyResult = lam_res'}}
              map_nesting = MapNesting pat aux w $ zip (lambdaParams lam) arrs
              nest' = pushInnerKernelNesting (pat, lam_res') map_nesting nest

          -- XXX: we do not construct a new KernelPath when
          -- sequentialising.  This is only OK as long as further
          -- versioning does not take place down that branch (it currently
          -- does not).
          (sequentialised_kernel, nestw_stms) <- localScope extra_scope $ do
            let sequentialised_lam = soacsLambdaToGPU lam'
            constructKernel segThreadCapped nest' $ lambdaBody sequentialised_lam

          let outer_pat = loopNestingPat $ fst nest
          (nestw_stms <>)
            <$> onMap'
              nest'
              path
              (const $ return $ oneStm sequentialised_kernel)
              exploitInnerParallelism
              outer_pat
              lam'

      postStm stms
      return acc'<|MERGE_RESOLUTION|>--- conflicted
+++ resolved
@@ -579,7 +579,6 @@
     addStms =<< histKernel onLambda lvl orig_pat [] [] cs w ops bfun' imgs
   where
     onLambda = pure . soacsLambdaToGPU
-<<<<<<< HEAD
 --
 transformStm _ (Let pat (StmAux cs _ _) (Op (Stencil ws _p (StencilStatic stencil_is) lam inv_arrs arrs))) =
   runBuilder_ . certifying cs $ do
@@ -632,13 +631,8 @@
       | j == i = variantIndexes ps is
       | otherwise = p : variantIndexes ps is
     variantIndexes ps _ = map fst ps
---
-transformStm _ bnd =
-  runBuilder_ $ FOT.transformStmRecursively bnd
-=======
 transformStm _ stm =
   runBuilder_ $ FOT.transformStmRecursively stm
->>>>>>> 978082bd
 
 sufficientParallelism ::
   String ->
