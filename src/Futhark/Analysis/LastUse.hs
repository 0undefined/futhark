--- conflicted
+++ resolved
@@ -155,22 +155,14 @@
               & flip (foldl addAliasesFromBodyRes) (zip (patElems pat) (map resSubExp $ bodyResult then_body))
               & flip (foldl addAliasesFromBodyRes) (zip (patElems pat) (map resSubExp $ bodyResult else_body))
           nms = (freeIn cse <> freeIn dec) `namesSubtract` used'
-<<<<<<< HEAD
-      return (insertNames pat_name nms lumap', used' <> nms)
+      pure (insertNames pat_name nms lumap', used' <> nms)
     analyseExp (lumap, used) (DoLoop merge form body) = do
       let (lumap', used') =
             zip (patElems pat) (map resSubExp $ bodyResult body)
               & foldl addAliasesFromBodyRes (lumap, used)
       (lumap'', used'') <- analyseBody lumap' used' body
       let nms = (freeIn merge <> freeIn form) `namesSubtract` used''
-      return (insertNames pat_name nms lumap'', used'' <> nms)
-=======
-      pure (insertNames pat_name nms (lumap_then <> lumap_else), used' <> nms)
-    analyseExp (lumap, used) (DoLoop merge form body) = do
-      (lumap', used') <- analyseBody lumap used body
-      let nms = (freeIn merge <> freeIn form) `namesSubtract` used'
-      pure (insertNames pat_name nms lumap', used' <> nms)
->>>>>>> d0e96a92
+      pure (insertNames pat_name nms lumap'', used'' <> nms)
     analyseExp (lumap, used) (Op op) = do
       onOp <- asks envLastUseOp
       onOp pat_name (lumap, used) op
