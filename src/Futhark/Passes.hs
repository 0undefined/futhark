--- conflicted
+++ resolved
@@ -103,14 +103,9 @@
         mergeGPUBodies,
         simplifyGPU, -- Cleanup merged GPUBody kernels.
         sinkGPU, -- Sink reads within GPUBody kernels.
-<<<<<<< HEAD
-        inPlaceLoweringGPU,
         optimizeArrayLayout,
-=======
-        babysitKernels,
-        -- Important to simplify after babysitting in order to fix up
+        -- Important to simplify after coalescing in order to fix up
         -- redundant manifests.
->>>>>>> 06732a5c
         simplifyGPU,
         performCSE True
       ]
@@ -192,15 +187,10 @@
         unstreamMC,
         performCSE True,
         simplifyMC,
-<<<<<<< HEAD
         sinkMC,
-        inPlaceLoweringMC,
         optimizeArrayLayout,
         simplifyMC,
         performCSE True
-=======
-        sinkMC
->>>>>>> 06732a5c
       ]
 
 -- | Run 'mcPipeline' and then add memory information.
