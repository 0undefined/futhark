{-# LANGUAGE FlexibleContexts #-}
{-# LANGUAGE FlexibleInstances #-}
{-# LANGUAGE MultiParamTypeClasses #-}
{-# LANGUAGE ScopedTypeVariables #-}
{-# LANGUAGE TypeFamilies #-}
{-# OPTIONS_GHC -fno-warn-orphans #-}

module Futhark.IR.SOACS.Simplify
  ( simplifySOACS,
    simplifyLambda,
    simplifyFun,
    simplifyStms,
    simplifyConsts,
    simpleSOACS,
    simplifySOAC,
    soacRules,
    HasSOAC (..),
    simplifyKnownIterationSOAC,
    removeReplicateMapping,
    removeUnusedSOACInput,
    liftIdentityMapping,
    simplifyMapIota,
    SOACS,
  )
where

import Control.Monad
import Control.Monad.Identity
import Control.Monad.State
import Control.Monad.Writer
import Data.Either
import Data.Foldable
import Data.List (partition, transpose, unzip6, zip6)
import qualified Data.Map.Strict as M
import Data.Maybe
import qualified Data.Set as S
import Futhark.Analysis.DataDependencies
import qualified Futhark.Analysis.SymbolTable as ST
import qualified Futhark.Analysis.UsageTable as UT
import qualified Futhark.IR as AST
import Futhark.IR.Prop.Aliases
import Futhark.IR.SOACS
import Futhark.MonadFreshNames
import qualified Futhark.Optimise.Simplify as Simplify
import qualified Futhark.Optimise.Simplify.Engine as Engine
import Futhark.Optimise.Simplify.Rep
import Futhark.Optimise.Simplify.Rule
import Futhark.Optimise.Simplify.Rules
import Futhark.Optimise.Simplify.Rules.ClosedForm
import Futhark.Pass
import Futhark.Tools
import Futhark.Transform.Rename
import Futhark.Util

simpleSOACS :: Simplify.SimpleOps SOACS
simpleSOACS = Simplify.bindableSimpleOps simplifySOAC

simplifySOACS :: Prog SOACS -> PassM (Prog SOACS)
simplifySOACS =
  Simplify.simplifyProg simpleSOACS soacRules Engine.noExtraHoistBlockers

simplifyFun ::
  MonadFreshNames m =>
  ST.SymbolTable (Wise SOACS) ->
  FunDef SOACS ->
  m (FunDef SOACS)
simplifyFun =
  Simplify.simplifyFun simpleSOACS soacRules Engine.noExtraHoistBlockers

simplifyLambda ::
  (HasScope SOACS m, MonadFreshNames m) =>
  Lambda ->
  m Lambda
simplifyLambda =
  Simplify.simplifyLambda simpleSOACS soacRules Engine.noExtraHoistBlockers

simplifyStms ::
  (HasScope SOACS m, MonadFreshNames m) =>
  Stms SOACS ->
  m (Stms SOACS)
simplifyStms stms = do
  scope <- askScope
  Simplify.simplifyStms simpleSOACS soacRules Engine.noExtraHoistBlockers scope stms

simplifyConsts ::
  MonadFreshNames m =>
  Stms SOACS ->
  m (Stms SOACS)
simplifyConsts =
  Simplify.simplifyStms simpleSOACS soacRules Engine.noExtraHoistBlockers mempty

simplifySOAC ::
  Simplify.SimplifiableRep rep =>
  -- Simplify.SimplifyOp rep (SOAC rep)
  Simplify.SimplifyOp rep (SOAC (Wise rep))
simplifySOAC (VJP lam arr vec) = do
  (lam', hoisted) <- Engine.simplifyLambda lam
  arr' <- mapM Engine.simplify arr
  vec' <- mapM Engine.simplify vec
<<<<<<< HEAD
  return (VJP lam' arr' vec', hoisted)
=======
  pure (VJP lam' arr' vec', hoisted)
>>>>>>> b6018fe3
simplifySOAC (JVP lam arr vec) = do
  (lam', hoisted) <- Engine.simplifyLambda lam
  arr' <- mapM Engine.simplify arr
  vec' <- mapM Engine.simplify vec
<<<<<<< HEAD
  return (JVP lam' arr' vec', hoisted)
=======
  pure (JVP lam' arr' vec', hoisted)
>>>>>>> b6018fe3
simplifySOAC (Stream outerdim arr form nes lam) = do
  outerdim' <- Engine.simplify outerdim
  (form', form_hoisted) <- simplifyStreamForm form
  nes' <- mapM Engine.simplify nes
  arr' <- mapM Engine.simplify arr
  (lam', lam_hoisted) <- Engine.simplifyLambda lam
  return
    ( Stream outerdim' arr' form' nes' lam',
      form_hoisted <> lam_hoisted
    )
  where
    simplifyStreamForm (Parallel o comm lam0) = do
      (lam0', hoisted) <- Engine.simplifyLambda lam0
      return (Parallel o comm lam0', hoisted)
    simplifyStreamForm Sequential =
      return (Sequential, mempty)
simplifySOAC (Scatter w ivs lam as) = do
  w' <- Engine.simplify w
  (lam', hoisted) <- Engine.simplifyLambda lam
  ivs' <- mapM Engine.simplify ivs
  as' <- mapM Engine.simplify as
  return (Scatter w' ivs' lam' as', hoisted)
simplifySOAC (Hist w imgs ops bfun) = do
  w' <- Engine.simplify w
  (ops', hoisted) <- fmap unzip $
    forM ops $ \(HistOp dests_w rf dests nes op) -> do
      dests_w' <- Engine.simplify dests_w
      rf' <- Engine.simplify rf
      dests' <- Engine.simplify dests
      nes' <- mapM Engine.simplify nes
      (op', hoisted) <- Engine.simplifyLambda op
      return (HistOp dests_w' rf' dests' nes' op', hoisted)
  imgs' <- mapM Engine.simplify imgs
  (bfun', bfun_hoisted) <- Engine.simplifyLambda bfun
  return (Hist w' imgs' ops' bfun', mconcat hoisted <> bfun_hoisted)
simplifySOAC (Screma w arrs (ScremaForm scans reds map_lam)) = do
  (scans', scans_hoisted) <- fmap unzip $
    forM scans $ \(Scan lam nes) -> do
      (lam', hoisted) <- Engine.simplifyLambda lam
      nes' <- Engine.simplify nes
      return (Scan lam' nes', hoisted)

  (reds', reds_hoisted) <- fmap unzip $
    forM reds $ \(Reduce comm lam nes) -> do
      (lam', hoisted) <- Engine.simplifyLambda lam
      nes' <- Engine.simplify nes
      return (Reduce comm lam' nes', hoisted)

  (map_lam', map_lam_hoisted) <- Engine.simplifyLambda map_lam

  (,)
    <$> ( Screma <$> Engine.simplify w
            <*> Engine.simplify arrs
            <*> pure (ScremaForm scans' reds' map_lam')
        )
    <*> pure (mconcat scans_hoisted <> mconcat reds_hoisted <> map_lam_hoisted)

instance BuilderOps (Wise SOACS)

instance TraverseOpStms (Wise SOACS) where
  traverseOpStms = traverseSOACStms

fixLambdaParams ::
  (MonadBuilder m, Buildable (Rep m), BuilderOps (Rep m)) =>
  AST.Lambda (Rep m) ->
  [Maybe SubExp] ->
  m (AST.Lambda (Rep m))
fixLambdaParams lam fixes = do
  body <- runBodyBuilder $
    localScope (scopeOfLParams $ lambdaParams lam) $ do
      zipWithM_ maybeFix (lambdaParams lam) fixes'
      return $ lambdaBody lam
  return
    lam
      { lambdaBody = body,
        lambdaParams =
          map fst $
            filter (isNothing . snd) $
              zip (lambdaParams lam) fixes'
      }
  where
    fixes' = fixes ++ repeat Nothing
    maybeFix p (Just x) = letBindNames [paramName p] $ BasicOp $ SubExp x
    maybeFix _ Nothing = return ()

removeLambdaResults :: [Bool] -> AST.Lambda rep -> AST.Lambda rep
removeLambdaResults keep lam =
  lam
    { lambdaBody = lam_body',
      lambdaReturnType = ret
    }
  where
    keep' :: [a] -> [a]
    keep' = map snd . filter fst . zip (keep ++ repeat True)
    lam_body = lambdaBody lam
    lam_body' = lam_body {bodyResult = keep' $ bodyResult lam_body}
    ret = keep' $ lambdaReturnType lam

soacRules :: RuleBook (Wise SOACS)
soacRules = standardRules <> ruleBook topDownRules bottomUpRules

-- | Does this rep contain 'SOAC's in its t'Op's?  A rep must be an
-- instance of this class for the simplification rules to work.
class HasSOAC rep where
  asSOAC :: Op rep -> Maybe (SOAC rep)
  soacOp :: SOAC rep -> Op rep

instance HasSOAC (Wise SOACS) where
  asSOAC = Just
  soacOp = id

topDownRules :: [TopDownRule (Wise SOACS)]
topDownRules =
  [ RuleOp hoistCerts,
    RuleOp removeReplicateMapping,
    RuleOp removeReplicateWrite,
    RuleOp removeUnusedSOACInput,
    RuleOp simplifyClosedFormReduce,
    RuleOp simplifyKnownIterationSOAC,
    RuleOp liftIdentityMapping,
    RuleOp removeDuplicateMapOutput,
    RuleOp fuseConcatScatter,
    RuleOp simplifyMapIota,
    RuleOp moveTransformToInput
  ]

bottomUpRules :: [BottomUpRule (Wise SOACS)]
bottomUpRules =
  [ RuleOp removeDeadMapping,
    RuleOp removeDeadReduction,
    RuleOp removeDeadWrite,
    RuleBasicOp removeUnnecessaryCopy,
    RuleOp liftIdentityStreaming,
    RuleOp mapOpToOp
  ]

-- Any certificates attached to a trivial Stm in the body might as
-- well be applied to the SOAC itself.
hoistCerts :: TopDownRuleOp (Wise SOACS)
hoistCerts vtable pat aux soac
  | (soac', hoisted) <- runState (mapSOACM mapper soac) mempty,
    hoisted /= mempty =
    Simplify $ auxing aux $ certifying hoisted $ letBind pat $ Op soac'
  where
    mapper = identitySOACMapper {mapOnSOACLambda = onLambda}
    onLambda lam = do
      stms' <- mapM onStm $ bodyStms $ lambdaBody lam
      return
        lam
          { lambdaBody =
              mkBody stms' $ bodyResult $ lambdaBody lam
          }
    onStm (Let se_pat se_aux (BasicOp (SubExp se))) = do
      let (invariant, variant) =
            partition (`ST.elem` vtable) $
              unCerts $ stmAuxCerts se_aux
          se_aux' = se_aux {stmAuxCerts = Certs variant}
      modify (Certs invariant <>)
      return $ Let se_pat se_aux' $ BasicOp $ SubExp se
    onStm stm = return stm
hoistCerts _ _ _ _ =
  Skip

liftIdentityMapping ::
  forall rep.
  (Buildable rep, BuilderOps rep, HasSOAC rep) =>
  TopDownRuleOp rep
liftIdentityMapping _ pat aux op
  | Just (Screma w arrs form :: SOAC rep) <- asSOAC op,
    Just fun <- isMapSOAC form = do
    let inputMap = M.fromList $ zip (map paramName $ lambdaParams fun) arrs
        free = freeIn $ lambdaBody fun
        rettype = lambdaReturnType fun
        ses = bodyResult $ lambdaBody fun

        freeOrConst (Var v) = v `nameIn` free
        freeOrConst Constant {} = True

        checkInvariance (outId, SubExpRes _ (Var v), _) (invariant, mapresult, rettype')
          | Just inp <- M.lookup v inputMap =
            ( (Pat [outId], e inp) : invariant,
              mapresult,
              rettype'
            )
          where
            e inp = case patElemType outId of
              Acc {} -> BasicOp $ SubExp $ Var inp
              _ -> BasicOp (Copy inp)
        checkInvariance (outId, SubExpRes _ e, t) (invariant, mapresult, rettype')
          | freeOrConst e =
            ( (Pat [outId], BasicOp $ Replicate (Shape [w]) e) : invariant,
              mapresult,
              rettype'
            )
          | otherwise =
            ( invariant,
              (outId, e) : mapresult,
              t : rettype'
            )

    case foldr checkInvariance ([], [], []) $
      zip3 (patElems pat) ses rettype of
      ([], _, _) -> Skip
      (invariant, mapresult, rettype') -> Simplify $ do
        let (pat', ses') = unzip mapresult
            fun' =
              fun
                { lambdaBody = (lambdaBody fun) {bodyResult = subExpsRes ses'},
                  lambdaReturnType = rettype'
                }
        mapM_ (uncurry letBind) invariant
        auxing aux $
          letBindNames (map patElemName pat') $ Op $ soacOp $ Screma w arrs (mapSOAC fun')
liftIdentityMapping _ _ _ _ = Skip

liftIdentityStreaming :: BottomUpRuleOp (Wise SOACS)
liftIdentityStreaming _ (Pat pes) aux (Stream w arrs form nes lam)
  | (variant_map, invariant_map) <-
      partitionEithers $ map isInvariantRes $ zip3 map_ts map_pes map_res,
    not $ null invariant_map = Simplify $ do
    forM_ invariant_map $ \(pe, arr) ->
      letBind (Pat [pe]) $ BasicOp $ Copy arr

    let (variant_map_ts, variant_map_pes, variant_map_res) = unzip3 variant_map
        lam' =
          lam
            { lambdaBody = (lambdaBody lam) {bodyResult = fold_res ++ variant_map_res},
              lambdaReturnType = fold_ts ++ variant_map_ts
            }

    auxing aux $
      letBind (Pat $ fold_pes ++ variant_map_pes) $
        Op $ Stream w arrs form nes lam'
  where
    num_folds = length nes
    (fold_pes, map_pes) = splitAt num_folds pes
    (fold_ts, map_ts) = splitAt num_folds $ lambdaReturnType lam
    lam_res = bodyResult $ lambdaBody lam
    (fold_res, map_res) = splitAt num_folds lam_res
    params_to_arrs = zip (map paramName $ drop (1 + num_folds) $ lambdaParams lam) arrs

    isInvariantRes (_, pe, SubExpRes _ (Var v))
      | Just arr <- lookup v params_to_arrs =
        Right (pe, arr)
    isInvariantRes x =
      Left x
liftIdentityStreaming _ _ _ _ = Skip

-- | Remove all arguments to the map that are simply replicates.
-- These can be turned into free variables instead.
removeReplicateMapping ::
  (Aliased rep, Buildable rep, BuilderOps rep, HasSOAC rep) =>
  TopDownRuleOp rep
removeReplicateMapping vtable pat aux op
  | Just (Screma w arrs form) <- asSOAC op,
    Just fun <- isMapSOAC form,
    Just (stms, fun', arrs') <- removeReplicateInput vtable fun arrs = Simplify $ do
    forM_ stms $ \(vs, cs, e) -> certifying cs $ letBindNames vs e
    auxing aux $ letBind pat $ Op $ soacOp $ Screma w arrs' $ mapSOAC fun'
removeReplicateMapping _ _ _ _ = Skip

-- | Like 'removeReplicateMapping', but for 'Scatter'.
removeReplicateWrite :: TopDownRuleOp (Wise SOACS)
removeReplicateWrite vtable pat aux (Scatter w ivs lam as)
  | Just (stms, lam', ivs') <- removeReplicateInput vtable lam ivs = Simplify $ do
    forM_ stms $ \(vs, cs, e) -> certifying cs $ letBindNames vs e
    auxing aux $ letBind pat $ Op $ Scatter w ivs' lam' as
removeReplicateWrite _ _ _ _ = Skip

removeReplicateInput ::
  Aliased rep =>
  ST.SymbolTable rep ->
  AST.Lambda rep ->
  [VName] ->
  Maybe
    ( [([VName], Certs, AST.Exp rep)],
      AST.Lambda rep,
      [VName]
    )
removeReplicateInput vtable fun arrs
  | not $ null parameterBnds = do
    let (arr_params', arrs') = unzip params_and_arrs
        fun' = fun {lambdaParams = acc_params <> arr_params'}
    return (parameterBnds, fun', arrs')
  | otherwise = Nothing
  where
    params = lambdaParams fun
    (acc_params, arr_params) =
      splitAt (length params - length arrs) params
    (params_and_arrs, parameterBnds) =
      partitionEithers $ zipWith isReplicateAndNotConsumed arr_params arrs

    isReplicateAndNotConsumed p v
      | Just (BasicOp (Replicate (Shape (_ : ds)) e), v_cs) <-
          ST.lookupExp v vtable,
        not $ paramName p `nameIn` consumedByLambda fun =
        Right
          ( [paramName p],
            v_cs,
            case ds of
              [] -> BasicOp $ SubExp e
              _ -> BasicOp $ Replicate (Shape ds) e
          )
      | otherwise =
        Left (p, v)

-- | Remove inputs that are not used inside the SOAC.
removeUnusedSOACInput ::
  forall rep.
  (Aliased rep, Buildable rep, BuilderOps rep, HasSOAC rep) =>
  TopDownRuleOp rep
removeUnusedSOACInput _ pat aux op
  | Just (Screma w arrs form :: SOAC rep) <- asSOAC op,
    ScremaForm scan reduce map_lam <- form,
    (used, unused) <- partition (usedInput map_lam) (zip (lambdaParams map_lam) arrs),
    not (null unused) = Simplify $ do
    let (used_params, used_arrs) = unzip used
        map_lam' = map_lam {lambdaParams = used_params}
    auxing aux $ letBind pat $ Op $ soacOp $ Screma w used_arrs (ScremaForm scan reduce map_lam')
  where
    used_in_body map_lam = freeIn $ lambdaBody map_lam
    usedInput map_lam (param, _) = paramName param `nameIn` (used_in_body map_lam)
removeUnusedSOACInput _ _ _ _ = Skip

removeDeadMapping :: BottomUpRuleOp (Wise SOACS)
removeDeadMapping (_, used) pat aux (Screma w arrs form)
  | Just fun <- isMapSOAC form =
    let ses = bodyResult $ lambdaBody fun
        isUsed (bindee, _, _) = (`UT.used` used) $ patElemName bindee
        (pat', ses', ts') =
          unzip3 . filter isUsed . zip3 (patElems pat) ses $
            lambdaReturnType fun
        fun' =
          fun
            { lambdaBody = (lambdaBody fun) {bodyResult = ses'},
              lambdaReturnType = ts'
            }
     in if pat /= Pat pat'
          then
            Simplify . auxing aux $
              letBind (Pat pat') $ Op $ Screma w arrs $ mapSOAC fun'
          else Skip
removeDeadMapping _ _ _ _ = Skip

removeDuplicateMapOutput :: TopDownRuleOp (Wise SOACS)
removeDuplicateMapOutput _ (Pat pes) aux (Screma w arrs form)
  | Just fun <- isMapSOAC form =
    let ses = bodyResult $ lambdaBody fun
        ts = lambdaReturnType fun
        ses_ts_pes = zip3 ses ts pes
        (ses_ts_pes', copies) =
          foldl checkForDuplicates (mempty, mempty) ses_ts_pes
     in if null copies
          then Skip
          else Simplify $ do
            let (ses', ts', pes') = unzip3 ses_ts_pes'
                fun' =
                  fun
                    { lambdaBody = (lambdaBody fun) {bodyResult = ses'},
                      lambdaReturnType = ts'
                    }
            auxing aux $ letBind (Pat pes') $ Op $ Screma w arrs $ mapSOAC fun'
            forM_ copies $ \(from, to) ->
              letBind (Pat [to]) $ BasicOp $ Copy $ patElemName from
  where
    checkForDuplicates (ses_ts_pes', copies) (se, t, pe)
      | Just (_, _, pe') <- find (\(x, _, _) -> resSubExp x == resSubExp se) ses_ts_pes' =
        -- This result has been returned before, producing the
        -- array pe'.
        (ses_ts_pes', (pe', pe) : copies)
      | otherwise = (ses_ts_pes' ++ [(se, t, pe)], copies)
removeDuplicateMapOutput _ _ _ _ = Skip

-- Mapping some operations becomes an extension of that operation.
mapOpToOp :: BottomUpRuleOp (Wise SOACS)
mapOpToOp (_, used) pat aux1 e
  | Just (map_pe, cs, w, BasicOp (Reshape newshape reshape_arr), [p], [arr]) <-
      isMapWithOp pat e,
    paramName p == reshape_arr,
    not $ UT.isConsumed (patElemName map_pe) used = Simplify $ do
    let redim
          | isJust $ shapeCoercion newshape = DimCoercion w
          | otherwise = DimNew w
    certifying (stmAuxCerts aux1 <> cs) . letBind pat . BasicOp $
      Reshape (redim : newshape) arr
  | Just (_, cs, _, BasicOp (Concat d arr arrs dw), ps, outer_arr : outer_arrs) <-
      isMapWithOp pat e,
    (arr : arrs) == map paramName ps =
    Simplify . certifying (stmAuxCerts aux1 <> cs) . letBind pat . BasicOp $
      Concat (d + 1) outer_arr outer_arrs dw
  | Just
      (map_pe, cs, _, BasicOp (Rearrange perm rearrange_arr), [p], [arr]) <-
      isMapWithOp pat e,
    paramName p == rearrange_arr,
    not $ UT.isConsumed (patElemName map_pe) used =
    Simplify . certifying (stmAuxCerts aux1 <> cs) . letBind pat . BasicOp $
      Rearrange (0 : map (1 +) perm) arr
  | Just (map_pe, cs, _, BasicOp (Rotate rots rotate_arr), [p], [arr]) <-
      isMapWithOp pat e,
    paramName p == rotate_arr,
    not $ UT.isConsumed (patElemName map_pe) used =
    Simplify . certifying (stmAuxCerts aux1 <> cs) . letBind pat . BasicOp $
      Rotate (intConst Int64 0 : rots) arr
mapOpToOp _ _ _ _ = Skip

isMapWithOp ::
  PatT dec ->
  SOAC (Wise SOACS) ->
  Maybe
    ( PatElemT dec,
      Certs,
      SubExp,
      AST.Exp (Wise SOACS),
      [Param Type],
      [VName]
    )
isMapWithOp pat e
  | Pat [map_pe] <- pat,
    Screma w arrs form <- e,
    Just map_lam <- isMapSOAC form,
    [Let (Pat [pe]) aux2 e'] <- stmsToList $ bodyStms $ lambdaBody map_lam,
    [SubExpRes _ (Var r)] <- bodyResult $ lambdaBody map_lam,
    r == patElemName pe =
    Just (map_pe, stmAuxCerts aux2, w, e', lambdaParams map_lam, arrs)
  | otherwise = Nothing

-- | Some of the results of a reduction (or really: Redomap) may be
-- dead.  We remove them here.  The trick is that we need to look at
-- the data dependencies to see that the "dead" result is not
-- actually used for computing one of the live ones.
removeDeadReduction :: BottomUpRuleOp (Wise SOACS)
removeDeadReduction (_, used) pat aux (Screma w arrs form)
  | Just ([Reduce comm redlam nes], maplam) <- isRedomapSOAC form,
    not $ all (`UT.used` used) $ patNames pat, -- Quick/cheap check
    let (red_pes, map_pes) = splitAt (length nes) $ patElems pat,
    let redlam_deps = dataDependencies $ lambdaBody redlam,
    let redlam_res = bodyResult $ lambdaBody redlam,
    let redlam_params = lambdaParams redlam,
    let used_after =
          map snd . filter ((`UT.used` used) . patElemName . fst) $
            zip red_pes redlam_params,
    let necessary =
          findNecessaryForReturned
            (`elem` used_after)
            (zip redlam_params $ map resSubExp $ redlam_res <> redlam_res)
            redlam_deps,
    let alive_mask = map ((`nameIn` necessary) . paramName) redlam_params,
    not $ all (== True) alive_mask = Simplify $ do
    let fixDeadToNeutral lives ne = if lives then Nothing else Just ne
        dead_fix = zipWith fixDeadToNeutral alive_mask nes
        (used_red_pes, _, used_nes) =
          unzip3 . filter (\(_, x, _) -> paramName x `nameIn` necessary) $
            zip3 red_pes redlam_params nes

    let maplam' = removeLambdaResults (take (length nes) alive_mask) maplam
    redlam' <- removeLambdaResults (take (length nes) alive_mask) <$> fixLambdaParams redlam (dead_fix ++ dead_fix)

    auxing aux $
      letBind (Pat $ used_red_pes ++ map_pes) $
        Op $ Screma w arrs $ redomapSOAC [Reduce comm redlam' used_nes] maplam'
removeDeadReduction _ _ _ _ = Skip

-- | If we are writing to an array that is never used, get rid of it.
removeDeadWrite :: BottomUpRuleOp (Wise SOACS)
removeDeadWrite (_, used) pat aux (Scatter w arrs fun dests) =
  let (i_ses, v_ses) = unzip $ groupScatterResults' dests $ bodyResult $ lambdaBody fun
      (i_ts, v_ts) = unzip $ groupScatterResults' dests $ lambdaReturnType fun
      isUsed (bindee, _, _, _, _, _) = (`UT.used` used) $ patElemName bindee
      (pat', i_ses', v_ses', i_ts', v_ts', dests') =
        unzip6 $ filter isUsed $ zip6 (patElems pat) i_ses v_ses i_ts v_ts dests
      fun' =
        fun
          { lambdaBody = (lambdaBody fun) {bodyResult = concat i_ses' ++ v_ses'},
            lambdaReturnType = concat i_ts' ++ v_ts'
          }
   in if pat /= Pat pat'
        then
          Simplify . auxing aux $
            letBind (Pat pat') $ Op $ Scatter w arrs fun' dests'
        else Skip
removeDeadWrite _ _ _ _ = Skip

-- handles now concatenation of more than two arrays
fuseConcatScatter :: TopDownRuleOp (Wise SOACS)
fuseConcatScatter vtable pat _ (Scatter _ arrs fun dests)
  | Just (ws@(w' : _), xss, css) <- unzip3 <$> mapM isConcat arrs,
    xivs <- transpose xss,
    all (w' ==) ws = Simplify $ do
    let r = length xivs
    fun2s <- replicateM (r -1) (renameLambda fun)
    let (fun_is, fun_vs) =
          unzip . map (splitScatterResults dests . bodyResult . lambdaBody) $
            fun : fun2s
        (its, vts) =
          unzip . replicate r . splitScatterResults dests $ lambdaReturnType fun
        new_stmts = mconcat $ map (bodyStms . lambdaBody) (fun : fun2s)
    let fun' =
          Lambda
            { lambdaParams = mconcat $ map lambdaParams (fun : fun2s),
              lambdaBody = mkBody new_stmts $ mix fun_is <> mix fun_vs,
              lambdaReturnType = mix its <> mix vts
            }
    certifying (mconcat css) . letBind pat . Op $
      Scatter w' (concat xivs) fun' $ map (incWrites r) dests
  where
    sizeOf :: VName -> Maybe SubExp
    sizeOf x = arraySize 0 . typeOf <$> ST.lookup x vtable
    mix = concat . transpose
    incWrites r (w, n, a) = (w, n * r, a) -- ToDO: is it (n*r) or (n+r-1)??
    isConcat v = case ST.lookupExp v vtable of
      Just (BasicOp (Concat 0 x ys _), cs) -> do
        x_w <- sizeOf x
        y_ws <- mapM sizeOf ys
        guard $ all (x_w ==) y_ws
        return (x_w, x : ys, cs)
      Just (BasicOp (Reshape reshape arr), cs) -> do
        guard $ isJust $ shapeCoercion reshape
        (a, b, cs') <- isConcat arr
        return (a, b, cs <> cs')
      _ -> Nothing
fuseConcatScatter _ _ _ _ = Skip

simplifyClosedFormReduce :: TopDownRuleOp (Wise SOACS)
simplifyClosedFormReduce _ pat _ (Screma (Constant w) _ form)
  | Just nes <- concatMap redNeutral . fst <$> isRedomapSOAC form,
    zeroIsh w =
    Simplify . forM_ (zip (patNames pat) nes) $ \(v, ne) ->
      letBindNames [v] $ BasicOp $ SubExp ne
simplifyClosedFormReduce vtable pat _ (Screma _ arrs form)
  | Just [Reduce _ red_fun nes] <- isReduceSOAC form =
    Simplify $ foldClosedForm (`ST.lookupExp` vtable) pat red_fun nes arrs
simplifyClosedFormReduce _ _ _ _ = Skip

-- For now we just remove singleton SOACs.
simplifyKnownIterationSOAC ::
  (Buildable rep, BuilderOps rep, HasSOAC rep) =>
  TopDownRuleOp rep
simplifyKnownIterationSOAC _ pat _ op
  | Just (Screma (Constant k) arrs (ScremaForm scans reds map_lam)) <- asSOAC op,
    oneIsh k = Simplify $ do
    let (Reduce _ red_lam red_nes) = singleReduce reds
        (Scan scan_lam scan_nes) = singleScan scans
        (scan_pes, red_pes, map_pes) =
          splitAt3 (length scan_nes) (length red_nes) $
            patElems pat
        bindMapParam p a = do
          a_t <- lookupType a
          letBindNames [paramName p] $
            BasicOp $ Index a $ fullSlice a_t [DimFix $ constant (0 :: Int64)]
        bindArrayResult pe (SubExpRes cs se) =
          certifying cs . letBindNames [patElemName pe] $
            BasicOp $ ArrayLit [se] $ rowType $ patElemType pe
        bindResult pe (SubExpRes cs se) =
          certifying cs $ letBindNames [patElemName pe] $ BasicOp $ SubExp se

    zipWithM_ bindMapParam (lambdaParams map_lam) arrs
    (to_scan, to_red, map_res) <-
      splitAt3 (length scan_nes) (length red_nes)
        <$> bodyBind (lambdaBody map_lam)
    scan_res <- eLambda scan_lam $ map eSubExp $ scan_nes ++ map resSubExp to_scan
    red_res <- eLambda red_lam $ map eSubExp $ red_nes ++ map resSubExp to_red

    zipWithM_ bindArrayResult scan_pes scan_res
    zipWithM_ bindResult red_pes red_res
    zipWithM_ bindArrayResult map_pes map_res
simplifyKnownIterationSOAC _ pat _ op
  | Just (Stream (Constant k) arrs _ nes fold_lam) <- asSOAC op,
    oneIsh k = Simplify $ do
    let (chunk_param, acc_params, slice_params) =
          partitionChunkedFoldParameters (length nes) (lambdaParams fold_lam)

    letBindNames [paramName chunk_param] $
      BasicOp $ SubExp $ intConst Int64 1

    forM_ (zip acc_params nes) $ \(p, ne) ->
      letBindNames [paramName p] $ BasicOp $ SubExp ne

    forM_ (zip slice_params arrs) $ \(p, arr) ->
      letBindNames [paramName p] $ BasicOp $ SubExp $ Var arr

    res <- bodyBind $ lambdaBody fold_lam

    forM_ (zip (patNames pat) res) $ \(v, SubExpRes cs se) ->
      certifying cs $ letBindNames [v] $ BasicOp $ SubExp se
simplifyKnownIterationSOAC _ _ _ _ = Skip

data ArrayOp
  = ArrayIndexing Certs VName (Slice SubExp)
  | ArrayRearrange Certs VName [Int]
  | ArrayRotate Certs VName [SubExp]
  | ArrayCopy Certs VName
  | -- | Never constructed.
    ArrayVar Certs VName
  deriving (Eq, Ord, Show)

arrayOpArr :: ArrayOp -> VName
arrayOpArr (ArrayIndexing _ arr _) = arr
arrayOpArr (ArrayRearrange _ arr _) = arr
arrayOpArr (ArrayRotate _ arr _) = arr
arrayOpArr (ArrayCopy _ arr) = arr
arrayOpArr (ArrayVar _ arr) = arr

arrayOpCerts :: ArrayOp -> Certs
arrayOpCerts (ArrayIndexing cs _ _) = cs
arrayOpCerts (ArrayRearrange cs _ _) = cs
arrayOpCerts (ArrayRotate cs _ _) = cs
arrayOpCerts (ArrayCopy cs _) = cs
arrayOpCerts (ArrayVar cs _) = cs

isArrayOp :: Certs -> AST.Exp rep -> Maybe ArrayOp
isArrayOp cs (BasicOp (Index arr slice)) =
  Just $ ArrayIndexing cs arr slice
isArrayOp cs (BasicOp (Rearrange perm arr)) =
  Just $ ArrayRearrange cs arr perm
isArrayOp cs (BasicOp (Rotate rots arr)) =
  Just $ ArrayRotate cs arr rots
isArrayOp cs (BasicOp (Copy arr)) =
  Just $ ArrayCopy cs arr
isArrayOp _ _ =
  Nothing

fromArrayOp :: ArrayOp -> (Certs, AST.Exp rep)
fromArrayOp (ArrayIndexing cs arr slice) = (cs, BasicOp $ Index arr slice)
fromArrayOp (ArrayRearrange cs arr perm) = (cs, BasicOp $ Rearrange perm arr)
fromArrayOp (ArrayRotate cs arr rots) = (cs, BasicOp $ Rotate rots arr)
fromArrayOp (ArrayCopy cs arr) = (cs, BasicOp $ Copy arr)
fromArrayOp (ArrayVar cs arr) = (cs, BasicOp $ SubExp $ Var arr)

arrayOps ::
  forall rep.
  (Buildable rep, HasSOAC rep) =>
  AST.Body rep ->
  S.Set (AST.Pat rep, ArrayOp)
arrayOps = mconcat . map onStm . stmsToList . bodyStms
  where
    onStm (Let pat aux e) =
      case isArrayOp (stmAuxCerts aux) e of
        Just op -> S.singleton (pat, op)
        Nothing -> execState (walkExpM walker e) mempty
    onOp op
      | Just soac <- asSOAC op =
        execWriter $
          mapSOACM
            identitySOACMapper {mapOnSOACLambda = onLambda}
            (soac :: SOAC rep)
      | otherwise =
        mempty
    onLambda lam = do
      tell $ arrayOps $ lambdaBody lam
      return lam
    walker =
      identityWalker
        { walkOnBody = const $ modify . (<>) . arrayOps,
          walkOnOp = modify . (<>) . onOp
        }

replaceArrayOps ::
  forall rep.
  (Buildable rep, BuilderOps rep, HasSOAC rep) =>
  M.Map ArrayOp ArrayOp ->
  AST.Body rep ->
  AST.Body rep
replaceArrayOps substs (Body _ stms res) =
  mkBody (fmap onStm stms) res
  where
    onStm (Let pat aux e) =
      let (cs', e') = onExp (stmAuxCerts aux) e
       in certify cs' $ mkLet' (patIdents pat) aux e'
    onExp cs e
      | Just op <- isArrayOp cs e,
        Just op' <- M.lookup op substs =
        fromArrayOp op'
    onExp cs e = (cs, mapExp mapper e)
    mapper =
      identityMapper
        { mapOnBody = const $ return . replaceArrayOps substs,
          mapOnOp = return . onOp
        }
    onOp op
      | Just (soac :: SOAC rep) <- asSOAC op =
        soacOp . runIdentity $
          mapSOACM identitySOACMapper {mapOnSOACLambda = return . onLambda} soac
      | otherwise =
        op
    onLambda lam = lam {lambdaBody = replaceArrayOps substs $ lambdaBody lam}

-- Turn
--
--    map (\i -> ... xs[i] ...) (iota n)
--
-- into
--
--    map (\i x -> ... x ...) (iota n) xs
--
-- This is not because we want to encourage the map-iota pattern, but
-- it may be present in generated code.  This is an unfortunately
-- expensive simplification rule, since it requires multiple passes
-- over the entire lambda body.  It only handles the very simplest
-- case - if you find yourself planning to extend it to handle more
-- complex situations (rotate or whatnot), consider turning it into a
-- separate compiler pass instead.
simplifyMapIota ::
  forall rep.
  (Buildable rep, BuilderOps rep, HasSOAC rep) =>
  TopDownRuleOp rep
simplifyMapIota vtable pat aux op
  | Just (Screma w arrs (ScremaForm scan reduce map_lam) :: SOAC rep) <- asSOAC op,
    Just (p, _) <- find isIota (zip (lambdaParams map_lam) arrs),
    indexings <-
      mapMaybe (indexesWith (paramName p) . snd) . S.toList $
        arrayOps $ lambdaBody map_lam,
    not $ null indexings = Simplify $ do
    -- For each indexing with iota, add the corresponding array to
    -- the Screma, and construct a new lambda parameter.
    (more_arrs, more_params, replacements) <-
      unzip3 . catMaybes <$> mapM (mapOverArr w) indexings
    let substs = M.fromList replacements
        map_lam' =
          map_lam
            { lambdaParams = lambdaParams map_lam <> more_params,
              lambdaBody = replaceArrayOps substs $ lambdaBody map_lam
            }

    auxing aux . letBind pat . Op . soacOp $
      Screma w (arrs <> more_arrs) (ScremaForm scan reduce map_lam')
  where
    isIota (_, arr) = case ST.lookupBasicOp arr vtable of
      Just (Iota _ (Constant o) (Constant s) _, _) ->
        zeroIsh o && oneIsh s
      _ -> False

    -- Find a 'DimFix i', optionally preceded by other DimFixes, and
    -- if so return those DimFixes.
    fixWith i (DimFix j : slice)
      | Var i == j = Just []
      | otherwise = (j :) <$> fixWith i slice
    fixWith _ _ = Nothing

    indexesWith v idx@(ArrayIndexing cs arr (Slice js))
      | arr `ST.elem` vtable,
        all (`ST.elem` vtable) $ unCerts cs,
        Just js' <- fixWith v js,
        all (`ST.elem` vtable) $ namesToList $ freeIn js' =
        Just (js', idx)
    indexesWith _ _ = Nothing

    properArr [] arr = pure arr
    properArr js arr = do
      arr_t <- lookupType arr
      letExp (baseString arr) $ BasicOp $ Index arr $ fullSlice arr_t $ map DimFix js

    mapOverArr w (js, ArrayIndexing cs arr slice) = do
      arr' <- properArr js arr
      arr_t <- lookupType arr'
      arr'' <-
        if arraySize 0 arr_t == w
          then pure arr'
          else
            certifying cs . letExp (baseString arr ++ "_prefix") . BasicOp . Index arr' $
              fullSlice arr_t [DimSlice (intConst Int64 0) w (intConst Int64 1)]
      arr_elem_param <- newParam (baseString arr ++ "_elem") (rowType arr_t)
      pure $
        Just
          ( arr'',
            arr_elem_param,
            ( ArrayIndexing cs arr slice,
              ArrayIndexing cs (paramName arr_elem_param) (Slice (drop (length js + 1) (unSlice slice)))
            )
          )
    mapOverArr _ _ = return Nothing
simplifyMapIota _ _ _ _ = Skip

-- If a Screma's map function contains a transformation
-- (e.g. transpose) on a parameter, create a new parameter
-- corresponding to that transformation performed on the rows of the
-- full array.
moveTransformToInput :: TopDownRuleOp (Wise SOACS)
moveTransformToInput vtable pat aux soac@(Screma w arrs (ScremaForm scan reduce map_lam))
  | ops <- map snd $ filter arrayIsMapParam $ S.toList $ arrayOps $ lambdaBody map_lam,
    not $ null ops = Simplify $ do
    (more_arrs, more_params, replacements) <-
      unzip3 . catMaybes <$> mapM mapOverArr ops

    when (null more_arrs) cannotSimplify

    let map_lam' =
          map_lam
            { lambdaParams = lambdaParams map_lam <> more_params,
              lambdaBody = replaceArrayOps (M.fromList replacements) $ lambdaBody map_lam
            }

    auxing aux $
      letBind pat $ Op $ Screma w (arrs <> more_arrs) (ScremaForm scan reduce map_lam')
  where
    -- It is not safe to move the transform if the root array is being
    -- consumed by the Screma.  This is a bit too conservative - it's
    -- actually safe if we completely replace the original input, but
    -- this rule is not that precise.
    consumed = consumedInOp soac
    map_param_names = map paramName (lambdaParams map_lam)
    topLevelPat = (`elem` fmap stmPat (bodyStms (lambdaBody map_lam)))
    onlyUsedOnce arr =
      case filter ((arr `nameIn`) . freeIn) $ stmsToList $ bodyStms $ lambdaBody map_lam of
        _ : _ : _ -> False
        _ -> True

    -- It's not just about whether the array is a parameter;
    -- everything else must be map-invariant.
    arrayIsMapParam (pat', ArrayIndexing cs arr slice) =
      arr `elem` map_param_names
        && all (`ST.elem` vtable) (namesToList $ freeIn cs <> freeIn slice)
        && not (null slice)
        && (not (null $ sliceDims slice) || (topLevelPat pat' && onlyUsedOnce arr))
    arrayIsMapParam (_, ArrayRearrange cs arr perm) =
      arr `elem` map_param_names
        && all (`ST.elem` vtable) (namesToList $ freeIn cs)
        && not (null perm)
    arrayIsMapParam (_, ArrayRotate cs arr rots) =
      arr `elem` map_param_names
        && all (`ST.elem` vtable) (namesToList $ freeIn cs <> freeIn rots)
    arrayIsMapParam (_, ArrayCopy cs arr) =
      arr `elem` map_param_names
        && all (`ST.elem` vtable) (namesToList $ freeIn cs)
    arrayIsMapParam (_, ArrayVar {}) =
      False

    mapOverArr op
      | Just (_, arr) <- find ((== arrayOpArr op) . fst) (zip map_param_names arrs),
        not $ arr `nameIn` consumed = do
        arr_t <- lookupType arr
        let whole_dim = DimSlice (intConst Int64 0) (arraySize 0 arr_t) (intConst Int64 1)
        arr_transformed <- certifying (arrayOpCerts op) $
          letExp (baseString arr ++ "_transformed") $
            case op of
              ArrayIndexing _ _ (Slice slice) ->
                BasicOp $ Index arr $ Slice $ whole_dim : slice
              ArrayRearrange _ _ perm ->
                BasicOp $ Rearrange (0 : map (+ 1) perm) arr
              ArrayRotate _ _ rots ->
                BasicOp $ Rotate (intConst Int64 0 : rots) arr
              ArrayCopy {} ->
                BasicOp $ Copy arr
              ArrayVar {} ->
                BasicOp $ SubExp $ Var arr
        arr_transformed_t <- lookupType arr_transformed
        arr_transformed_row <- newVName $ baseString arr ++ "_transformed_row"
        pure $
          Just
            ( arr_transformed,
              Param mempty arr_transformed_row (rowType arr_transformed_t),
              (op, ArrayVar mempty arr_transformed_row)
            )
    mapOverArr _ = return Nothing
moveTransformToInput _ _ _ _ =
  Skip<|MERGE_RESOLUTION|>--- conflicted
+++ resolved
@@ -91,26 +91,17 @@
 
 simplifySOAC ::
   Simplify.SimplifiableRep rep =>
-  -- Simplify.SimplifyOp rep (SOAC rep)
   Simplify.SimplifyOp rep (SOAC (Wise rep))
 simplifySOAC (VJP lam arr vec) = do
   (lam', hoisted) <- Engine.simplifyLambda lam
   arr' <- mapM Engine.simplify arr
   vec' <- mapM Engine.simplify vec
-<<<<<<< HEAD
-  return (VJP lam' arr' vec', hoisted)
-=======
   pure (VJP lam' arr' vec', hoisted)
->>>>>>> b6018fe3
 simplifySOAC (JVP lam arr vec) = do
   (lam', hoisted) <- Engine.simplifyLambda lam
   arr' <- mapM Engine.simplify arr
   vec' <- mapM Engine.simplify vec
-<<<<<<< HEAD
-  return (JVP lam' arr' vec', hoisted)
-=======
   pure (JVP lam' arr' vec', hoisted)
->>>>>>> b6018fe3
 simplifySOAC (Stream outerdim arr form nes lam) = do
   outerdim' <- Engine.simplify outerdim
   (form', form_hoisted) <- simplifyStreamForm form
