{-# LANGUAGE ConstraintKinds #-}
{-# LANGUAGE FlexibleContexts #-}
{-# LANGUAGE FlexibleInstances #-}
{-# LANGUAGE OverloadedStrings #-}
{-# LANGUAGE TypeFamilies #-}
{-# LANGUAGE UndecidableInstances #-}

-- | Definition of /Second-Order Array Combinators/ (SOACs), which are
-- the main form of parallelism in the early stages of the compiler.
module Futhark.IR.SOACS.SOAC
  ( SOAC (..),
    StreamOrd (..),
    StreamForm (..),
    ScremaForm (..),
    HistOp (..),
    Scan (..),
    scanResults,
    singleScan,
    Reduce (..),
    redResults,
    singleReduce,

    -- * Utility
    scremaType,
    soacType,
    typeCheckSOAC,
    mkIdentityLambda,
    isIdentityLambda,
    nilFn,
    scanomapSOAC,
    redomapSOAC,
    scanSOAC,
    reduceSOAC,
    mapSOAC,
    isScanomapSOAC,
    isRedomapSOAC,
    isScanSOAC,
    isReduceSOAC,
    isMapSOAC,
    scremaLambda,
    ppScrema,
    ppHist,
    groupScatterResults,
    groupScatterResults',
    splitScatterResults,

    -- * Generic traversal
    SOACMapper (..),
    identitySOACMapper,
    mapSOACM,
    traverseSOACStms,
  )
where

import Control.Category
import Control.Monad.Identity
import Control.Monad.State.Strict
import Control.Monad.Writer
import Data.Function ((&))
import Data.List (intersperse)
import qualified Data.Map.Strict as M
import Data.Maybe
import qualified Futhark.Analysis.Alias as Alias
import Futhark.Analysis.Metrics
import Futhark.Analysis.PrimExp.Convert
import qualified Futhark.Analysis.SymbolTable as ST
import Futhark.Construct
import Futhark.IR
import Futhark.IR.Aliases (Aliases, removeLambdaAliases)
import Futhark.IR.Prop.Aliases
import Futhark.Optimise.Simplify.Rep
import Futhark.Transform.Rename
import Futhark.Transform.Substitute
import qualified Futhark.TypeCheck as TC
import Futhark.Util (chunks, maybeNth)
import Futhark.Util.Pretty (Doc, Pretty, comma, commasep, parens, ppr, text, (<+>), (</>))
import qualified Futhark.Util.Pretty as PP
import Prelude hiding (id, (.))

-- | A second-order array combinator (SOAC).
data SOAC rep
  = Stream SubExp [VName] (StreamForm rep) [SubExp] (Lambda rep)
  | -- | @Scatter <length> <lambda> <inputs> <outputs>@
    --
    -- Scatter maps values from a set of input arrays to indices and values of a
    -- set of output arrays. It is able to write multiple values to multiple
    -- outputs each of which may have multiple dimensions.
    --
    -- <inputs> is a list of input arrays, all having size <length>, elements of
    -- which are applied to the <lambda> function. For instance, if there are
    -- two arrays, <lambda> will get two values as input, one from each array.
    --
    -- <outputs> specifies the result of the <lambda> and which arrays to write
    -- to. Each element of the list consists of a <VName> specifying which array
    -- to scatter to, a <Shape> describing the shape of that array, and an <Int>
    -- describing how many elements should be written to that array for each
    -- invocation of the <lambda>.
    --
    -- <lambda> is a function that takes inputs from <inputs> and returns values
    -- according to the output-specification in <outputs>. It returns values in
    -- the following manner:
    --
    --     [index_0, index_1, ..., index_n, value_0, value_1, ..., value_m]
    --
    -- For each output in <outputs>, <lambda> returns <i> * <j> index values and
    -- <j> output values, where <i> is the number of dimensions (rank) of the
    -- given output, and <j> is the number of output values written to the given
    -- output.
    --
    -- For example, given the following output specification:
    --
    --     [([x1, y1, z1], 2, arr1), ([x2, y2], 1, arr2)]
    --
    -- <lambda> will produce 6 (3 * 2) index values and 2 output values for
    -- <arr1>, and 2 (2 * 1) index values and 1 output value for
    -- arr2. Additionally, the results are grouped, so the first 6 index values
    -- will correspond to the first two output values, and so on. For this
    -- example, <lambda> should return a total of 11 values, 8 index values and
    -- 3 output values.
    Scatter SubExp [VName] (Lambda rep) [(Shape, Int, VName)]
  | -- | @Hist <length> <dest-arrays-and-ops> <bucket fun> <input arrays>@
    --
    -- The first SubExp is the length of the input arrays. The first
    -- list describes the operations to perform.  The t'Lambda' is the
    -- bucket function.  Finally comes the input images.
<<<<<<< HEAD
    Hist SubExp [HistOp rep] (Lambda rep) [VName]
=======
    Hist SubExp [VName] [HistOp rep] (Lambda rep)
>>>>>>> 5b189a70
  | -- FIXME: this should not be here
    JVP (Lambda rep) [SubExp] [SubExp]
  | -- FIXME: this should not be here
    VJP (Lambda rep) [SubExp] [SubExp]
  | -- | A combination of scan, reduction, and map.  The first
    -- t'SubExp' is the size of the input arrays.
    Screma SubExp [VName] (ScremaForm rep)
  deriving (Eq, Ord, Show)

-- | Information about computing a single histogram.
data HistOp rep = HistOp
  { histWidth :: SubExp,
    -- | Race factor @RF@ means that only @1/RF@
    -- bins are used.
    histRaceFactor :: SubExp,
    histDest :: [VName],
    histNeutral :: [SubExp],
    histOp :: Lambda rep
  }
  deriving (Eq, Ord, Show)

-- | Is the stream chunk required to correspond to a contiguous
-- subsequence of the original input ('InOrder') or not?  'Disorder'
-- streams can be more efficient, but not all algorithms work with
-- this.
data StreamOrd = InOrder | Disorder
  deriving (Eq, Ord, Show)

-- | What kind of stream is this?
data StreamForm rep
  = Parallel StreamOrd Commutativity (Lambda rep)
  | Sequential
  deriving (Eq, Ord, Show)

-- | The essential parts of a 'Screma' factored out (everything
-- except the input arrays).
data ScremaForm rep
  = ScremaForm
      [Scan rep]
      [Reduce rep]
      (Lambda rep)
  deriving (Eq, Ord, Show)

singleBinOp :: Buildable rep => [Lambda rep] -> Lambda rep
singleBinOp lams =
  Lambda
    { lambdaParams = concatMap xParams lams ++ concatMap yParams lams,
      lambdaReturnType = concatMap lambdaReturnType lams,
      lambdaBody =
        mkBody
          (mconcat (map (bodyStms . lambdaBody) lams))
          (concatMap (bodyResult . lambdaBody) lams)
    }
  where
    xParams lam = take (length (lambdaReturnType lam)) (lambdaParams lam)
    yParams lam = drop (length (lambdaReturnType lam)) (lambdaParams lam)

-- | How to compute a single scan result.
data Scan rep = Scan
  { scanLambda :: Lambda rep,
    scanNeutral :: [SubExp]
  }
  deriving (Eq, Ord, Show)

-- | How many reduction results are produced by these 'Scan's?
scanResults :: [Scan rep] -> Int
scanResults = sum . map (length . scanNeutral)

-- | Combine multiple scan operators to a single operator.
singleScan :: Buildable rep => [Scan rep] -> Scan rep
singleScan scans =
  let scan_nes = concatMap scanNeutral scans
      scan_lam = singleBinOp $ map scanLambda scans
   in Scan scan_lam scan_nes

-- | How to compute a single reduction result.
data Reduce rep = Reduce
  { redComm :: Commutativity,
    redLambda :: Lambda rep,
    redNeutral :: [SubExp]
  }
  deriving (Eq, Ord, Show)

-- | How many reduction results are produced by these 'Reduce's?
redResults :: [Reduce rep] -> Int
redResults = sum . map (length . redNeutral)

-- | Combine multiple reduction operators to a single operator.
singleReduce :: Buildable rep => [Reduce rep] -> Reduce rep
singleReduce reds =
  let red_nes = concatMap redNeutral reds
      red_lam = singleBinOp $ map redLambda reds
   in Reduce (mconcat (map redComm reds)) red_lam red_nes

-- | The types produced by a single 'Screma', given the size of the
-- input array.
scremaType :: SubExp -> ScremaForm rep -> [Type]
scremaType w (ScremaForm scans reds map_lam) =
  scan_tps ++ red_tps ++ map (`arrayOfRow` w) map_tps
  where
    scan_tps =
      map (`arrayOfRow` w) $
        concatMap (lambdaReturnType . scanLambda) scans
    red_tps = concatMap (lambdaReturnType . redLambda) reds
    map_tps = drop (length scan_tps + length red_tps) $ lambdaReturnType map_lam

-- | Construct a lambda that takes parameters of the given types and
-- simply returns them unchanged.
mkIdentityLambda ::
  (Buildable rep, MonadFreshNames m) =>
  [Type] ->
  m (Lambda rep)
mkIdentityLambda ts = do
  params <- mapM (newParam "x") ts
  return
    Lambda
      { lambdaParams = params,
        lambdaBody = mkBody mempty $ varsRes $ map paramName params,
        lambdaReturnType = ts
      }

-- | Is the given lambda an identity lambda?
isIdentityLambda :: Lambda rep -> Bool
isIdentityLambda lam =
  map resSubExp (bodyResult (lambdaBody lam))
    == map (Var . paramName) (lambdaParams lam)

-- | A lambda with no parameters that returns no values.
nilFn :: Buildable rep => Lambda rep
nilFn = Lambda mempty (mkBody mempty mempty) mempty

-- | Construct a Screma with possibly multiple scans, and
-- the given map function.
scanomapSOAC :: [Scan rep] -> Lambda rep -> ScremaForm rep
scanomapSOAC scans = ScremaForm scans []

-- | Construct a Screma with possibly multiple reductions, and
-- the given map function.
redomapSOAC :: [Reduce rep] -> Lambda rep -> ScremaForm rep
redomapSOAC = ScremaForm []

-- | Construct a Screma with possibly multiple scans, and identity map
-- function.
scanSOAC ::
  (Buildable rep, MonadFreshNames m) =>
  [Scan rep] ->
  m (ScremaForm rep)
scanSOAC scans = scanomapSOAC scans <$> mkIdentityLambda ts
  where
    ts = concatMap (lambdaReturnType . scanLambda) scans

-- | Construct a Screma with possibly multiple reductions, and
-- identity map function.
reduceSOAC ::
  (Buildable rep, MonadFreshNames m) =>
  [Reduce rep] ->
  m (ScremaForm rep)
reduceSOAC reds = redomapSOAC reds <$> mkIdentityLambda ts
  where
    ts = concatMap (lambdaReturnType . redLambda) reds

-- | Construct a Screma corresponding to a map.
mapSOAC :: Lambda rep -> ScremaForm rep
mapSOAC = ScremaForm [] []

-- | Does this Screma correspond to a scan-map composition?
isScanomapSOAC :: ScremaForm rep -> Maybe ([Scan rep], Lambda rep)
isScanomapSOAC (ScremaForm scans reds map_lam) = do
  guard $ null reds
  guard $ not $ null scans
  return (scans, map_lam)

-- | Does this Screma correspond to pure scan?
isScanSOAC :: ScremaForm rep -> Maybe [Scan rep]
isScanSOAC form = do
  (scans, map_lam) <- isScanomapSOAC form
  guard $ isIdentityLambda map_lam
  return scans

-- | Does this Screma correspond to a reduce-map composition?
isRedomapSOAC :: ScremaForm rep -> Maybe ([Reduce rep], Lambda rep)
isRedomapSOAC (ScremaForm scans reds map_lam) = do
  guard $ null scans
  guard $ not $ null reds
  return (reds, map_lam)

-- | Does this Screma correspond to a pure reduce?
isReduceSOAC :: ScremaForm rep -> Maybe [Reduce rep]
isReduceSOAC form = do
  (reds, map_lam) <- isRedomapSOAC form
  guard $ isIdentityLambda map_lam
  return reds

-- | Does this Screma correspond to a simple map, without any
-- reduction or scan results?
isMapSOAC :: ScremaForm rep -> Maybe (Lambda rep)
isMapSOAC (ScremaForm scans reds map_lam) = do
  guard $ null scans
  guard $ null reds
  return map_lam

-- | Return the "main" lambda of the Screma.  For a map, this is
-- equivalent to 'isMapSOAC'.  Note that the meaning of the return
-- value of this lambda depends crucially on exactly which Screma this
-- is.  The parameters will correspond exactly to elements of the
-- input arrays, however.
scremaLambda :: ScremaForm rep -> Lambda rep
scremaLambda (ScremaForm _ _ map_lam) = map_lam

-- | @groupScatterResults <output specification> <results>@
--
-- Groups the index values and result values of <results> according to the
-- <output specification>.
--
-- This function is used for extracting and grouping the results of a
-- scatter. In the SOAC representation, the lambda inside a 'Scatter' returns
-- all indices and values as one big list. This function groups each value with
-- its corresponding indices (as determined by the t'Shape' of the output array).
--
-- The elements of the resulting list correspond to the shape and name of the
-- output parameters, in addition to a list of values written to that output
-- parameter, along with the array indices marking where to write them to.
--
-- See 'Scatter' for more information.
groupScatterResults :: [(Shape, Int, array)] -> [a] -> [(Shape, array, [([a], a)])]
groupScatterResults output_spec results =
  let (shapes, ns, arrays) = unzip3 output_spec
   in groupScatterResults' output_spec results
        & chunks ns
        & zip3 shapes arrays

-- | @groupScatterResults' <output specification> <results>@
--
-- Groups the index values and result values of <results> according to the
-- output specification. This is the simpler version of @groupScatterResults@,
-- which doesn't return any information about shapes or output arrays.
--
-- See 'groupScatterResults' for more information,
groupScatterResults' :: [(Shape, Int, array)] -> [a] -> [([a], a)]
groupScatterResults' output_spec results =
  let (indices, values) = splitScatterResults output_spec results
      (shapes, ns, _) = unzip3 output_spec
      chunk_sizes =
        concat $ zipWith (\shp n -> replicate n $ length shp) shapes ns
   in zip (chunks chunk_sizes indices) values

-- | @splitScatterResults <output specification> <results>@
--
-- Splits the results array into indices and values according to the output
-- specification.
--
-- See 'groupScatterResults' for more information.
splitScatterResults :: [(Shape, Int, array)] -> [a] -> ([a], [a])
splitScatterResults output_spec results =
  let (shapes, ns, _) = unzip3 output_spec
      num_indices = sum $ zipWith (*) ns $ map length shapes
   in splitAt num_indices results

-- | Like 'Mapper', but just for 'SOAC's.
data SOACMapper frep trep m = SOACMapper
  { mapOnSOACSubExp :: SubExp -> m SubExp,
    mapOnSOACLambda :: Lambda frep -> m (Lambda trep),
    mapOnSOACVName :: VName -> m VName
  }

-- | A mapper that simply returns the SOAC verbatim.
identitySOACMapper :: Monad m => SOACMapper rep rep m
identitySOACMapper =
  SOACMapper
    { mapOnSOACSubExp = return,
      mapOnSOACLambda = return,
      mapOnSOACVName = return
    }

-- | Map a monadic action across the immediate children of a
-- SOAC.  The mapping does not descend recursively into subexpressions
-- and is done left-to-right.
mapSOACM ::
  (Applicative m, Monad m) =>
  SOACMapper frep trep m ->
  SOAC frep ->
  m (SOAC trep)
mapSOACM tv (JVP lam args vec) =
  JVP <$> mapOnSOACLambda tv lam
    <*> mapM (mapOnSOACSubExp tv) args
    <*> mapM (mapOnSOACSubExp tv) vec
mapSOACM tv (VJP lam args vec) =
  VJP <$> mapOnSOACLambda tv lam
    <*> mapM (mapOnSOACSubExp tv) args
    <*> mapM (mapOnSOACSubExp tv) vec
mapSOACM tv (Stream size arrs form accs lam) =
  Stream <$> mapOnSOACSubExp tv size
    <*> mapM (mapOnSOACVName tv) arrs
    <*> mapOnStreamForm form
    <*> mapM (mapOnSOACSubExp tv) accs
    <*> mapOnSOACLambda tv lam
  where
    mapOnStreamForm (Parallel o comm lam0) =
      Parallel o comm <$> mapOnSOACLambda tv lam0
    mapOnStreamForm Sequential =
      pure Sequential
mapSOACM tv (Scatter w ivs lam as) =
  Scatter
    <$> mapOnSOACSubExp tv w
    <*> mapM (mapOnSOACVName tv) ivs
    <*> mapOnSOACLambda tv lam
    <*> mapM
      ( \(aw, an, a) ->
          (,,) <$> mapM (mapOnSOACSubExp tv) aw
            <*> pure an
            <*> mapOnSOACVName tv a
      )
      as
mapSOACM tv (Hist w arrs ops bucket_fun) =
  Hist
    <$> mapOnSOACSubExp tv w
    <*> mapM (mapOnSOACVName tv) arrs
    <*> mapM
      ( \(HistOp e rf op_arrs nes op) ->
          HistOp <$> mapOnSOACSubExp tv e
            <*> mapOnSOACSubExp tv rf
            <*> mapM (mapOnSOACVName tv) op_arrs
            <*> mapM (mapOnSOACSubExp tv) nes
            <*> mapOnSOACLambda tv op
      )
      ops
    <*> mapOnSOACLambda tv bucket_fun
mapSOACM tv (Screma w arrs (ScremaForm scans reds map_lam)) =
  Screma <$> mapOnSOACSubExp tv w
    <*> mapM (mapOnSOACVName tv) arrs
    <*> ( ScremaForm
            <$> forM
              scans
              ( \(Scan red_lam red_nes) ->
                  Scan <$> mapOnSOACLambda tv red_lam
                    <*> mapM (mapOnSOACSubExp tv) red_nes
              )
            <*> forM
              reds
              ( \(Reduce comm red_lam red_nes) ->
                  Reduce comm <$> mapOnSOACLambda tv red_lam
                    <*> mapM (mapOnSOACSubExp tv) red_nes
              )
            <*> mapOnSOACLambda tv map_lam
        )

-- | A helper for defining 'TraverseOpStms'.
traverseSOACStms :: Monad m => OpStmsTraverser m (SOAC rep) rep
traverseSOACStms f = mapSOACM mapper
  where
    mapper = identitySOACMapper {mapOnSOACLambda = traverseLambdaStms f}

instance ASTRep rep => FreeIn (SOAC rep) where
  freeIn' = flip execState mempty . mapSOACM free
    where
      walk f x = modify (<> f x) >> return x
      free =
        SOACMapper
          { mapOnSOACSubExp = walk freeIn',
            mapOnSOACLambda = walk freeIn',
            mapOnSOACVName = walk freeIn'
          }

instance ASTRep rep => Substitute (SOAC rep) where
  substituteNames subst =
    runIdentity . mapSOACM substitute
    where
      substitute =
        SOACMapper
          { mapOnSOACSubExp = return . substituteNames subst,
            mapOnSOACLambda = return . substituteNames subst,
            mapOnSOACVName = return . substituteNames subst
          }

instance ASTRep rep => Rename (SOAC rep) where
  rename = mapSOACM renamer
    where
      renamer = SOACMapper rename rename rename

-- | The type of a SOAC.
soacType :: Typed (LParamInfo rep) => SOAC rep -> [Type]
soacType (JVP lam _ _) =
  lambdaReturnType lam
    ++ lambdaReturnType lam
soacType (VJP lam _ _) =
  lambdaReturnType lam
    ++ map paramType (lambdaParams lam)
soacType (Stream outersize _ _ accs lam) =
  map (substNamesInType substs) rtp
  where
    nms = map paramName $ take (1 + length accs) params
    substs = M.fromList $ zip nms (outersize : accs)
    Lambda params _ rtp = lam
soacType (Scatter _w _ivs lam dests) =
  zipWith arrayOfShape val_ts ws
  where
    indexes = sum $ zipWith (*) ns $ map length ws
    val_ts = drop indexes $ lambdaReturnType lam
    (ws, ns, _) = unzip3 dests
soacType (Hist _ _ ops _bucket_fun) = do
  op <- ops
  map (`arrayOfRow` histWidth op) (lambdaReturnType $ histOp op)
soacType (Screma w _arrs form) =
  scremaType w form

instance ASTRep rep => TypedOp (SOAC rep) where
  opType = pure . staticShapes . soacType

instance (ASTRep rep, Aliased rep) => AliasedOp (SOAC rep) where
  opAliases = map (const mempty) . soacType

  consumedInOp JVP {} = mempty
  consumedInOp VJP {} = mempty
  -- Only map functions can consume anything.  The operands to scan
  -- and reduce functions are always considered "fresh".
  consumedInOp (Screma _ arrs (ScremaForm _ _ map_lam)) =
    mapNames consumedArray $ consumedByLambda map_lam
    where
      consumedArray v = fromMaybe v $ lookup v params_to_arrs
      params_to_arrs = zip (map paramName $ lambdaParams map_lam) arrs
  consumedInOp (Stream _ arrs form accs lam) =
    namesFromList $
      subExpVars $
        case form of
          Sequential ->
            map consumedArray $ namesToList $ consumedByLambda lam
          Parallel {} ->
            map consumedArray $ namesToList $ consumedByLambda lam
    where
      consumedArray v = fromMaybe (Var v) $ lookup v paramsToInput
      -- Drop the chunk parameter, which cannot alias anything.
      paramsToInput =
        zip (map paramName $ drop 1 $ lambdaParams lam) (accs ++ map Var arrs)
  consumedInOp (Scatter _ _ _ as) =
    namesFromList $ map (\(_, _, a) -> a) as
  consumedInOp (Hist _ _ ops _) =
    namesFromList $ concatMap histDest ops

mapHistOp ::
  (Lambda frep -> Lambda trep) ->
  HistOp frep ->
  HistOp trep
mapHistOp f (HistOp w rf dests nes lam) =
  HistOp w rf dests nes $ f lam

instance
  ( ASTRep rep,
    ASTRep (Aliases rep),
    CanBeAliased (Op rep)
  ) =>
  CanBeAliased (SOAC rep)
  where
  type OpWithAliases (SOAC rep) = SOAC (Aliases rep)

  addOpAliases aliases (JVP lam args vec) =
    JVP (Alias.analyseLambda aliases lam) args vec
  addOpAliases aliases (VJP lam args vec) =
    VJP (Alias.analyseLambda aliases lam) args vec
  addOpAliases aliases (Stream size arr form accs lam) =
    Stream size arr (analyseStreamForm form) accs $
      Alias.analyseLambda aliases lam
    where
      analyseStreamForm (Parallel o comm lam0) =
        Parallel o comm (Alias.analyseLambda aliases lam0)
      analyseStreamForm Sequential = Sequential
  addOpAliases aliases (Scatter len arrs lam dests) =
    Scatter len arrs (Alias.analyseLambda aliases lam) dests
  addOpAliases aliases (Hist w arrs ops bucket_fun) =
    Hist
      w
      arrs
      (map (mapHistOp (Alias.analyseLambda aliases)) ops)
      (Alias.analyseLambda aliases bucket_fun)
  addOpAliases aliases (Screma w arrs (ScremaForm scans reds map_lam)) =
    Screma w arrs $
      ScremaForm
        (map onScan scans)
        (map onRed reds)
        (Alias.analyseLambda aliases map_lam)
    where
      onRed red = red {redLambda = Alias.analyseLambda aliases $ redLambda red}
      onScan scan = scan {scanLambda = Alias.analyseLambda aliases $ scanLambda scan}

  removeOpAliases = runIdentity . mapSOACM remove
    where
      remove = SOACMapper return (return . removeLambdaAliases) return

instance ASTRep rep => IsOp (SOAC rep) where
  safeOp _ = False
  cheapOp _ = True

substNamesInType :: M.Map VName SubExp -> Type -> Type
substNamesInType _ t@Prim {} = t
substNamesInType _ t@Acc {} = t
substNamesInType _ (Mem space) = Mem space
substNamesInType subs (Array btp shp u) =
  let shp' = Shape $ map (substNamesInSubExp subs) (shapeDims shp)
   in Array btp shp' u

substNamesInSubExp :: M.Map VName SubExp -> SubExp -> SubExp
substNamesInSubExp _ e@(Constant _) = e
substNamesInSubExp subs (Var idd) =
  M.findWithDefault (Var idd) idd subs

instance (ASTRep rep, CanBeWise (Op rep)) => CanBeWise (SOAC rep) where
  type OpWithWisdom (SOAC rep) = SOAC (Wise rep)

  removeOpWisdom = runIdentity . mapSOACM remove
    where
      remove = SOACMapper return (return . removeLambdaWisdom) return

instance RepTypes rep => ST.IndexOp (SOAC rep) where
  indexOp vtable k soac [i] = do
    (lam, se, arr_params, arrs) <- lambdaAndSubExp soac
    let arr_indexes = M.fromList $ catMaybes $ zipWith arrIndex arr_params arrs
        arr_indexes' = foldl expandPrimExpTable arr_indexes $ bodyStms $ lambdaBody lam
    case se of
      SubExpRes _ (Var v) -> uncurry (flip ST.Indexed) <$> M.lookup v arr_indexes'
      _ -> Nothing
    where
      lambdaAndSubExp (Screma _ arrs (ScremaForm scans reds map_lam)) =
        nthMapOut (scanResults scans + redResults reds) map_lam arrs
      lambdaAndSubExp _ =
        Nothing

      nthMapOut num_accs lam arrs = do
        se <- maybeNth (num_accs + k) $ bodyResult $ lambdaBody lam
        return (lam, se, drop num_accs $ lambdaParams lam, arrs)

      arrIndex p arr = do
        ST.Indexed cs pe <- ST.index' arr [i] vtable
        return (paramName p, (pe, cs))

      expandPrimExpTable table stm
        | [v] <- patNames $ stmPat stm,
          Just (pe, cs) <-
            runWriterT $ primExpFromExp (asPrimExp table) $ stmExp stm,
          all (`ST.elem` vtable) (unCerts $ stmCerts stm) =
          M.insert v (pe, stmCerts stm <> cs) table
        | otherwise =
          table

      asPrimExp table v
        | Just (e, cs) <- M.lookup v table = tell cs >> return e
        | Just (Prim pt) <- ST.lookupType v vtable =
          return $ LeafExp v pt
        | otherwise = lift Nothing
  indexOp _ _ _ _ = Nothing

-- | Type-check a SOAC.
typeCheckSOAC :: TC.Checkable rep => SOAC (Aliases rep) -> TC.TypeM rep ()
typeCheckSOAC JVP {} = pure ()
typeCheckSOAC VJP {} = pure ()
typeCheckSOAC (Stream size arrexps form accexps lam) = do
  TC.require [Prim int64] size
  accargs <- mapM TC.checkArg accexps
  arrargs <- mapM lookupType arrexps
  _ <- TC.checkSOACArrayArgs size arrexps
  let chunk = head $ lambdaParams lam
  let asArg t = (t, mempty)
      inttp = Prim int64
      lamarrs' = map (`setOuterSize` Var (paramName chunk)) arrargs
  let acc_len = length accexps
  let lamrtp = take acc_len $ lambdaReturnType lam
  unless (map TC.argType accargs == lamrtp) $
    TC.bad $ TC.TypeError "Stream with inconsistent accumulator type in lambda."
  -- check reduce's lambda, if any
  _ <- case form of
    Parallel _ _ lam0 -> do
      let acct = map TC.argType accargs
          outerRetType = lambdaReturnType lam0
      TC.checkLambda lam0 $ map TC.noArgAliases $ accargs ++ accargs
      unless (acct == outerRetType) $
        TC.bad $
          TC.TypeError $
            "Initial value is of type " ++ prettyTuple acct
              ++ ", but stream's reduce lambda returns type "
              ++ prettyTuple outerRetType
              ++ "."
    Sequential -> return ()
  -- just get the dflow of lambda on the fakearg, which does not alias
  -- arr, so we can later check that aliases of arr are not used inside lam.
  let fake_lamarrs' = map asArg lamarrs'
  TC.checkLambda lam $ asArg inttp : accargs ++ fake_lamarrs'
typeCheckSOAC (Scatter w arrs lam as) = do
  -- Requirements:
  --
  --   0. @lambdaReturnType@ of @lam@ must be a list
  --      [index types..., value types, ...].
  --
  --   1. The number of index types and value types must be equal to the number
  --      of return values from @lam@.
  --
  --   2. Each index type must have the type i64.
  --
  --   3. Each array in @as@ and the value types must have the same type
  --
  --   4. Each array in @as@ is consumed.  This is not really a check, but more
  --      of a requirement, so that e.g. the source is not hoisted out of a
  --      loop, which will mean it cannot be consumed.
  --
  --   5. Each of arrs must be an array matching a corresponding lambda
  --      parameters.
  --
  -- Code:

  -- First check the input size.
  TC.require [Prim int64] w

  -- 0.
  let (as_ws, as_ns, _as_vs) = unzip3 as
      indexes = sum $ zipWith (*) as_ns $ map length as_ws
      rts = lambdaReturnType lam
      rtsI = take indexes rts
      rtsV = drop indexes rts

  -- 1.
  unless (length rts == sum as_ns + sum (zipWith (*) as_ns $ map length as_ws)) $
    TC.bad $ TC.TypeError "Scatter: number of index types, value types and array outputs do not match."

  -- 2.
  forM_ rtsI $ \rtI ->
    unless (Prim int64 == rtI) $
      TC.bad $ TC.TypeError "Scatter: Index return type must be i64."

  forM_ (zip (chunks as_ns rtsV) as) $ \(rtVs, (aw, _, a)) -> do
    -- All lengths must have type i64.
    mapM_ (TC.require [Prim int64]) aw

    -- 3.
    forM_ rtVs $ \rtV -> TC.requireI [arrayOfShape rtV aw] a

    -- 4.
    TC.consume =<< TC.lookupAliases a

  -- 5.
  arrargs <- TC.checkSOACArrayArgs w arrs
  TC.checkLambda lam arrargs
typeCheckSOAC (Hist w arrs ops bucket_fun) = do
  TC.require [Prim int64] w

  -- Check the operators.
  forM_ ops $ \(HistOp dest_w rf dests nes op) -> do
    nes' <- mapM TC.checkArg nes
    TC.require [Prim int64] dest_w
    TC.require [Prim int64] rf

    -- Operator type must match the type of neutral elements.
    TC.checkLambda op $ map TC.noArgAliases $ nes' ++ nes'
    let nes_t = map TC.argType nes'
    unless (nes_t == lambdaReturnType op) $
      TC.bad $
        TC.TypeError $
          "Operator has return type "
            ++ prettyTuple (lambdaReturnType op)
            ++ " but neutral element has type "
            ++ prettyTuple nes_t

    -- Arrays must have proper type.
    forM_ (zip nes_t dests) $ \(t, dest) -> do
      TC.requireI [t `arrayOfRow` dest_w] dest
      TC.consume =<< TC.lookupAliases dest

  -- Types of input arrays must equal parameter types for bucket function.
  img' <- TC.checkSOACArrayArgs w arrs
  TC.checkLambda bucket_fun img'

  -- Return type of bucket function must be an index for each
  -- operation followed by the values to write.
  nes_ts <- concat <$> mapM (mapM subExpType . histNeutral) ops
  let bucket_ret_t = replicate (length ops) (Prim int64) ++ nes_ts
  unless (bucket_ret_t == lambdaReturnType bucket_fun) $
    TC.bad $
      TC.TypeError $
        "Bucket function has return type "
          ++ prettyTuple (lambdaReturnType bucket_fun)
          ++ " but should have type "
          ++ prettyTuple bucket_ret_t
typeCheckSOAC (Screma w arrs (ScremaForm scans reds map_lam)) = do
  TC.require [Prim int64] w
  arrs' <- TC.checkSOACArrayArgs w arrs
  TC.checkLambda map_lam arrs'

  scan_nes' <- fmap concat $
    forM scans $ \(Scan scan_lam scan_nes) -> do
      scan_nes' <- mapM TC.checkArg scan_nes
      let scan_t = map TC.argType scan_nes'
      TC.checkLambda scan_lam $ map TC.noArgAliases $ scan_nes' ++ scan_nes'
      unless (scan_t == lambdaReturnType scan_lam) $
        TC.bad $
          TC.TypeError $
            "Scan function returns type "
              ++ prettyTuple (lambdaReturnType scan_lam)
              ++ " but neutral element has type "
              ++ prettyTuple scan_t
      return scan_nes'

  red_nes' <- fmap concat $
    forM reds $ \(Reduce _ red_lam red_nes) -> do
      red_nes' <- mapM TC.checkArg red_nes
      let red_t = map TC.argType red_nes'
      TC.checkLambda red_lam $ map TC.noArgAliases $ red_nes' ++ red_nes'
      unless (red_t == lambdaReturnType red_lam) $
        TC.bad $
          TC.TypeError $
            "Reduce function returns type "
              ++ prettyTuple (lambdaReturnType red_lam)
              ++ " but neutral element has type "
              ++ prettyTuple red_t
      return red_nes'

  let map_lam_ts = lambdaReturnType map_lam

  unless
    ( take (length scan_nes' + length red_nes') map_lam_ts
        == map TC.argType (scan_nes' ++ red_nes')
    )
    $ TC.bad $
      TC.TypeError $
        "Map function return type " ++ prettyTuple map_lam_ts
          ++ " wrong for given scan and reduction functions."

instance OpMetrics (Op rep) => OpMetrics (SOAC rep) where
  opMetrics (VJP lam _ _) =
    inside "VJP" $ lambdaMetrics lam
  opMetrics (JVP lam _ _) =
    inside "JVP" $ lambdaMetrics lam
  opMetrics (Stream _ _ _ _ lam) =
    inside "Stream" $ lambdaMetrics lam
  opMetrics (Scatter _len _ lam _) =
    inside "Scatter" $ lambdaMetrics lam
  opMetrics (Hist _ _ ops bucket_fun) =
    inside "Hist" $ mapM_ (lambdaMetrics . histOp) ops >> lambdaMetrics bucket_fun
  opMetrics (Screma _ _ (ScremaForm scans reds map_lam)) =
    inside "Screma" $ do
      mapM_ (lambdaMetrics . scanLambda) scans
      mapM_ (lambdaMetrics . redLambda) reds
      lambdaMetrics map_lam

instance PrettyRep rep => PP.Pretty (SOAC rep) where
  ppr (VJP lam args vec) =
    text "vjp"
      <> parens
        ( PP.align $
            ppr lam <> comma
              </> PP.braces (commasep $ map ppr args) <> comma
              </> PP.braces (commasep $ map ppr vec)
        )
  ppr (JVP lam args vec) =
    text "jvp"
      <> parens
        ( PP.align $
            ppr lam <> comma
              </> PP.braces (commasep $ map ppr args) <> comma
              </> PP.braces (commasep $ map ppr vec)
        )
  ppr (Stream size arrs form acc lam) =
    case form of
      Parallel o comm lam0 ->
        let ord_str = if o == Disorder then "Per" else ""
            comm_str = case comm of
              Commutative -> "Comm"
              Noncommutative -> ""
         in text ("streamPar" ++ ord_str ++ comm_str)
              <> parens
                ( ppr size <> comma
                    </> ppTuple' arrs <> comma
                    </> ppr lam0 <> comma
                    </> ppTuple' acc <> comma
                    </> ppr lam
                )
      Sequential ->
        text "streamSeq"
          <> parens
            ( ppr size <> comma
                </> ppTuple' arrs <> comma
                </> ppTuple' acc <> comma
                </> ppr lam
            )
  ppr (Scatter w arrs lam dests) =
    "scatter"
      <> parens
        ( ppr w <> comma
            </> ppTuple' arrs <> comma
            </> ppr lam <> comma
            </> commasep (map ppr dests)
        )
  ppr (Hist w arrs ops bucket_fun) =
    ppHist w arrs ops bucket_fun
  ppr (Screma w arrs (ScremaForm scans reds map_lam))
    | null scans,
      null reds =
      text "map"
        <> parens
          ( ppr w <> comma
              </> ppTuple' arrs <> comma
              </> ppr map_lam
          )
    | null scans =
      text "redomap"
        <> parens
          ( ppr w <> comma
              </> ppTuple' arrs <> comma
              </> PP.braces (mconcat $ intersperse (comma <> PP.line) $ map ppr reds) <> comma
              </> ppr map_lam
          )
    | null reds =
      text "scanomap"
        <> parens
          ( ppr w <> comma
              </> ppTuple' arrs <> comma
              </> PP.braces (mconcat $ intersperse (comma <> PP.line) $ map ppr scans) <> comma
              </> ppr map_lam
          )
  ppr (Screma w arrs form) = ppScrema w arrs form

-- | Prettyprint the given Screma.
ppScrema ::
  (PrettyRep rep, Pretty inp) => SubExp -> [inp] -> ScremaForm rep -> Doc
ppScrema w arrs (ScremaForm scans reds map_lam) =
  text "screma"
    <> parens
      ( ppr w <> comma
          </> ppTuple' arrs <> comma
          </> PP.braces (mconcat $ intersperse (comma <> PP.line) $ map ppr scans) <> comma
          </> PP.braces (mconcat $ intersperse (comma <> PP.line) $ map ppr reds) <> comma
          </> ppr map_lam
      )

instance PrettyRep rep => Pretty (Scan rep) where
  ppr (Scan scan_lam scan_nes) =
    ppr scan_lam <> comma </> PP.braces (commasep $ map ppr scan_nes)

ppComm :: Commutativity -> Doc
ppComm Noncommutative = mempty
ppComm Commutative = text "commutative "

instance PrettyRep rep => Pretty (Reduce rep) where
  ppr (Reduce comm red_lam red_nes) =
    ppComm comm <> ppr red_lam <> comma
      </> PP.braces (commasep $ map ppr red_nes)

-- | Prettyprint the given histogram operation.
ppHist ::
  (PrettyRep rep, Pretty inp) =>
  SubExp ->
  [inp] ->
  [HistOp rep] ->
  Lambda rep ->
  Doc
ppHist w arrs ops bucket_fun =
  text "hist"
    <> parens
      ( ppr w <> comma
          </> ppTuple' arrs <> comma
          </> PP.braces (mconcat $ intersperse (comma <> PP.line) $ map ppOp ops) <> comma
          </> ppr bucket_fun
      )
  where
    ppOp (HistOp dest_w rf dests nes op) =
      ppr dest_w <> comma <+> ppr rf <> comma <+> PP.braces (commasep $ map ppr dests) <> comma
        </> ppTuple' nes <> comma
        </> ppr op<|MERGE_RESOLUTION|>--- conflicted
+++ resolved
@@ -123,11 +123,7 @@
     -- The first SubExp is the length of the input arrays. The first
     -- list describes the operations to perform.  The t'Lambda' is the
     -- bucket function.  Finally comes the input images.
-<<<<<<< HEAD
-    Hist SubExp [HistOp rep] (Lambda rep) [VName]
-=======
     Hist SubExp [VName] [HistOp rep] (Lambda rep)
->>>>>>> 5b189a70
   | -- FIXME: this should not be here
     JVP (Lambda rep) [SubExp] [SubExp]
   | -- FIXME: this should not be here
