{-# LANGUAGE ConstraintKinds #-}
{-# LANGUAGE FlexibleContexts #-}
{-# LANGUAGE FlexibleInstances #-}
{-# LANGUAGE OverloadedStrings #-}
{-# LANGUAGE TypeFamilies #-}
{-# LANGUAGE UndecidableInstances #-}

-- | Definition of /Second-Order Array Combinators/ (SOACs), which are
-- the main form of parallelism in the early stages of the compiler.
module Futhark.IR.SOACS.SOAC
  ( SOAC (..),
    StencilIndexes (..),
    StreamOrd (..),
    StreamForm (..),
    ScremaForm (..),
    HistOp (..),
    Scan (..),
    scanResults,
    singleScan,
    Reduce (..),
    redResults,
    singleReduce,

    -- * Utility
    scremaType,
    soacType,
    typeCheckSOAC,
    mkIdentityLambda,
    isIdentityLambda,
    nilFn,
    scanomapSOAC,
    redomapSOAC,
    scanSOAC,
    reduceSOAC,
    mapSOAC,
    isScanomapSOAC,
    isRedomapSOAC,
    isScanSOAC,
    isReduceSOAC,
    isMapSOAC,
    ppScrema,
    ppHist,
    groupScatterResults,
    groupScatterResults',
    splitScatterResults,

    -- * Generic traversal
    SOACMapper (..),
    identitySOACMapper,
    mapSOACM,
  )
where

import Control.Category
import Control.Monad.Identity
import Control.Monad.State.Strict
import Control.Monad.Writer
<<<<<<< HEAD
import Data.List (intersperse, sort)
=======
import Data.Function ((&))
import Data.List (intersperse)
>>>>>>> b7c3e19a
import qualified Data.Map.Strict as M
import Data.Maybe
import qualified Futhark.Analysis.Alias as Alias
import Futhark.Analysis.Metrics
import Futhark.Analysis.PrimExp.Convert
import qualified Futhark.Analysis.SymbolTable as ST
import Futhark.Construct
import Futhark.IR
import Futhark.IR.Aliases (Aliases, removeLambdaAliases)
import Futhark.IR.Prop.Aliases
import Futhark.Optimise.Simplify.Lore
import Futhark.Transform.Rename
import Futhark.Transform.Substitute
import qualified Futhark.TypeCheck as TC
import Futhark.Util (chunks, maybeNth, nubOrd)
import Futhark.Util.Pretty (Doc, Pretty, comma, commasep, parens, ppr, text, (<+>), (</>))
import qualified Futhark.Util.Pretty as PP
import Prelude hiding (id, (.))

-- | The relative neighbourhood indexes for a 'Stencil'.  Conceptually
-- a 'p'-size array of 'r'-tuples, but we encode it as 'r' arrs each
-- of size [p]i64.  This data type encodes the important (and
-- hopefully common) special case where the indexes are statically
-- known.
data StencilIndexes
  = StencilDynamic [VName]
  | -- | The list-of-lists must represent a regular array of type
    -- @[r][p]i64@.
    StencilStatic [[Integer]]
  deriving (Eq, Ord, Show)

-- | A second-order array combinator (SOAC).
data SOAC lore
  = Stream SubExp [VName] (StreamForm lore) [SubExp] (Lambda lore)
  | -- | @Scatter <length> <lambda> <inputs> <outputs>@
    --
    -- Scatter maps values from a set of input arrays to indices and values of a
    -- set of output arrays. It is able to write multiple values to multiple
    -- outputs each of which may have multiple dimensions.
    --
    -- <inputs> is a list of input arrays, all having size <length>, elements of
    -- which are applied to the <lambda> function. For instance, if there are
    -- two arrays, <lambda> will get two values as input, one from each array.
    --
    -- <outputs> specifies the result of the <lambda> and which arrays to write
    -- to. Each element of the list consists of a <VName> specifying which array
    -- to scatter to, a <Shape> describing the shape of that array, and an <Int>
    -- describing how many elements should be written to that array for each
    -- invocation of the <lambda>.
    --
    -- <lambda> is a function that takes inputs from <inputs> and returns values
    -- according to the output-specification in <outputs>. It returns values in
    -- the following manner:
    --
    --     [index_0, index_1, ..., index_n, value_0, value_1, ..., value_m]
    --
    -- For each output in <outputs>, <lambda> returns <i> * <j> index values and
    -- <j> output values, where <i> is the number of dimensions (rank) of the
    -- given output, and <j> is the number of output values written to the given
    -- output.
    --
    -- For example, given the following output specification:
    --
    --     [([x1, y1, z1], 2, arr1), ([x2, y2], 1, arr2)]
    --
    -- <lambda> will produce 6 (3 * 2) index values and 2 output values for
    -- <arr1>, and 2 (2 * 1) index values and 1 output value for
    -- arr2. Additionally, the results are grouped, so the first 6 index values
    -- will correspond to the first two output values, and so on. For this
    -- example, <lambda> should return a total of 11 values, 8 index values and
    -- 3 output values.
    Scatter SubExp (Lambda lore) [VName] [(Shape, Int, VName)]
  | -- | @Hist <length> <dest-arrays-and-ops> <bucket fun> <input arrays>@
    --
    -- The first SubExp is the length of the input arrays. The first
    -- list describes the operations to perform.  The t'Lambda' is the
    -- bucket function.  Finally comes the input images.
    Hist SubExp [HistOp lore] (Lambda lore) [VName]
  | -- | A combination of scan, reduction, and map.  The first
    -- t'SubExp' is the size of the input arrays.
<<<<<<< HEAD
    Screma SubExp (ScremaForm lore) [VName]
  | Stencil
      -- Dimensions of input arrays in each dimension; length of list
      -- is dimensionality of stencil ('r').
      [SubExp]
      -- Size of stencil neighbourhood ('p').
      SubExp
      -- Neighbourhood indexes.  Conceptually a 'p'-size array of
      -- 'r'-tuples, but we encode it as 'r' arrs each of size [p]i64.
      StencilIndexes
      -- ...invariant... -> [p]a -> ... -> [p]a -> b.
      (Lambda lore)
      [([Int], VName)] -- List of (invariant,arr)
      [VName] -- [...ds...]a, input to stencil.
=======
    Screma SubExp [VName] (ScremaForm lore)
>>>>>>> b7c3e19a
  deriving (Eq, Ord, Show)

-- | Information about computing a single histogram.
data HistOp lore = HistOp
  { histWidth :: SubExp,
    -- | Race factor @RF@ means that only @1/RF@
    -- bins are used.
    histRaceFactor :: SubExp,
    histDest :: [VName],
    histNeutral :: [SubExp],
    histOp :: Lambda lore
  }
  deriving (Eq, Ord, Show)

-- | Is the stream chunk required to correspond to a contiguous
-- subsequence of the original input ('InOrder') or not?  'Disorder'
-- streams can be more efficient, but not all algorithms work with
-- this.
data StreamOrd = InOrder | Disorder
  deriving (Eq, Ord, Show)

-- | What kind of stream is this?
data StreamForm lore
  = Parallel StreamOrd Commutativity (Lambda lore)
  | Sequential
  deriving (Eq, Ord, Show)

-- | The essential parts of a 'Screma' factored out (everything
-- except the input arrays).
data ScremaForm lore
  = ScremaForm
      [Scan lore]
      [Reduce lore]
      (Lambda lore)
  deriving (Eq, Ord, Show)

singleBinOp :: Bindable lore => [Lambda lore] -> Lambda lore
singleBinOp lams =
  Lambda
    { lambdaParams = concatMap xParams lams ++ concatMap yParams lams,
      lambdaReturnType = concatMap lambdaReturnType lams,
      lambdaBody =
        mkBody
          (mconcat (map (bodyStms . lambdaBody) lams))
          (concatMap (bodyResult . lambdaBody) lams)
    }
  where
    xParams lam = take (length (lambdaReturnType lam)) (lambdaParams lam)
    yParams lam = drop (length (lambdaReturnType lam)) (lambdaParams lam)

-- | How to compute a single scan result.
data Scan lore = Scan
  { scanLambda :: Lambda lore,
    scanNeutral :: [SubExp]
  }
  deriving (Eq, Ord, Show)

-- | How many reduction results are produced by these 'Scan's?
scanResults :: [Scan lore] -> Int
scanResults = sum . map (length . scanNeutral)

-- | Combine multiple scan operators to a single operator.
singleScan :: Bindable lore => [Scan lore] -> Scan lore
singleScan scans =
  let scan_nes = concatMap scanNeutral scans
      scan_lam = singleBinOp $ map scanLambda scans
   in Scan scan_lam scan_nes

-- | How to compute a single reduction result.
data Reduce lore = Reduce
  { redComm :: Commutativity,
    redLambda :: Lambda lore,
    redNeutral :: [SubExp]
  }
  deriving (Eq, Ord, Show)

-- | How many reduction results are produced by these 'Reduce's?
redResults :: [Reduce lore] -> Int
redResults = sum . map (length . redNeutral)

-- | Combine multiple reduction operators to a single operator.
singleReduce :: Bindable lore => [Reduce lore] -> Reduce lore
singleReduce reds =
  let red_nes = concatMap redNeutral reds
      red_lam = singleBinOp $ map redLambda reds
   in Reduce (mconcat (map redComm reds)) red_lam red_nes

-- | The types produced by a single 'Screma', given the size of the
-- input array.
scremaType :: SubExp -> ScremaForm lore -> [Type]
scremaType w (ScremaForm scans reds map_lam) =
  scan_tps ++ red_tps ++ map (`arrayOfRow` w) map_tps
  where
    scan_tps =
      map (`arrayOfRow` w) $
        concatMap (lambdaReturnType . scanLambda) scans
    red_tps = concatMap (lambdaReturnType . redLambda) reds
    map_tps = drop (length scan_tps + length red_tps) $ lambdaReturnType map_lam

-- | Construct a lambda that takes parameters of the given types and
-- simply returns them unchanged.
mkIdentityLambda ::
  (Bindable lore, MonadFreshNames m) =>
  [Type] ->
  m (Lambda lore)
mkIdentityLambda ts = do
  params <- mapM (newParam "x") ts
  return
    Lambda
      { lambdaParams = params,
        lambdaBody = mkBody mempty $ map (Var . paramName) params,
        lambdaReturnType = ts
      }

-- | Is the given lambda an identity lambda?
isIdentityLambda :: Lambda lore -> Bool
isIdentityLambda lam =
  bodyResult (lambdaBody lam)
    == map (Var . paramName) (lambdaParams lam)

-- | A lambda with no parameters that returns no values.
nilFn :: Bindable lore => Lambda lore
nilFn = Lambda mempty (mkBody mempty mempty) mempty

-- | Construct a Screma with possibly multiple scans, and
-- the given map function.
scanomapSOAC :: [Scan lore] -> Lambda lore -> ScremaForm lore
scanomapSOAC scans = ScremaForm scans []

-- | Construct a Screma with possibly multiple reductions, and
-- the given map function.
redomapSOAC :: [Reduce lore] -> Lambda lore -> ScremaForm lore
redomapSOAC = ScremaForm []

-- | Construct a Screma with possibly multiple scans, and identity map
-- function.
scanSOAC ::
  (Bindable lore, MonadFreshNames m) =>
  [Scan lore] ->
  m (ScremaForm lore)
scanSOAC scans = scanomapSOAC scans <$> mkIdentityLambda ts
  where
    ts = concatMap (lambdaReturnType . scanLambda) scans

-- | Construct a Screma with possibly multiple reductions, and
-- identity map function.
reduceSOAC ::
  (Bindable lore, MonadFreshNames m) =>
  [Reduce lore] ->
  m (ScremaForm lore)
reduceSOAC reds = redomapSOAC reds <$> mkIdentityLambda ts
  where
    ts = concatMap (lambdaReturnType . redLambda) reds

-- | Construct a Screma corresponding to a map.
mapSOAC :: Lambda lore -> ScremaForm lore
mapSOAC = ScremaForm [] []

-- | Does this Screma correspond to a scan-map composition?
isScanomapSOAC :: ScremaForm lore -> Maybe ([Scan lore], Lambda lore)
isScanomapSOAC (ScremaForm scans reds map_lam) = do
  guard $ null reds
  guard $ not $ null scans
  return (scans, map_lam)

-- | Does this Screma correspond to pure scan?
isScanSOAC :: ScremaForm lore -> Maybe [Scan lore]
isScanSOAC form = do
  (scans, map_lam) <- isScanomapSOAC form
  guard $ isIdentityLambda map_lam
  return scans

-- | Does this Screma correspond to a reduce-map composition?
isRedomapSOAC :: ScremaForm lore -> Maybe ([Reduce lore], Lambda lore)
isRedomapSOAC (ScremaForm scans reds map_lam) = do
  guard $ null scans
  guard $ not $ null reds
  return (reds, map_lam)

-- | Does this Screma correspond to a pure reduce?
isReduceSOAC :: ScremaForm lore -> Maybe [Reduce lore]
isReduceSOAC form = do
  (reds, map_lam) <- isRedomapSOAC form
  guard $ isIdentityLambda map_lam
  return reds

-- | Does this Screma correspond to a simple map, without any
-- reduction or scan results?
isMapSOAC :: ScremaForm lore -> Maybe (Lambda lore)
isMapSOAC (ScremaForm scans reds map_lam) = do
  guard $ null scans
  guard $ null reds
  return map_lam

-- | @groupScatterResults <output specification> <results>@
--
-- Groups the index values and result values of <results> according to the
-- <output specification>.
--
-- This function is used for extracting and grouping the results of a
-- scatter. In the SOAC representation, the lambda inside a 'Scatter' returns
-- all indices and values as one big list. This function groups each value with
-- its corresponding indices (as determined by the 'Shape' of the output array).
--
-- The elements of the resulting list correspond to the shape and name of the
-- output parameters, in addition to a list of values written to that output
-- parameter, along with the array indices marking where to write them to.
--
-- See 'Scatter' for more information.
groupScatterResults :: [(Shape, Int, array)] -> [a] -> [(Shape, array, [([a], a)])]
groupScatterResults output_spec results =
  let (shapes, ns, arrays) = unzip3 output_spec
   in groupScatterResults' output_spec results
        & chunks ns
        & zip3 shapes arrays

-- | @groupScatterResults' <output specification> <results>@
--
-- Groups the index values and result values of <results> according to the
-- output specification. This is the simpler version of @groupScatterResults@,
-- which doesn't return any information about shapes or output arrays.
--
-- See 'groupScatterResults' for more information,
groupScatterResults' :: [(Shape, Int, array)] -> [a] -> [([a], a)]
groupScatterResults' output_spec results =
  let (indices, values) = splitScatterResults output_spec results
      (shapes, ns, _) = unzip3 output_spec
      chunk_sizes =
        concat $ zipWith (\shp n -> replicate n $ length shp) shapes ns
   in zip (chunks chunk_sizes indices) values

-- | @splitScatterResults <output specification> <results>@
--
-- Splits the results array into indices and values according to the output
-- specification.
--
-- See 'groupScatterResults' for more information.
splitScatterResults :: [(Shape, Int, array)] -> [a] -> ([a], [a])
splitScatterResults output_spec results =
  let (shapes, ns, _) = unzip3 output_spec
      num_indices = sum $ zipWith (*) ns $ map length shapes
   in splitAt num_indices results

-- | Like 'Mapper', but just for 'SOAC's.
data SOACMapper flore tlore m = SOACMapper
  { mapOnSOACSubExp :: SubExp -> m SubExp,
    mapOnSOACLambda :: Lambda flore -> m (Lambda tlore),
    mapOnSOACVName :: VName -> m VName
  }

-- | A mapper that simply returns the SOAC verbatim.
identitySOACMapper :: Monad m => SOACMapper lore lore m
identitySOACMapper =
  SOACMapper
    { mapOnSOACSubExp = return,
      mapOnSOACLambda = return,
      mapOnSOACVName = return
    }

-- | Map a monadic action across the immediate children of a
-- SOAC.  The mapping does not descend recursively into subexpressions
-- and is done left-to-right.
mapSOACM ::
  (Applicative m, Monad m) =>
  SOACMapper flore tlore m ->
  SOAC flore ->
  m (SOAC tlore)
mapSOACM tv (Stream size arrs form accs lam) =
  Stream <$> mapOnSOACSubExp tv size
    <*> mapM (mapOnSOACVName tv) arrs
    <*> mapOnStreamForm form
    <*> mapM (mapOnSOACSubExp tv) accs
    <*> mapOnSOACLambda tv lam
  where
    mapOnStreamForm (Parallel o comm lam0) =
      Parallel o comm <$> mapOnSOACLambda tv lam0
    mapOnStreamForm Sequential =
      pure Sequential
mapSOACM tv (Scatter len lam ivs as) =
  Scatter
    <$> mapOnSOACSubExp tv len
    <*> mapOnSOACLambda tv lam
    <*> mapM (mapOnSOACVName tv) ivs
    <*> mapM
      ( \(aw, an, a) ->
          (,,) <$> mapM (mapOnSOACSubExp tv) aw
            <*> pure an
            <*> mapOnSOACVName tv a
      )
      as
mapSOACM tv (Hist len ops bucket_fun imgs) =
  Hist
    <$> mapOnSOACSubExp tv len
    <*> mapM
      ( \(HistOp e rf arrs nes op) ->
          HistOp <$> mapOnSOACSubExp tv e
            <*> mapOnSOACSubExp tv rf
            <*> mapM (mapOnSOACVName tv) arrs
            <*> mapM (mapOnSOACSubExp tv) nes
            <*> mapOnSOACLambda tv op
      )
      ops
    <*> mapOnSOACLambda tv bucket_fun
    <*> mapM (mapOnSOACVName tv) imgs
mapSOACM tv (Screma w arrs (ScremaForm scans reds map_lam)) =
  Screma <$> mapOnSOACSubExp tv w
    <*> mapM (mapOnSOACVName tv) arrs
    <*> ( ScremaForm
            <$> forM
              scans
              ( \(Scan red_lam red_nes) ->
                  Scan <$> mapOnSOACLambda tv red_lam
                    <*> mapM (mapOnSOACSubExp tv) red_nes
              )
            <*> forM
              reds
              ( \(Reduce comm red_lam red_nes) ->
                  Reduce comm <$> mapOnSOACLambda tv red_lam
                    <*> mapM (mapOnSOACSubExp tv) red_nes
              )
            <*> mapOnSOACLambda tv map_lam
        )
<<<<<<< HEAD
    <*> mapM (mapOnSOACVName tv) arrs
mapSOACM tv (Stencil ws p stencil lam inv arrs) =
  Stencil <$> mapM (mapOnSOACSubExp tv) ws
    <*> mapOnSOACSubExp tv p
    <*> onIndexes stencil
    <*> mapOnSOACLambda tv lam
    <*> mapM (traverse (mapOnSOACVName tv)) inv
    <*> mapM (mapOnSOACVName tv) arrs
  where
    onIndexes (StencilDynamic is) =
      StencilDynamic <$> mapM (mapOnSOACVName tv) is
    onIndexes (StencilStatic is) =
      pure $ StencilStatic is
=======
>>>>>>> b7c3e19a

instance ASTLore lore => FreeIn (SOAC lore) where
  freeIn' = flip execState mempty . mapSOACM free
    where
      walk f x = modify (<> f x) >> return x
      free =
        SOACMapper
          { mapOnSOACSubExp = walk freeIn',
            mapOnSOACLambda = walk freeIn',
            mapOnSOACVName = walk freeIn'
          }

instance ASTLore lore => Substitute (SOAC lore) where
  substituteNames subst =
    runIdentity . mapSOACM substitute
    where
      substitute =
        SOACMapper
          { mapOnSOACSubExp = return . substituteNames subst,
            mapOnSOACLambda = return . substituteNames subst,
            mapOnSOACVName = return . substituteNames subst
          }

instance ASTLore lore => Rename (SOAC lore) where
  rename = mapSOACM renamer
    where
      renamer = SOACMapper rename rename rename

-- | The type of a SOAC.
soacType :: SOAC lore -> [Type]
soacType (Stream outersize _ _ accs lam) =
  map (substNamesInType substs) rtp
  where
    nms = map paramName $ take (1 + length accs) params
    substs = M.fromList $ zip nms (outersize : accs)
    Lambda params _ rtp = lam
soacType (Scatter _w lam _ivs as) =
  zipWith arrayOfShape val_ts ws
  where
    indexes = sum $ zipWith (*) ns $ map length ws
    val_ts = drop indexes $ lambdaReturnType lam
    (ws, ns, _) = unzip3 as
soacType (Hist _len ops _bucket_fun _imgs) = do
  op <- ops
  map (`arrayOfRow` histWidth op) (lambdaReturnType $ histOp op)
soacType (Screma w _arrs form) =
  scremaType w form
soacType (Stencil ws _ _ lam _ _) =
  map (`arrayOfShape` Shape ws) $ lambdaReturnType lam

instance TypedOp (SOAC lore) where
  opType = pure . staticShapes . soacType

instance (ASTLore lore, Aliased lore) => AliasedOp (SOAC lore) where
  opAliases = map (const mempty) . soacType

  -- Only map functions can consume anything.  The operands to scan
  -- and reduce functions are always considered "fresh".
  consumedInOp (Screma _ arrs (ScremaForm _ _ map_lam)) =
    mapNames consumedArray $ consumedByLambda map_lam
    where
      consumedArray v = fromMaybe v $ lookup v params_to_arrs
      params_to_arrs = zip (map paramName $ lambdaParams map_lam) arrs
  consumedInOp (Stream _ arrs form accs lam) =
    namesFromList $
      subExpVars $
        case form of
          Sequential ->
            map consumedArray $ namesToList $ consumedByLambda lam
          Parallel {} ->
            map consumedArray $ namesToList $ consumedByLambda lam
    where
      consumedArray v = fromMaybe (Var v) $ lookup v paramsToInput
      -- Drop the chunk parameter, which cannot alias anything.
      paramsToInput =
        zip (map paramName $ drop 1 $ lambdaParams lam) (accs ++ map Var arrs)
  consumedInOp (Scatter _ _ _ as) =
    namesFromList $ map (\(_, _, a) -> a) as
  consumedInOp (Hist _ ops _ _) =
    namesFromList $ concatMap histDest ops
  -- Only the invariant arrays can be consumed (and only those that
  -- are not *actually* invariant to any dimensions, but that's part
  -- of type checking).
  consumedInOp (Stencil _ _ _ lam inv _) =
    mapNames consumedArray $ consumedByLambda lam
    where
      consumedArray v = fromMaybe v $ lookup v params_to_arrs
      params_to_arrs = zip (map paramName $ lambdaParams lam) $ map snd inv

mapHistOp ::
  (Lambda flore -> Lambda tlore) ->
  HistOp flore ->
  HistOp tlore
mapHistOp f (HistOp w rf dests nes lam) =
  HistOp w rf dests nes $ f lam

instance
  ( ASTLore lore,
    ASTLore (Aliases lore),
    CanBeAliased (Op lore)
  ) =>
  CanBeAliased (SOAC lore)
  where
  type OpWithAliases (SOAC lore) = SOAC (Aliases lore)

  addOpAliases aliases (Stream size arr form accs lam) =
    Stream size arr (analyseStreamForm form) accs $
      Alias.analyseLambda aliases lam
    where
      analyseStreamForm (Parallel o comm lam0) =
        Parallel o comm (Alias.analyseLambda aliases lam0)
      analyseStreamForm Sequential = Sequential
  addOpAliases aliases (Scatter len lam ivs as) =
    Scatter len (Alias.analyseLambda aliases lam) ivs as
  addOpAliases aliases (Hist len ops bucket_fun imgs) =
    Hist
      len
      (map (mapHistOp (Alias.analyseLambda aliases)) ops)
      (Alias.analyseLambda aliases bucket_fun)
      imgs
  addOpAliases aliases (Screma w arrs (ScremaForm scans reds map_lam)) =
    Screma w arrs $
      ScremaForm
        (map onScan scans)
        (map onRed reds)
        (Alias.analyseLambda aliases map_lam)
    where
      onRed red = red {redLambda = Alias.analyseLambda aliases $ redLambda red}
      onScan scan = scan {scanLambda = Alias.analyseLambda aliases $ scanLambda scan}
  addOpAliases aliases (Stencil ws p is lam inv arrs) =
    Stencil ws p is (Alias.analyseLambda aliases lam) inv arrs

  removeOpAliases = runIdentity . mapSOACM remove
    where
      remove = SOACMapper return (return . removeLambdaAliases) return

instance ASTLore lore => IsOp (SOAC lore) where
  safeOp _ = False
  cheapOp _ = True

substNamesInType :: M.Map VName SubExp -> Type -> Type
substNamesInType _ t@Prim {} = t
substNamesInType _ t@Acc {} = t
substNamesInType _ (Mem space) = Mem space
substNamesInType subs (Array btp shp u) =
  let shp' = Shape $ map (substNamesInSubExp subs) (shapeDims shp)
   in Array btp shp' u

substNamesInSubExp :: M.Map VName SubExp -> SubExp -> SubExp
substNamesInSubExp _ e@(Constant _) = e
substNamesInSubExp subs (Var idd) =
  M.findWithDefault (Var idd) idd subs

instance (ASTLore lore, CanBeWise (Op lore)) => CanBeWise (SOAC lore) where
  type OpWithWisdom (SOAC lore) = SOAC (Wise lore)

  removeOpWisdom = runIdentity . mapSOACM remove
    where
      remove = SOACMapper return (return . removeLambdaWisdom) return

instance Decorations lore => ST.IndexOp (SOAC lore) where
  indexOp vtable k soac [i] = do
    (lam, se, arr_params, arrs) <- lambdaAndSubExp soac
    let arr_indexes = M.fromList $ catMaybes $ zipWith arrIndex arr_params arrs
        arr_indexes' = foldl expandPrimExpTable arr_indexes $ bodyStms $ lambdaBody lam
    case se of
      Var v -> uncurry (flip ST.Indexed) <$> M.lookup v arr_indexes'
      _ -> Nothing
    where
      lambdaAndSubExp (Screma _ arrs (ScremaForm scans reds map_lam)) =
        nthMapOut (scanResults scans + redResults reds) map_lam arrs
      lambdaAndSubExp _ =
        Nothing

      nthMapOut num_accs lam arrs = do
        se <- maybeNth (num_accs + k) $ bodyResult $ lambdaBody lam
        return (lam, se, drop num_accs $ lambdaParams lam, arrs)

      arrIndex p arr = do
        ST.Indexed cs pe <- ST.index' arr [i] vtable
        return (paramName p, (pe, cs))

      expandPrimExpTable table stm
        | [v] <- patternNames $ stmPattern stm,
          Just (pe, cs) <-
            runWriterT $ primExpFromExp (asPrimExp table) $ stmExp stm,
          all (`ST.elem` vtable) (unCertificates $ stmCerts stm) =
          M.insert v (pe, stmCerts stm <> cs) table
        | otherwise =
          table

      asPrimExp table v
        | Just (e, cs) <- M.lookup v table = tell cs >> return e
        | Just (Prim pt) <- ST.lookupType v vtable =
          return $ LeafExp v pt
        | otherwise = lift Nothing
  indexOp _ _ _ _ = Nothing

-- | Type-check a SOAC.
typeCheckSOAC :: TC.Checkable lore => SOAC (Aliases lore) -> TC.TypeM lore ()
typeCheckSOAC (Stream size arrexps form accexps lam) = do
  TC.require [Prim int64] size
  accargs <- mapM TC.checkArg accexps
  arrargs <- mapM lookupType arrexps
  _ <- TC.checkSOACArrayArgs size arrexps
  let chunk = head $ lambdaParams lam
  let asArg t = (t, mempty)
      inttp = Prim int64
      lamarrs' = map (`setOuterSize` Var (paramName chunk)) arrargs
  let acc_len = length accexps
  let lamrtp = take acc_len $ lambdaReturnType lam
  unless (map TC.argType accargs == lamrtp) $
    TC.bad $ TC.TypeError "Stream with inconsistent accumulator type in lambda."
  -- check reduce's lambda, if any
  _ <- case form of
    Parallel _ _ lam0 -> do
      let acct = map TC.argType accargs
          outerRetType = lambdaReturnType lam0
      TC.checkLambda lam0 $ map TC.noArgAliases $ accargs ++ accargs
      unless (acct == outerRetType) $
        TC.bad $
          TC.TypeError $
            "Initial value is of type " ++ prettyTuple acct
              ++ ", but stream's reduce lambda returns type "
              ++ prettyTuple outerRetType
              ++ "."
    Sequential -> return ()
  -- just get the dflow of lambda on the fakearg, which does not alias
  -- arr, so we can later check that aliases of arr are not used inside lam.
  let fake_lamarrs' = map asArg lamarrs'
  TC.checkLambda lam $ asArg inttp : accargs ++ fake_lamarrs'
typeCheckSOAC (Scatter w lam ivs as) = do
  -- Requirements:
  --
  --   0. @lambdaReturnType@ of @lam@ must be a list
  --      [index types..., value types, ...].
  --
  --   1. The number of index types and value types must be equal to the number
  --      of return values from @lam@.
  --
  --   2. Each index type must have the type i64.
  --
  --   3. Each array in @as@ and the value types must have the same type
  --
  --   4. Each array in @as@ is consumed.  This is not really a check, but more
  --      of a requirement, so that e.g. the source is not hoisted out of a
  --      loop, which will mean it cannot be consumed.
  --
  --   5. Each of ivs must be an array matching a corresponding lambda
  --      parameters.
  --
  -- Code:

  -- First check the input size.
  TC.require [Prim int64] w

  -- 0.
  let (as_ws, as_ns, _as_vs) = unzip3 as
      indexes = sum $ zipWith (*) as_ns $ map length as_ws
      rts = lambdaReturnType lam
      rtsI = take indexes rts
      rtsV = drop indexes rts

  -- 1.
  unless (length rts == sum as_ns + sum (zipWith (*) as_ns $ map length as_ws)) $
    TC.bad $ TC.TypeError "Scatter: number of index types, value types and array outputs do not match."

  -- 2.
  forM_ rtsI $ \rtI ->
    unless (Prim int64 == rtI) $
      TC.bad $ TC.TypeError "Scatter: Index return type must be i64."

  forM_ (zip (chunks as_ns rtsV) as) $ \(rtVs, (aw, _, a)) -> do
    -- All lengths must have type i64.
    mapM_ (TC.require [Prim int64]) aw

    -- 3.
    forM_ rtVs $ \rtV -> TC.requireI [arrayOfShape rtV aw] a

    -- 4.
    TC.consume =<< TC.lookupAliases a

  -- 5.
  arrargs <- TC.checkSOACArrayArgs w ivs
  TC.checkLambda lam arrargs
typeCheckSOAC (Hist len ops bucket_fun imgs) = do
  TC.require [Prim int64] len

  -- Check the operators.
  forM_ ops $ \(HistOp dest_w rf dests nes op) -> do
    nes' <- mapM TC.checkArg nes
    TC.require [Prim int64] dest_w
    TC.require [Prim int64] rf

    -- Operator type must match the type of neutral elements.
    TC.checkLambda op $ map TC.noArgAliases $ nes' ++ nes'
    let nes_t = map TC.argType nes'
    unless (nes_t == lambdaReturnType op) $
      TC.bad $
        TC.TypeError $
          "Operator has return type "
            ++ prettyTuple (lambdaReturnType op)
            ++ " but neutral element has type "
            ++ prettyTuple nes_t

    -- Arrays must have proper type.
    forM_ (zip nes_t dests) $ \(t, dest) -> do
      TC.requireI [t `arrayOfRow` dest_w] dest
      TC.consume =<< TC.lookupAliases dest

  -- Types of input arrays must equal parameter types for bucket function.
  img' <- TC.checkSOACArrayArgs len imgs
  TC.checkLambda bucket_fun img'

  -- Return type of bucket function must be an index for each
  -- operation followed by the values to write.
  nes_ts <- concat <$> mapM (mapM subExpType . histNeutral) ops
  let bucket_ret_t = replicate (length ops) (Prim int64) ++ nes_ts
  unless (bucket_ret_t == lambdaReturnType bucket_fun) $
    TC.bad $
      TC.TypeError $
        "Bucket function has return type "
          ++ prettyTuple (lambdaReturnType bucket_fun)
          ++ " but should have type "
          ++ prettyTuple bucket_ret_t
typeCheckSOAC (Screma w arrs (ScremaForm scans reds map_lam)) = do
  TC.require [Prim int64] w
  arrs' <- TC.checkSOACArrayArgs w arrs
  TC.checkLambda map_lam arrs'

  scan_nes' <- fmap concat $
    forM scans $ \(Scan scan_lam scan_nes) -> do
      scan_nes' <- mapM TC.checkArg scan_nes
      let scan_t = map TC.argType scan_nes'
      TC.checkLambda scan_lam $ map TC.noArgAliases $ scan_nes' ++ scan_nes'
      unless (scan_t == lambdaReturnType scan_lam) $
        TC.bad $
          TC.TypeError $
            "Scan function returns type "
              ++ prettyTuple (lambdaReturnType scan_lam)
              ++ " but neutral element has type "
              ++ prettyTuple scan_t
      return scan_nes'

  red_nes' <- fmap concat $
    forM reds $ \(Reduce _ red_lam red_nes) -> do
      red_nes' <- mapM TC.checkArg red_nes
      let red_t = map TC.argType red_nes'
      TC.checkLambda red_lam $ map TC.noArgAliases $ red_nes' ++ red_nes'
      unless (red_t == lambdaReturnType red_lam) $
        TC.bad $
          TC.TypeError $
            "Reduce function returns type "
              ++ prettyTuple (lambdaReturnType red_lam)
              ++ " but neutral element has type "
              ++ prettyTuple red_t
      return red_nes'

  let map_lam_ts = lambdaReturnType map_lam

  unless
    ( take (length scan_nes' + length red_nes') map_lam_ts
        == map TC.argType (scan_nes' ++ red_nes')
    )
    $ TC.bad $
      TC.TypeError $
        "Map function return type " ++ prettyTuple map_lam_ts
          ++ " wrong for given scan and reduction functions."
--
typeCheckSOAC (Stencil ws p stencil lam inv arrs) = do
  let r = length ws
  mapM_ (TC.require [Prim int64]) ws
  TC.require [Prim int64] p

  case stencil of
    StencilDynamic is -> do
      unless (length ws == length is) $
        TC.bad $ TC.TypeError "Mismatch in number of input and neighbourhood index arrays."

      void $ TC.checkSOACArrayArgs p is
    StencilStatic is -> do
      unless (length ws == length is) $
        TC.bad $ TC.TypeError "Mismatch in number of input and neighbourhood index arrays."

      case p of
        Constant (IntValue (Int64Value p'))
          | all ((== p') . fromIntegral . length) is ->
            pure ()
        _ ->
          TC.bad $ TC.TypeError $ "Static stencil indexes invalid: " <> pretty stencil

  let checkInput shape arr = do
        (t, als) <- TC.checkArg $ Var arr
        let bad =
              arrayRank t < shapeRank shape
                || Shape (take r (arrayDims t)) /= shape
        when bad . TC.bad . TC.TypeError $
          "Stencil input must have outer shape " <> pretty shape
            <> " but array "
            <> pretty arr
            <> " is of type "
            <> pretty t
        pure (stripArray (shapeRank shape) t, als)

      checkInvariant (inv_is, arr) = do
        unless (nubOrd (sort inv_is) == inv_is) $
          TC.bad . TC.TypeError $ "Invalid permutation: " <> pretty inv_is
        let shape =
              Shape $ map snd $ filter ((`notElem` inv_is) . fst) (zip [0 ..] ws)
        checkInput shape arr

      checkVariant arr = do
        (t, als) <- checkInput (Shape ws) arr
        pure (t `arrayOfShape` Shape [p], als)

  inv' <- mapM checkInvariant inv
  arrs' <- mapM checkVariant arrs

  TC.checkLambda lam $ map TC.noArgAliases $ inv' ++ arrs'

instance OpMetrics (Op lore) => OpMetrics (SOAC lore) where
  opMetrics (Stream _ _ _ _ lam) =
    inside "Stream" $ lambdaMetrics lam
  opMetrics (Scatter _len lam _ivs _as) =
    inside "Scatter" $ lambdaMetrics lam
  opMetrics (Hist _len ops bucket_fun _imgs) =
    inside "Hist" $ mapM_ (lambdaMetrics . histOp) ops >> lambdaMetrics bucket_fun
  opMetrics (Screma _ _ (ScremaForm scans reds map_lam)) =
    inside "Screma" $ do
      mapM_ (lambdaMetrics . scanLambda) scans
      mapM_ (lambdaMetrics . redLambda) reds
      lambdaMetrics map_lam
  opMetrics (Stencil _ _ _ lam _ _) =
    inside "Stencil" $ lambdaMetrics lam

instance PP.Pretty StencilIndexes where
  ppr (StencilDynamic is) = PP.braces (commasep $ map ppr is)
  ppr (StencilStatic is) = PP.braces (commasep $ map ppr is)

instance PrettyLore lore => PP.Pretty (SOAC lore) where
  ppr (Stream size arrs form acc lam) =
    case form of
      Parallel o comm lam0 ->
        let ord_str = if o == Disorder then "Per" else ""
            comm_str = case comm of
              Commutative -> "Comm"
              Noncommutative -> ""
         in text ("streamPar" ++ ord_str ++ comm_str)
              <> parens
                ( ppr size <> comma
                    </> ppTuple' arrs <> comma
                    </> ppr lam0 <> comma
                    </> ppTuple' acc <> comma
                    </> ppr lam
                )
      Sequential ->
        text "streamSeq"
          <> parens
            ( ppr size <> comma
                </> ppTuple' arrs <> comma
                </> ppTuple' acc <> comma
                </> ppr lam
            )
  ppr (Scatter w lam ivs as) =
    "scatter"
      <> parens
        ( ppr w <> comma
            </> ppr lam <> comma
            </> commasep (ppTuple' ivs : map ppr as)
        )
  ppr (Hist len ops bucket_fun imgs) =
    ppHist len ops bucket_fun imgs
  ppr (Screma w arrs (ScremaForm scans reds map_lam))
    | null scans,
      null reds =
      text "map"
        <> parens
          ( ppr w <> comma
              </> ppTuple' arrs <> comma
              </> ppr map_lam
          )
    | null scans =
      text "redomap"
        <> parens
          ( ppr w <> comma
              </> ppTuple' arrs <> comma
              </> PP.braces (mconcat $ intersperse (comma <> PP.line) $ map ppr reds) <> comma
              </> ppr map_lam
          )
    | null reds =
      text "scanomap"
        <> parens
          ( ppr w <> comma
              </> ppTuple' arrs <> comma
              </> PP.braces (mconcat $ intersperse (comma <> PP.line) $ map ppr scans) <> comma
              </> ppr map_lam
          )
<<<<<<< HEAD
  ppr (Screma w form arrs) = ppScrema w form arrs
  ppr (Stencil ws p stencil lam inv arrs) =
    "stencil"
      <> parens
        ( PP.braces (commasep $ map ppr ws) <> comma
            </> ppr p <> comma
            </> ppr stencil <> comma
            </> ppr lam <> comma
            </> PP.braces (commasep $ map ppr inv) <> comma
            </> commasep (map ppr arrs)
        )
=======
  ppr (Screma w arrs form) = ppScrema w arrs form
>>>>>>> b7c3e19a

-- | Prettyprint the given Screma.
ppScrema ::
  (PrettyLore lore, Pretty inp) => SubExp -> [inp] -> ScremaForm lore -> Doc
ppScrema w arrs (ScremaForm scans reds map_lam) =
  text "screma"
    <> parens
      ( ppr w <> comma
          </> ppTuple' arrs <> comma
          </> PP.braces (mconcat $ intersperse (comma <> PP.line) $ map ppr scans) <> comma
          </> PP.braces (mconcat $ intersperse (comma <> PP.line) $ map ppr reds) <> comma
          </> ppr map_lam
      )

instance PrettyLore lore => Pretty (Scan lore) where
  ppr (Scan scan_lam scan_nes) =
    ppr scan_lam <> comma </> PP.braces (commasep $ map ppr scan_nes)

ppComm :: Commutativity -> Doc
ppComm Noncommutative = mempty
ppComm Commutative = text "commutative "

instance PrettyLore lore => Pretty (Reduce lore) where
  ppr (Reduce comm red_lam red_nes) =
    ppComm comm <> ppr red_lam <> comma
      </> PP.braces (commasep $ map ppr red_nes)

-- | Prettyprint the given histogram operation.
ppHist ::
  (PrettyLore lore, Pretty inp) =>
  SubExp ->
  [HistOp lore] ->
  Lambda lore ->
  [inp] ->
  Doc
ppHist len ops bucket_fun imgs =
  text "hist"
    <> parens
      ( ppr len <> comma
          </> PP.braces (mconcat $ intersperse (comma <> PP.line) $ map ppOp ops) <> comma
          </> ppr bucket_fun <> comma
          </> commasep (map ppr imgs)
      )
  where
    ppOp (HistOp w rf dests nes op) =
      ppr w <> comma <+> ppr rf <> comma <+> PP.braces (commasep $ map ppr dests) <> comma
        </> PP.braces (commasep $ map ppr nes) <> comma
        </> ppr op<|MERGE_RESOLUTION|>--- conflicted
+++ resolved
@@ -55,12 +55,8 @@
 import Control.Monad.Identity
 import Control.Monad.State.Strict
 import Control.Monad.Writer
-<<<<<<< HEAD
+import Data.Function ((&))
 import Data.List (intersperse, sort)
-=======
-import Data.Function ((&))
-import Data.List (intersperse)
->>>>>>> b7c3e19a
 import qualified Data.Map.Strict as M
 import Data.Maybe
 import qualified Futhark.Analysis.Alias as Alias
@@ -141,8 +137,7 @@
     Hist SubExp [HistOp lore] (Lambda lore) [VName]
   | -- | A combination of scan, reduction, and map.  The first
     -- t'SubExp' is the size of the input arrays.
-<<<<<<< HEAD
-    Screma SubExp (ScremaForm lore) [VName]
+    Screma SubExp [VName] (ScremaForm lore)
   | Stencil
       -- Dimensions of input arrays in each dimension; length of list
       -- is dimensionality of stencil ('r').
@@ -156,9 +151,6 @@
       (Lambda lore)
       [([Int], VName)] -- List of (invariant,arr)
       [VName] -- [...ds...]a, input to stencil.
-=======
-    Screma SubExp [VName] (ScremaForm lore)
->>>>>>> b7c3e19a
   deriving (Eq, Ord, Show)
 
 -- | Information about computing a single histogram.
@@ -481,8 +473,6 @@
               )
             <*> mapOnSOACLambda tv map_lam
         )
-<<<<<<< HEAD
-    <*> mapM (mapOnSOACVName tv) arrs
 mapSOACM tv (Stencil ws p stencil lam inv arrs) =
   Stencil <$> mapM (mapOnSOACSubExp tv) ws
     <*> mapOnSOACSubExp tv p
@@ -495,8 +485,6 @@
       StencilDynamic <$> mapM (mapOnSOACVName tv) is
     onIndexes (StencilStatic is) =
       pure $ StencilStatic is
-=======
->>>>>>> b7c3e19a
 
 instance ASTLore lore => FreeIn (SOAC lore) where
   freeIn' = flip execState mempty . mapSOACM free
@@ -994,8 +982,6 @@
               </> PP.braces (mconcat $ intersperse (comma <> PP.line) $ map ppr scans) <> comma
               </> ppr map_lam
           )
-<<<<<<< HEAD
-  ppr (Screma w form arrs) = ppScrema w form arrs
   ppr (Stencil ws p stencil lam inv arrs) =
     "stencil"
       <> parens
@@ -1006,9 +992,7 @@
             </> PP.braces (commasep $ map ppr inv) <> comma
             </> commasep (map ppr arrs)
         )
-=======
   ppr (Screma w arrs form) = ppScrema w arrs form
->>>>>>> b7c3e19a
 
 -- | Prettyprint the given Screma.
 ppScrema ::
