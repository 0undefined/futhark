--- conflicted
+++ resolved
@@ -162,14 +162,11 @@
     stmsFromList,
     stmsToList,
     stmsHead,
-<<<<<<< HEAD
     stmsLast,
-=======
     subExpRes,
     subExpsRes,
     varRes,
     varsRes,
->>>>>>> 731cace5
   )
 where
 
@@ -286,13 +283,12 @@
   stm Seq.:< stms' -> Just (stm, stms')
   Seq.EmptyL -> Nothing
 
-<<<<<<< HEAD
 -- | The last statement in the sequence, if any.
 stmsLast :: Stms lore -> Maybe (Stms lore, Stm lore)
 stmsLast stms = case Seq.viewr stms of
   stms' Seq.:> stm -> Just (stms', stm)
   Seq.EmptyR -> Nothing
-=======
+
 -- | A pairing of a subexpression and some certificates.
 data SubExpRes = SubExpRes
   { resCerts :: Certs,
@@ -315,7 +311,6 @@
 -- | Construct a 'Result' from variable names.
 varsRes :: [VName] -> Result
 varsRes = map varRes
->>>>>>> 731cace5
 
 -- | The result of a body is a sequence of subexpressions.
 type Result = [SubExpRes]
