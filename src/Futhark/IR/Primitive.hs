--- conflicted
+++ resolved
@@ -1,15 +1,9 @@
-<<<<<<< HEAD
-{-# LANGUAGE LambdaCase #-}
-{-# LANGUAGE RankNTypes #-}
-{-# LANGUAGE Safe #-}
-=======
 {-# LANGUAGE DeriveGeneric #-}
 {-# LANGUAGE LambdaCase #-}
 {-# LANGUAGE OverloadedStrings #-}
 {-# LANGUAGE RankNTypes #-}
 {-# LANGUAGE Safe #-}
 {-# LANGUAGE TypeOperators #-}
->>>>>>> 41e0aef4
 
 -- | Definitions of primitive types, the values that inhabit these
 -- types, and operations on these values.  A primitive value can also
@@ -25,10 +19,7 @@
     allFloatTypes,
     PrimType (..),
     allPrimTypes,
-<<<<<<< HEAD
-=======
     module Data.Int,
->>>>>>> 41e0aef4
 
     -- * Values
     IntValue (..),
@@ -119,21 +110,14 @@
   )
 where
 
-<<<<<<< HEAD
-import Control.Applicative
-=======
 import Control.Category
->>>>>>> 41e0aef4
 import qualified Data.Binary.Get as G
 import qualified Data.Binary.Put as P
 import Data.Bits
 import Data.Fixed (mod') -- Weird location.
 import Data.Int (Int16, Int32, Int64, Int8)
 import qualified Data.Map as M
-<<<<<<< HEAD
-=======
 import qualified Data.Text as T
->>>>>>> 41e0aef4
 import Data.Word
 import Futhark.Util
   ( ceilDouble,
@@ -148,15 +132,11 @@
     tgammaf,
   )
 import Futhark.Util.Pretty
-<<<<<<< HEAD
-import Prelude
-=======
 import GHC.Generics (Generic)
 import Language.SexpGrammar as Sexp
 import Language.SexpGrammar.Generic
 import Text.Read (readMaybe)
 import Prelude hiding (id, (.))
->>>>>>> 41e0aef4
 
 -- | An integer type, ordered by size.  Note that signedness is not a
 -- property of the type, but a property of the operations performed on
@@ -166,9 +146,6 @@
   | Int16
   | Int32
   | Int64
-<<<<<<< HEAD
-  deriving (Eq, Ord, Show, Enum, Bounded)
-=======
   deriving (Eq, Ord, Show, Enum, Bounded, Generic)
 
 instance SexpIso IntType where
@@ -180,7 +157,6 @@
             With
               (sym "i64" >>>)
               End
->>>>>>> 41e0aef4
 
 instance Pretty IntType where
   ppr Int8 = text "i8"
@@ -196,9 +172,6 @@
 data FloatType
   = Float32
   | Float64
-<<<<<<< HEAD
-  deriving (Eq, Ord, Show, Enum, Bounded)
-=======
   deriving (Eq, Ord, Show, Enum, Bounded, Generic)
 
 instance SexpIso FloatType where
@@ -208,7 +181,6 @@
         With
           (sym "f64" >>>)
           End
->>>>>>> 41e0aef4
 
 instance Pretty FloatType where
   ppr Float32 = text "f32"
@@ -224,9 +196,6 @@
   | FloatType FloatType
   | Bool
   | Cert
-<<<<<<< HEAD
-  deriving (Eq, Ord, Show)
-=======
   deriving (Eq, Ord, Show, Generic)
 
 instance SexpIso PrimType where
@@ -238,7 +207,6 @@
             With
               (sym "cert" >>>)
               End
->>>>>>> 41e0aef4
 
 instance Enum PrimType where
   toEnum 0 = IntType Int8
@@ -275,8 +243,6 @@
   map IntType allIntTypes
     ++ map FloatType allFloatTypes
     ++ [Bool, Cert]
-<<<<<<< HEAD
-=======
 
 numberIso :: (Read a, Pretty a) => T.Text -> Grammar p (T.Text :- t) (a :- t)
 numberIso postfix = partialOsi (fromS postfix) (toS postfix)
@@ -289,7 +255,6 @@
         Right v
       | otherwise =
         Left $ expected $ "Couldn't parse " <> t
->>>>>>> 41e0aef4
 
 -- | An integer value.
 data IntValue
@@ -297,9 +262,6 @@
   | Int16Value !Int16
   | Int32Value !Int32
   | Int64Value !Int64
-<<<<<<< HEAD
-  deriving (Eq, Ord, Show)
-=======
   deriving (Eq, Ord, Show, Generic)
 
 instance SexpIso IntValue where
@@ -311,7 +273,6 @@
             With
               (. numberIso "i64" . Sexp.symbol)
               End
->>>>>>> 41e0aef4
 
 instance Pretty IntValue where
   ppr (Int8Value v) = text $ show v ++ "i8"
@@ -344,9 +305,6 @@
 data FloatValue
   = Float32Value !Float
   | Float64Value !Double
-<<<<<<< HEAD
-  deriving (Eq, Show)
-=======
   deriving (Show, Generic)
 
 instance Eq FloatValue where
@@ -354,7 +312,6 @@
   Float64Value x == Float64Value y = isNaN x && isNaN y || x == y
   Float32Value _ == Float64Value _ = False
   Float64Value _ == Float32Value _ = False
->>>>>>> 41e0aef4
 
 -- The derived Ord instance does not handle NaNs correctly.
 instance Ord FloatValue where
@@ -408,9 +365,6 @@
   | BoolValue !Bool
   | -- | The only value of type @cert@.
     Checked
-<<<<<<< HEAD
-  deriving (Eq, Ord, Show)
-=======
   deriving (Eq, Ord, Show, Generic)
 
 instance SexpIso PrimValue where
@@ -422,7 +376,6 @@
             With
               (sym "checked" >>>)
               End
->>>>>>> 41e0aef4
 
 instance Pretty PrimValue where
   ppr (IntValue v) = ppr v
@@ -467,9 +420,6 @@
     SSignum IntType
   | -- | Unsigned sign function: @usignum(2)@ = 1.
     USignum IntType
-<<<<<<< HEAD
-  deriving (Eq, Ord, Show)
-=======
   deriving (Eq, Ord, Show, Generic)
 
 instance SexpIso UnOp where
@@ -483,7 +433,6 @@
                 With
                   (. Sexp.list (Sexp.el (Sexp.sym "usignum") >>> Sexp.el sexpIso))
                   End
->>>>>>> 41e0aef4
 
 -- | What to do in case of arithmetic overflow.  Futhark's semantics
 -- are that overflow does wraparound, but for generated code (like
@@ -494,9 +443,6 @@
 -- Note that all values of this type are considered equal for 'Eq' and
 -- 'Ord'.
 data Overflow = OverflowWrap | OverflowUndef
-<<<<<<< HEAD
-  deriving (Show)
-=======
   deriving (Show, Generic)
 
 instance SexpIso Overflow where
@@ -506,7 +452,6 @@
         With
           (. Sexp.sym "undef")
           End
->>>>>>> 41e0aef4
 
 instance Eq Overflow where
   _ == _ = True
@@ -618,11 +563,7 @@
     LogAnd
   | -- | Boolean or - not short-circuiting.
     LogOr
-<<<<<<< HEAD
-  deriving (Eq, Ord, Show)
-=======
   deriving (Eq, Ord, Show, Generic)
->>>>>>> 41e0aef4
 
 -- | Comparison operators are like 'BinOp's, but they always return a
 -- boolean value.  The somewhat ugly constructor names are straight
@@ -651,11 +592,7 @@
     CmpLlt
   | -- | Boolean less than or equal.
     CmpLle
-<<<<<<< HEAD
-  deriving (Eq, Ord, Show)
-=======
   deriving (Eq, Ord, Show, Generic)
->>>>>>> 41e0aef4
 
 -- | Conversion operators try to generalise the @from t0 x to t1@
 -- instructions from LLVM.
@@ -688,11 +625,7 @@
   | -- | Convert a boolean to an integer.  True is converted
     -- to 1 and False to 0.
     BToI IntType
-<<<<<<< HEAD
-  deriving (Eq, Ord, Show)
-=======
   deriving (Eq, Ord, Show, Generic)
->>>>>>> 41e0aef4
 
 -- | A list of all unary operators for all types.
 allUnOps :: [UnOp]
