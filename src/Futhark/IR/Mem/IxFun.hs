{-# LANGUAGE OverloadedStrings #-}
{-# OPTIONS_GHC -fno-warn-redundant-constraints #-}

-- | This module contains a representation for the index function based on
-- linear-memory accessor descriptors; see Zhu, Hoeflinger and David work.
module Futhark.IR.Mem.IxFun
  ( IxFun (..),
    LMAD (..),
    LMADDim (..),
    Monotonicity (..),
    index,
    iota,
    iotaOffset,
    permute,
    rotate,
    reshape,
    slice,
    flatSlice,
    rebase,
    shape,
    rank,
    linearWithOffset,
    rearrangeWithOffset,
    isDirect,
    isLinear,
    substituteInIxFun,
    leastGeneralGeneralization,
    existentialize,
    closeEnough,
    invIxFun,
    hasOneLmad,
    permuteInv,
  )
where

import Control.Category
import Control.Monad.Identity
import Control.Monad.State
import Control.Monad.Writer
<<<<<<< HEAD
import Data.Function (on)
import Data.List (sort, sortBy, unzip4, zip4, zip5, zipWith5, (\\))
=======
import Data.Function (on, (&))
import Data.List (sort, sortBy, zip4, zip5, zipWith5)
>>>>>>> 7ed3766f
import Data.List.NonEmpty (NonEmpty (..))
import qualified Data.List.NonEmpty as NE
import qualified Data.Map.Strict as M
import Data.Maybe (isJust, isNothing, mapMaybe)
--import Futhark.Analysis.PrimExp
--  ( IntExp,
--    PrimExp (..),
--    TPrimExp (..),
--    primExpType,
--  )
import Futhark.Analysis.PrimExp.Convert --(substituteInPrimExp)
import qualified Futhark.Analysis.PrimExp.Generalize as PEG
import Futhark.IR.Prop
import Futhark.IR.Syntax
  ( DimChange (..),
    DimIndex (..),
    FlatDimIndex (..),
    FlatSlice (..),
    ShapeChange,
    Slice (..),
    VName,
    dimFix,
    flatSliceDims,
    flatSliceStrides,
    unitSlice,
  )
import Futhark.IR.Syntax.Core (Ext (..))
import Futhark.Transform.Rename
import Futhark.Transform.Substitute
import Futhark.Util.IntegralExp
import Futhark.Util.Pretty
import Prelude hiding (id, mod, (.))

type Shape num = [num]

type Indices num = [num]

type Permutation = [Int]

data Monotonicity
  = Inc
  | Dec
  | -- | monotonously increasing, decreasing or unknown
    Unknown
  deriving (Show, Eq)

data LMADDim num = LMADDim
  { ldStride :: num,
    ldRotate :: num,
    ldShape :: num,
    ldPerm :: Int,
    ldMon :: Monotonicity
  }
  deriving (Show, Eq)

instance Ord Monotonicity where
  (<=) _ Inc = True
  (<=) Unknown _ = True
  (<=) _ Unknown = False
  (<=) Inc Dec = False
  (<=) _ Dec = True

instance Ord num => Ord (LMADDim num) where
  (LMADDim s1 r1 q1 p1 m1) <= (LMADDim s2 r2 q2 p2 m2) =
    ([q1, s1, r1] < [q2, s2, r2])
      || ( ([q1, s1, r1] == [q2, s2, r2])
             && ( (p1 < p2)
                    || ( (p1 == p2)
                           && (m1 <= m2)
                       )
                )
         )

-- | LMAD's representation consists of a general offset and for each dimension a
-- stride, rotate factor, number of elements (or shape), permutation, and
-- monotonicity. Note that the permutation is not strictly necessary in that the
-- permutation can be performed directly on LMAD dimensions, but then it is
-- difficult to extract the permutation back from an LMAD.
--
-- LMAD algebra is closed under composition w.r.t. operators such as
-- permute, index and slice.  However, other operations, such as
-- reshape, cannot always be represented inside the LMAD algebra.
--
-- It follows that the general representation of an index function is a list of
-- LMADS, in which each following LMAD in the list implicitly corresponds to an
-- irregular reshaping operation.
--
-- However, we expect that the common case is when the index function is one
-- LMAD -- we call this the "nice" representation.
--
-- Finally, the list of LMADs is kept in an @IxFun@ together with the shape of
-- the original array, and a bit to indicate whether the index function is
-- contiguous, i.e., if we instantiate all the points of the current index
-- function, do we get a contiguous memory interval?
--
-- By definition, the LMAD denotes the set of points (simplified):
--
--   \{ o + \Sigma_{j=0}^{k} ((i_j+r_j) `mod` n_j)*s_j,
--      \forall i_j such that 0<=i_j<n_j, j=1..k \}
data LMAD num = LMAD
  { lmadOffset :: num,
    lmadDims :: [LMADDim num]
  }
  deriving (Show, Eq, Ord)

-- | An index function is a mapping from a multidimensional array
-- index space (the domain) to a one-dimensional memory index space.
-- Essentially, it explains where the element at position @[i,j,p]@ of
-- some array is stored inside the flat one-dimensional array that
-- constitutes its memory.  For example, we can use this to
-- distinguish row-major and column-major representations.
--
-- An index function is represented as a sequence of 'LMAD's.
data IxFun num = IxFun
  { ixfunLMADs :: NonEmpty (LMAD num),
    -- | the shape of the support array, i.e., the original array
    --   that birthed (is the start point) of this index function.
    base :: Shape num,
    -- | ignoring permutations, is the index function contiguous?
    ixfunContig :: Bool
  }
  deriving (Show, Eq)

instance Pretty Monotonicity where
  ppr = text . show

instance Pretty num => Pretty (LMAD num) where
  ppr (LMAD offset dims) =
    braces $
      semisep
        [ "offset: " <> oneLine (ppr offset),
          "strides: " <> p ldStride,
          "rotates: " <> p ldRotate,
          "shape: " <> p ldShape,
          "permutation: " <> p ldPerm,
          "monotonicity: " <> p ldMon
        ]
    where
      p f = oneLine $ brackets $ commasep $ map (ppr . f) dims

instance Pretty num => Pretty (IxFun num) where
  ppr (IxFun lmads oshp cg) =
    braces $
      semisep
        [ "base: " <> brackets (commasep $ map ppr oshp),
          "contiguous: " <> if cg then "true" else "false",
          "LMADs: " <> brackets (commastack $ NE.toList $ NE.map ppr lmads)
        ]

instance Substitute num => Substitute (LMAD num) where
  substituteNames substs = fmap $ substituteNames substs

instance Substitute num => Substitute (IxFun num) where
  substituteNames substs = fmap $ substituteNames substs

instance Substitute num => Rename (LMAD num) where
  rename = substituteRename

instance Substitute num => Rename (IxFun num) where
  rename = substituteRename

instance FreeIn num => FreeIn (LMAD num) where
  freeIn' = foldMap freeIn'

instance FreeIn num => FreeIn (IxFun num) where
  freeIn' = foldMap freeIn'

instance Functor LMAD where
  fmap f = runIdentity . traverse (return . f)

instance Functor IxFun where
  fmap f = runIdentity . traverse (return . f)

instance Foldable LMAD where
  foldMap f = execWriter . traverse (tell . f)

instance Foldable IxFun where
  foldMap f = execWriter . traverse (tell . f)

instance Traversable LMAD where
  traverse f (LMAD offset dims) =
    LMAD <$> f offset <*> traverse f' dims
    where
      f' (LMADDim s r n p m) =
        LMADDim <$> f s <*> f r <*> f n <*> pure p <*> pure m

instance Traversable IxFun where
  traverse f (IxFun lmads oshp cg) =
    IxFun <$> traverse (traverse f) lmads <*> traverse f oshp <*> pure cg

(++@) :: [a] -> NonEmpty a -> NonEmpty a
es ++@ (ne :| nes) = case es of
  e : es' -> e :| es' ++ [ne] ++ nes
  [] -> ne :| nes

(@++@) :: NonEmpty a -> NonEmpty a -> NonEmpty a
(x :| xs) @++@ (y :| ys) = x :| xs ++ [y] ++ ys

invertMonotonicity :: Monotonicity -> Monotonicity
invertMonotonicity Inc = Dec
invertMonotonicity Dec = Inc
invertMonotonicity Unknown = Unknown

lmadPermutation :: LMAD num -> Permutation
lmadPermutation = map ldPerm . lmadDims

setLMADPermutation :: Permutation -> LMAD num -> LMAD num
setLMADPermutation perm lmad =
  lmad {lmadDims = zipWith (\dim p -> dim {ldPerm = p}) (lmadDims lmad) perm}

setLMADShape :: Shape num -> LMAD num -> LMAD num
setLMADShape shp lmad = lmad {lmadDims = zipWith (\dim s -> dim {ldShape = s}) (lmadDims lmad) shp}

-- | Substitute a name with a PrimExp in an LMAD.
substituteInLMAD ::
  Ord a =>
  M.Map a (PrimExp a) ->
  LMAD (PrimExp a) ->
  LMAD (PrimExp a)
substituteInLMAD tab (LMAD offset dims) =
  let offset' = substituteInPrimExp tab offset
      dims' =
        map
          ( \(LMADDim s r n p m) ->
              LMADDim
                (substituteInPrimExp tab s)
                (substituteInPrimExp tab r)
                (substituteInPrimExp tab n)
                p
                m
          )
          dims
   in LMAD offset' dims'

-- | Substitute a name with a PrimExp in an index function.
substituteInIxFun ::
  Ord a =>
  M.Map a (TPrimExp t a) ->
  IxFun (TPrimExp t a) ->
  IxFun (TPrimExp t a)
substituteInIxFun tab (IxFun lmads oshp cg) =
  IxFun
    (NE.map (fmap TPrimExp . substituteInLMAD tab' . fmap untyped) lmads)
    (map (TPrimExp . substituteInPrimExp tab' . untyped) oshp)
    cg
  where
    tab' = fmap untyped tab

-- | Is this is a row-major array?
isDirect :: (Eq num, IntegralExp num) => IxFun num -> Bool
isDirect ixfun@(IxFun (LMAD offset dims :| []) oshp True) =
  let strides_expected = reverse $ scanl (*) 1 (reverse (tail oshp))
   in hasContiguousPerm ixfun
        && length oshp == length dims
        && offset == 0
        && all
          ( \(LMADDim s r n p _, m, d, se) ->
              s == se && r == 0 && n == d && p == m
          )
          (zip4 dims [0 .. length dims - 1] oshp strides_expected)
isDirect _ = False

-- | Is index function "analyzable", i.e., consists of one LMAD
hasOneLmad :: IxFun num -> Bool
hasOneLmad (IxFun (_ :| []) _ _) = True
hasOneLmad _ = False

-- | Does the index function have an ascending permutation?
hasContiguousPerm :: IxFun num -> Bool
hasContiguousPerm (IxFun (lmad :| []) _ _) =
  let perm = lmadPermutation lmad
   in perm == sort perm
hasContiguousPerm _ = False

-- | Shape of an index function.
shape :: (Eq num, IntegralExp num) => IxFun num -> Shape num
shape (IxFun (lmad :| _) _ _) = lmadShape lmad

-- | Shape of an LMAD.
lmadShape :: (Eq num, IntegralExp num) => LMAD num -> Shape num
lmadShape lmad = permuteInv (lmadPermutation lmad) $ lmadShapeBase lmad

-- | Shape of an LMAD, ignoring permutations.
lmadShapeBase :: (Eq num, IntegralExp num) => LMAD num -> Shape num
lmadShapeBase = map ldShape . lmadDims

-- | Compute the flat memory index for a complete set @inds@ of array indices
-- and a certain element size @elem_size@.
index ::
  (IntegralExp num, Eq num) =>
  IxFun num ->
  Indices num ->
  num
index = indexFromLMADs . ixfunLMADs
  where
    indexFromLMADs ::
      (IntegralExp num, Eq num) =>
      NonEmpty (LMAD num) ->
      Indices num ->
      num
    indexFromLMADs (lmad :| []) inds = indexLMAD lmad inds
    indexFromLMADs (lmad1 :| lmad2 : lmads) inds =
      let i_flat = indexLMAD lmad1 inds
          new_inds = unflattenIndex (permuteFwd (lmadPermutation lmad2) $ lmadShapeBase lmad2) i_flat
       in indexFromLMADs (lmad2 :| lmads) new_inds
    indexLMAD ::
      (IntegralExp num, Eq num) =>
      LMAD num ->
      Indices num ->
      num
    indexLMAD lmad@(LMAD off dims) inds =
      let prod =
            sum $
              zipWith
                flatOneDim
                (map (\(LMADDim s r n _ _) -> (s, r, n)) dims)
                (permuteInv (lmadPermutation lmad) inds)
       in off + prod

-- | iota with offset.
iotaOffset :: IntegralExp num => num -> Shape num -> IxFun num
iotaOffset o ns =
  let rs = replicate (length ns) 0
   in IxFun (makeRotIota Inc o (zip rs ns) :| []) ns True

-- | iota.
iota :: IntegralExp num => Shape num -> IxFun num
iota = iotaOffset 0

-- | Permute dimensions.
permute ::
  IntegralExp num =>
  IxFun num ->
  Permutation ->
  IxFun num
permute (IxFun (lmad :| lmads) oshp cg) perm_new =
  let perm_cur = lmadPermutation lmad
      perm = map (perm_cur !!) perm_new
   in IxFun (setLMADPermutation perm lmad :| lmads) oshp cg

-- | Rotate an index function.
rotate ::
  (Eq num, IntegralExp num) =>
  IxFun num ->
  Indices num ->
  IxFun num
rotate (IxFun (lmad@(LMAD off dims) :| lmads) oshp cg) offs =
  let dims' =
        zipWith
          ( \(LMADDim s r n p f) o ->
              if s == 0
                then LMADDim 0 0 n p Unknown
                else LMADDim s (r + o) n p f
          )
          dims
          (permuteInv (lmadPermutation lmad) offs)
   in IxFun (LMAD off dims' :| lmads) oshp cg

-- | Handle the case where a slice can stay within a single LMAD.
sliceOneLMAD ::
  (Eq num, IntegralExp num) =>
  IxFun num ->
  Slice num ->
  Maybe (IxFun num)
sliceOneLMAD (IxFun (lmad@(LMAD _ ldims) :| lmads) oshp cg) (Slice is) = do
  let perm = lmadPermutation lmad
      is' = permuteInv perm is
      cg' = cg && slicePreservesContiguous lmad (Slice is')
  guard $ harmlessRotation lmad (Slice is')
  let lmad' = foldl sliceOne (LMAD (lmadOffset lmad) []) $ zip is' ldims
      -- need to remove the fixed dims from the permutation
      perm' =
        updatePerm perm $
          map fst $
            filter (isJust . dimFix . snd) $
              zip [0 .. length is' - 1] is'

  return $ IxFun (setLMADPermutation perm' lmad' :| lmads) oshp cg'
  where
    updatePerm ps inds = concatMap decrease ps
      where
        decrease p =
          let f n i
                | i == p = -1
                | i > p = n
                | n /= -1 = n + 1
                | otherwise = n
              d = foldl f 0 inds
           in [p - d | d /= -1]

    harmlessRotation' ::
      (Eq num, IntegralExp num) =>
      LMADDim num ->
      DimIndex num ->
      Bool
    harmlessRotation' _ (DimFix _) = True
    harmlessRotation' (LMADDim 0 _ _ _ _) _ = True
    harmlessRotation' (LMADDim _ 0 _ _ _) _ = True
    harmlessRotation' (LMADDim _ _ n _ _) dslc
      | dslc == DimSlice (n - 1) n (-1)
          || dslc == unitSlice 0 n =
        True
    harmlessRotation' _ _ = False

    harmlessRotation ::
      (Eq num, IntegralExp num) =>
      LMAD num ->
      Slice num ->
      Bool
    harmlessRotation (LMAD _ dims) (Slice iss) =
      and $ zipWith harmlessRotation' dims iss

    -- XXX: TODO: what happens to r on a negative-stride slice; is there
    -- such a case?
    sliceOne ::
      (Eq num, IntegralExp num) =>
      LMAD num ->
      (DimIndex num, LMADDim num) ->
      LMAD num
    sliceOne (LMAD off dims) (DimFix i, LMADDim s r n _ _) =
      LMAD (off + flatOneDim (s, r, n) i) dims
    sliceOne (LMAD off dims) (DimSlice _ ne _, LMADDim 0 _ _ p _) =
      LMAD off (dims ++ [LMADDim 0 0 ne p Unknown])
    sliceOne (LMAD off dims) (dmind, dim@(LMADDim _ _ n _ _))
      | dmind == unitSlice 0 n = LMAD off (dims ++ [dim])
    sliceOne (LMAD off dims) (dmind, LMADDim s r n p m)
      | dmind == DimSlice (n - 1) n (-1) =
        let r' = if r == 0 then 0 else n - r
            off' = off + flatOneDim (s, 0, n) (n - 1)
         in LMAD off' (dims ++ [LMADDim (s * (-1)) r' n p (invertMonotonicity m)])
    sliceOne (LMAD off dims) (DimSlice b ne 0, LMADDim s r n p _) =
      LMAD (off + flatOneDim (s, r, n) b) (dims ++ [LMADDim 0 0 ne p Unknown])
    sliceOne (LMAD off dims) (DimSlice bs ns ss, LMADDim s 0 _ p m) =
      let m' = case sgn ss of
            Just 1 -> m
            Just (-1) -> invertMonotonicity m
            _ -> Unknown
       in LMAD (off + s * bs) (dims ++ [LMADDim (ss * s) 0 ns p m'])
    sliceOne _ _ = error "slice: reached impossible case"

    slicePreservesContiguous ::
      (Eq num, IntegralExp num) =>
      LMAD num ->
      Slice num ->
      Bool
    slicePreservesContiguous (LMAD _ dims) (Slice slc) =
      -- remove from the slice the LMAD dimensions that have stride 0.
      -- If the LMAD was contiguous in mem, then these dims will not
      -- influence the contiguousness of the result.
      -- Also normalize the input slice, i.e., 0-stride and size-1
      -- slices are rewritten as DimFixed.
      let (dims', slc') =
            unzip $
              filter ((/= 0) . ldStride . fst) $
                zip dims $ map normIndex slc
          -- Check that:
          -- 1. a clean split point exists between Fixed and Sliced dims
          -- 2. the outermost sliced dim has +/- 1 stride AND is unrotated or full.
          -- 3. the rest of inner sliced dims are full.
          (_, success) =
            foldl
              ( \(found, res) (slcdim, LMADDim _ r n _ _) ->
                  case (slcdim, found) of
                    (DimFix {}, True) -> (found, False)
                    (DimFix {}, False) -> (found, res)
                    (DimSlice _ ne ds, False) ->
                      -- outermost sliced dim: +/-1 stride
                      let res' = (r == 0 || n == ne) && (ds == 1 || ds == -1)
                       in (True, res && res')
                    (DimSlice _ ne ds, True) ->
                      -- inner sliced dim: needs to be full
                      let res' = (n == ne) && (ds == 1 || ds == -1)
                       in (found, res && res')
              )
              (False, True)
              $ zip slc' dims'
       in success

    normIndex ::
      (Eq num, IntegralExp num) =>
      DimIndex num ->
      DimIndex num
    normIndex (DimSlice b 1 _) = DimFix b
    normIndex (DimSlice b _ 0) = DimFix b
    normIndex d = d

-- | Slice an index function.
slice ::
  (Eq num, IntegralExp num) =>
  IxFun num ->
  Slice num ->
  IxFun num
slice ixfun@(IxFun (lmad@(LMAD _ _) :| lmads) oshp cg) dim_slices
  -- Avoid identity slicing.
  | unSlice dim_slices == map (unitSlice 0) (shape ixfun) = ixfun
  | Just ixfun' <- sliceOneLMAD ixfun dim_slices = ixfun'
  | otherwise =
    case sliceOneLMAD (iota (lmadShape lmad)) dim_slices of
      Just (IxFun (lmad' :| []) _ cg') ->
        IxFun (lmad' :| lmad : lmads) oshp (cg && cg')
      _ -> error "slice: reached impossible case"

-- | Flat-slice an index function.
flatSlice ::
  (Eq num, IntegralExp num) =>
  IxFun num ->
  FlatSlice num ->
  IxFun num
flatSlice ixfun@(IxFun (LMAD offset (dim : dims) :| lmads) oshp cg) (FlatSlice new_offset is)
  | hasContiguousPerm ixfun,
    ldRotate dim == 0 =
    let lmad =
          LMAD
            (offset + new_offset * ldStride dim)
            ( map (helper $ ldStride dim) is
                <> dims
            )
            & setLMADPermutation [0 ..]
     in IxFun (lmad :| lmads) oshp cg
  where
    helper s0 (FlatDimIndex n s) = LMADDim (s0 * s) 0 n 0 Unknown
flatSlice (IxFun (lmad :| lmads) oshp cg) s@(FlatSlice new_offset _) =
  IxFun (LMAD (new_offset * base_stride) (new_dims <> tail_dims) :| lmad : lmads) oshp cg
  where
    tail_shapes = tail $ lmadShape lmad
    base_stride = product tail_shapes
    tail_strides = tail $ scanr (*) 1 tail_shapes
    tail_dims = zipWith5 LMADDim tail_strides (repeat 0) tail_shapes [length new_shapes ..] (repeat Inc)
    new_shapes = flatSliceDims s
    new_strides = map (* base_stride) $ flatSliceStrides s
    new_dims = zipWith5 LMADDim new_strides (repeat 0) new_shapes [0 ..] (repeat Inc)

-- | Handle the simple case where all reshape dimensions are coercions.
reshapeCoercion ::
  (Eq num, IntegralExp num) =>
  IxFun num ->
  ShapeChange num ->
  Maybe (IxFun num)
reshapeCoercion (IxFun (lmad@(LMAD off dims) :| lmads) oldbase cg) newshape = do
  let perm = lmadPermutation lmad
  (head_coercions, reshapes, tail_coercions) <- splitCoercions newshape
  let hd_len = length head_coercions
      num_coercions = hd_len + length tail_coercions
      dims' = permuteFwd perm dims
      mid_dims = take (length dims - num_coercions) $ drop hd_len dims'
      num_rshps = length reshapes
  guard (num_rshps == 0 || (num_rshps == 1 && length mid_dims == 1))
  let dims'' =
        permuteInv perm $
          zipWith
            (\ld n -> ld {ldShape = n})
            dims'
            (newDims newshape)
      lmad' = LMAD off dims''
  return $ IxFun (lmad' :| lmads) oldbase cg

-- | Handle the case where a reshape operation can stay inside a single LMAD.
--
-- There are four conditions that all must hold for the result of a reshape
-- operation to remain in the one-LMAD domain:
--
--   (1) the permutation of the underlying LMAD must leave unchanged
--       the LMAD dimensions that were *not* reshape coercions.
--   (2) the repetition of dimensions of the underlying LMAD must
--       refer only to the coerced-dimensions of the reshape operation.
--   (3) similarly, the rotated dimensions must refer only to
--       dimensions that are coerced by the reshape operation.
--   (4) finally, the underlying memory is contiguous (and monotonous).
--
-- If any of these conditions do not hold, then the reshape operation will
-- conservatively add a new LMAD to the list, leading to a representation that
-- provides less opportunities for further analysis.
reshapeOneLMAD ::
  (Eq num, IntegralExp num) =>
  IxFun num ->
  ShapeChange num ->
  Maybe (IxFun num)
reshapeOneLMAD ixfun@(IxFun (lmad@(LMAD off dims) :| lmads) oldbase cg) newshape = do
  let perm = lmadPermutation lmad
  (head_coercions, reshapes, tail_coercions) <- splitCoercions newshape
  let hd_len = length head_coercions
      num_coercions = hd_len + length tail_coercions
      dims_perm = permuteFwd perm dims
      mid_dims = take (length dims - num_coercions) $ drop hd_len dims_perm
      -- Ignore rotates, as we only care about not having rotates in the
      -- dimensions that aren't coercions (@mid_dims@), which we check
      -- separately.
      mon = ixfunMonotonicityRots True ixfun

  guard $
    -- checking conditions (2) and (3)
    all (\(LMADDim s r _ _ _) -> s /= 0 && r == 0) mid_dims
      &&
      -- checking condition (1)
      consecutive hd_len (map ldPerm mid_dims)
      &&
      -- checking condition (4)
      hasContiguousPerm ixfun
      && cg
      && (mon == Inc || mon == Dec)

  -- make new permutation
  let rsh_len = length reshapes
      diff = length newshape - length dims
      iota_shape = [0 .. length newshape -1]
      perm' =
        map
          ( \i ->
              let ind =
                    if i < hd_len
                      then i
                      else i - diff
               in if (i >= hd_len) && (i < hd_len + rsh_len)
                    then i -- already checked mid_dims not affected
                    else
                      let p = ldPerm (dims !! ind)
                       in if p < hd_len
                            then p
                            else p + diff
          )
          iota_shape
      -- split the dimensions
      (support_inds, repeat_inds) =
        foldl
          ( \(sup, rpt) (i, shpdim, ip) ->
              case (i < hd_len, i >= hd_len + rsh_len, shpdim) of
                (True, _, DimCoercion n) ->
                  case dims_perm !! i of
                    (LMADDim 0 _ _ _ _) -> (sup, (ip, n) : rpt)
                    (LMADDim _ r _ _ _) -> ((ip, (r, n)) : sup, rpt)
                (_, True, DimCoercion n) ->
                  case dims_perm !! (i - diff) of
                    (LMADDim 0 _ _ _ _) -> (sup, (ip, n) : rpt)
                    (LMADDim _ r _ _ _) -> ((ip, (r, n)) : sup, rpt)
                (False, False, _) ->
                  ((ip, (0, newDim shpdim)) : sup, rpt)
                -- already checked that the reshaped
                -- dims cannot be rotates
                _ -> error "reshape: reached impossible case"
          )
          ([], [])
          $ reverse $ zip3 iota_shape newshape perm'

      (sup_inds, support) = unzip $ sortBy (compare `on` fst) support_inds
      (rpt_inds, repeats) = unzip repeat_inds
      LMAD off' dims_sup = makeRotIota mon off support
      repeats' = map (\n -> LMADDim 0 0 n 0 Unknown) repeats
      dims' =
        map snd $
          sortBy (compare `on` fst) $
            zip sup_inds dims_sup ++ zip rpt_inds repeats'
      lmad' = LMAD off' dims'
  return $ IxFun (setLMADPermutation perm' lmad' :| lmads) oldbase cg
  where
    consecutive _ [] = True
    consecutive i [p] = i == p
    consecutive i ps = and $ zipWith (==) ps [i, i + 1 ..]

splitCoercions ::
  (Eq num, IntegralExp num) =>
  ShapeChange num ->
  Maybe (ShapeChange num, ShapeChange num, ShapeChange num)
splitCoercions newshape' = do
  let (head_coercions, newshape'') = span isCoercion newshape'
      (reshapes, tail_coercions) = break isCoercion newshape''
  guard (all isCoercion tail_coercions)
  return (head_coercions, reshapes, tail_coercions)
  where
    isCoercion DimCoercion {} = True
    isCoercion _ = False

-- | Reshape an index function.
reshape ::
  (Eq num, IntegralExp num) =>
  IxFun num ->
  ShapeChange num ->
  IxFun num
reshape ixfun new_shape
  | Just ixfun' <- reshapeCoercion ixfun new_shape = ixfun'
  | Just ixfun' <- reshapeOneLMAD ixfun new_shape = ixfun'
reshape (IxFun (lmad0 :| lmad0s) oshp cg) new_shape =
  case iota (newDims new_shape) of
    IxFun (lmad :| []) _ _ -> IxFun (lmad :| lmad0 : lmad0s) oshp cg
    _ -> error "reshape: reached impossible case"

-- | The number of dimensions in the domain of the input function.
rank ::
  IntegralExp num =>
  IxFun num ->
  Int
rank (IxFun (LMAD _ sss :| _) _ _) = length sss

-- | Essentially @rebase new_base ixfun = ixfun o new_base@
-- Core soundness condition: @base ixfun == shape new_base@
-- Handles the case where a rebase operation can stay within m + n - 1 LMADs,
-- where m is the number of LMADs in the index function, and n is the number of
-- LMADs in the new base.  If both index function have only on LMAD, this means
-- that we stay within the single-LMAD domain.
--
-- We can often stay in that domain if the original ixfun is essentially a
-- slice, e.g. `x[i, (k1,m,s1), (k2,n,s2)] = orig`.
--
-- XXX: TODO: handle repetitions in both lmads.
--
-- How to handle repeated dimensions in the original?
--
--   (a) Shave them off of the last lmad of original
--   (b) Compose the result from (a) with the first
--       lmad of the new base
--   (c) apply a repeat operation on the result of (b).
--
-- However, I strongly suspect that for in-place update what we need is actually
-- the INVERSE of the rebase function, i.e., given an index function new-base
-- and another one orig, compute the index function ixfun0 such that:
--
--   new-base == rebase ixfun0 ixfun, or equivalently:
--   new-base == ixfun o ixfun0
--
-- because then I can go bottom up and compose with ixfun0 all the index
-- functions corresponding to the memory block associated with ixfun.
rebaseNice ::
  (Eq num, IntegralExp num) =>
  IxFun num ->
  IxFun num ->
  Maybe (IxFun num)
rebaseNice
  new_base@(IxFun (lmad_base :| lmads_base) _ cg_base)
  ixfun@(IxFun lmads shp cg) = do
    let (lmad :| lmads') = NE.reverse lmads
        dims = lmadDims lmad
        perm = lmadPermutation lmad
        perm_base = lmadPermutation lmad_base

    guard $
      -- Core rebase condition.
      base ixfun == shape new_base
        -- Conservative safety conditions: ixfun is contiguous and has known
        -- monotonicity for all dimensions.
        && cg
        && all ((/= Unknown) . ldMon) dims
        -- XXX: We should be able to handle some basic cases where both index
        -- functions have non-trivial permutations.
        && (hasContiguousPerm ixfun || hasContiguousPerm new_base)
        -- We need the permutations to be of the same size if we want to compose
        -- them.  They don't have to be of the same size if the ixfun has a trivial
        -- permutation.  Supporting this latter case allows us to rebase when ixfun
        -- has been created by slicing with fixed dimensions.
        && (length perm == length perm_base || hasContiguousPerm ixfun)
        -- To not have to worry about ixfun having non-1 strides, we also check that
        -- it is a row-major array (modulo permutation, which is handled
        -- separately).  Accept a non-full innermost dimension.  XXX: Maybe this can
        -- be less conservative?
        && and
          ( zipWith3
              (\sn ld inner -> sn == ldShape ld || (inner && ldStride ld == 1))
              shp
              dims
              (replicate (length dims - 1) False ++ [True])
          )

    -- Compose permutations, reverse strides and adjust offset if necessary.
    let perm_base' =
          if hasContiguousPerm ixfun
            then perm_base
            else map (perm !!) perm_base
        lmad_base' = setLMADPermutation perm_base' lmad_base
        dims_base = lmadDims lmad_base'
        n_fewer_dims = length dims_base - length dims
        (dims_base', offs_contrib) =
          unzip $
            zipWith
              ( \(LMADDim s1 r1 n1 p1 _) (LMADDim _ r2 _ _ m2) ->
                  let (s', off')
                        | m2 == Inc = (s1, 0)
                        | otherwise = (s1 * (-1), s1 * (n1 - 1))
                      r'
                        | m2 == Inc = if r2 == 0 then r1 else r1 + r2
                        | r1 == 0 = r2
                        | r2 == 0 = n1 - r1
                        | otherwise = n1 - r1 + r2
                   in (LMADDim s' r' n1 (p1 - n_fewer_dims) Inc, off')
              )
              -- If @dims@ is morally a slice, it might have fewer dimensions than
              -- @dims_base@.  Drop extraneous outer dimensions.
              (drop n_fewer_dims dims_base)
              dims
        off_base = lmadOffset lmad_base' + sum offs_contrib
        lmad_base''
          | lmadOffset lmad == 0 = LMAD off_base dims_base'
          | otherwise =
            -- If the innermost dimension of the ixfun was not full (but still
            -- had a stride of 1), add its offset relative to the new base.
            setLMADShape
              (lmadShape lmad)
              ( LMAD
                  (off_base + ldStride (last dims_base) * lmadOffset lmad)
                  dims_base'
              )
        new_base' = IxFun (lmad_base'' :| lmads_base) shp cg_base
        IxFun lmads_base' _ _ = new_base'
        lmads'' = lmads' ++@ lmads_base'
    return $ IxFun lmads'' shp (cg && cg_base)

-- | Rebase an index function on top of a new base.
rebase ::
  (Eq num, IntegralExp num) =>
  IxFun num ->
  IxFun num ->
  IxFun num
rebase new_base@(IxFun lmads_base shp_base cg_base) ixfun@(IxFun lmads shp cg)
  | Just ixfun' <- rebaseNice new_base ixfun = ixfun'
  -- In the general case just concatenate LMADs since this refers to index
  -- function composition, which is always safe.
  | otherwise =
    let (lmads_base', shp_base') =
          if base ixfun == shape new_base
            then (lmads_base, shp_base)
            else
              let IxFun lmads' shp_base'' _ = reshape new_base $ map DimCoercion shp
               in (lmads', shp_base'')
     in IxFun (lmads @++@ lmads_base') shp_base' (cg && cg_base)

ixfunMonotonicity :: (Eq num, IntegralExp num) => IxFun num -> Monotonicity
ixfunMonotonicity = ixfunMonotonicityRots False

-- | If the memory support of the index function is contiguous and row-major
-- (i.e., no transpositions, repetitions, rotates, etc.), then this should
-- return the offset from which the memory-support of this index function
-- starts.
linearWithOffset ::
  (Eq num, IntegralExp num) =>
  IxFun num ->
  num ->
  Maybe num
linearWithOffset ixfun@(IxFun (lmad :| []) _ cg) elem_size
  | hasContiguousPerm ixfun && cg && ixfunMonotonicity ixfun == Inc =
    Just $ lmadOffset lmad * elem_size
linearWithOffset _ _ = Nothing

-- | Similar restrictions to @linearWithOffset@ except for transpositions, which
-- are returned together with the offset.
rearrangeWithOffset ::
  (Eq num, IntegralExp num) =>
  IxFun num ->
  num ->
  Maybe (num, [(Int, num)])
rearrangeWithOffset (IxFun (lmad :| []) oshp cg) elem_size = do
  -- Note that @cg@ describes whether the index function is
  -- contiguous, *ignoring permutations*.  This function requires that
  -- functionality.
  let perm = lmadPermutation lmad
      perm_contig = [0 .. length perm -1]
  offset <-
    linearWithOffset
      (IxFun (setLMADPermutation perm_contig lmad :| []) oshp cg)
      elem_size
  return (offset, zip perm (permuteFwd perm (lmadShapeBase lmad)))
rearrangeWithOffset _ _ = Nothing

-- | Is this a row-major array starting at offset zero?
isLinear :: (Eq num, IntegralExp num) => IxFun num -> Bool
isLinear = (== Just 0) . flip linearWithOffset 1

permuteFwd :: Permutation -> [a] -> [a]
permuteFwd ps elems = map (elems !!) ps

permuteInv :: Permutation -> [a] -> [a]
permuteInv ps elems = map snd $ sortBy (compare `on` fst) $ zip ps elems

flatOneDim ::
  (Eq num, IntegralExp num) =>
  (num, num, num) ->
  num ->
  num
flatOneDim (s, r, n) i
  | s == 0 = 0
  | r == 0 = i * s
  | otherwise = ((i + r) `mod` n) * s

-- | Generalised iota with user-specified offset and rotates.
makeRotIota ::
  IntegralExp num =>
  Monotonicity ->
  -- | Offset
  num ->
  -- | Pairs of shape and rotation
  [(num, num)] ->
  LMAD num
makeRotIota mon off support
  | mon == Inc || mon == Dec =
    let rk = length support
        (rs, ns) = unzip support
        ss0 = reverse $ take rk $ scanl (*) 1 $ reverse ns
        ss =
          if mon == Inc
            then ss0
            else map (* (-1)) ss0
        ps = map fromIntegral [0 .. rk -1]
        fi = replicate rk mon
     in LMAD off $ zipWith5 LMADDim ss rs ns ps fi
  | otherwise = error "makeRotIota: requires Inc or Dec"

-- | Check monotonicity of an index function.
ixfunMonotonicityRots ::
  (Eq num, IntegralExp num) =>
  Bool ->
  IxFun num ->
  Monotonicity
ixfunMonotonicityRots ignore_rots (IxFun (lmad :| lmads) _ _) =
  let mon0 = lmadMonotonicityRots lmad
   in if all ((== mon0) . lmadMonotonicityRots) lmads
        then mon0
        else Unknown
  where
    lmadMonotonicityRots ::
      (Eq num, IntegralExp num) =>
      LMAD num ->
      Monotonicity
    lmadMonotonicityRots (LMAD _ dims)
      | all (isMonDim Inc) dims = Inc
      | all (isMonDim Dec) dims = Dec
      | otherwise = Unknown

    isMonDim ::
      (Eq num, IntegralExp num) =>
      Monotonicity ->
      LMADDim num ->
      Bool
    isMonDim mon (LMADDim s r _ _ ldmon) =
      s == 0 || ((ignore_rots || r == 0) && mon == ldmon)

-- | Generalization (anti-unification)
--
-- Anti-unification of two index functions is supported under the following conditions:
--   0. Both index functions are represented by ONE lmad (assumed common case!)
--   1. The support array of the two indexfuns have the same dimensionality
--      (we can relax this condition if we use a 1D support, as we probably should!)
--   2. The contiguous property and the per-dimension monotonicity are the same
--      (otherwise we might loose important information; this can be relaxed!)
--   3. Most importantly, both index functions correspond to the same permutation
--      (since the permutation is represented by INTs, this restriction cannot
--       be relaxed, unless we move to a gated-LMAD representation!)
leastGeneralGeneralization ::
  Eq v =>
  IxFun (PrimExp v) ->
  IxFun (PrimExp v) ->
  Maybe (IxFun (PrimExp (Ext v)), [(PrimExp v, PrimExp v)])
leastGeneralGeneralization (IxFun (lmad1 :| []) oshp1 ctg1) (IxFun (lmad2 :| []) oshp2 ctg2) = do
  guard $
    length oshp1 == length oshp2
      && ctg1 == ctg2
      && map ldPerm (lmadDims lmad1) == map ldPerm (lmadDims lmad2)
      && lmadDMon lmad1 == lmadDMon lmad2
  let (ctg, dperm, dmon) = (ctg1, lmadPermutation lmad1, lmadDMon lmad1)
  (dshp, m1) <- generalize [] (lmadDShp lmad1) (lmadDShp lmad2)
  (oshp, m2) <- generalize m1 oshp1 oshp2
  (dstd, m3) <- generalize m2 (lmadDSrd lmad1) (lmadDSrd lmad2)
  (drot, m4) <- generalize m3 (lmadDRot lmad1) (lmadDRot lmad2)
  let (offt, m5) = PEG.leastGeneralGeneralization m4 (lmadOffset lmad1) (lmadOffset lmad2)
  let lmad_dims =
        map (\(a, b, c, d, e) -> LMADDim a b c d e) $
          zip5 dstd drot dshp dperm dmon
      lmad = LMAD offt lmad_dims
  return (IxFun (lmad :| []) oshp ctg, m5)
  where
    lmadDMon = map ldMon . lmadDims
    lmadDSrd = map ldStride . lmadDims
    lmadDShp = map ldShape . lmadDims
    lmadDRot = map ldRotate . lmadDims
    generalize m l1 l2 =
      foldM
        ( \(l_acc, m') (pe1, pe2) -> do
            let (e, m'') = PEG.leastGeneralGeneralization m' pe1 pe2
            return (l_acc ++ [e], m'')
        )
        ([], m)
        (zip l1 l2)
leastGeneralGeneralization _ _ = Nothing

isSequential :: [Int] -> Bool
isSequential xs =
  all (uncurry (==)) $ zip xs [0 ..]

existentializeExp :: TPrimExp t v -> State [TPrimExp t v] (TPrimExp t (Ext v))
existentializeExp e = do
  i <- gets length
  modify (++ [e])
  let t = primExpType $ untyped e
  return $ TPrimExp $ LeafExp (Ext i) t

-- We require that there's only one lmad, and that the index function is contiguous, and the base shape has only one dimension
existentialize ::
  (IntExp t, Eq v, Pretty v) =>
  IxFun (TPrimExp t v) ->
  State [TPrimExp t v] (Maybe (IxFun (TPrimExp t (Ext v))))
existentialize (IxFun (lmad :| []) oshp True)
  | all ((== 0) . ldRotate) (lmadDims lmad),
    length (lmadShape lmad) == length oshp,
    isSequential (map ldPerm $ lmadDims lmad) = do
    oshp' <- mapM existentializeExp oshp
    lmadOffset' <- existentializeExp $ lmadOffset lmad
    lmadDims' <- mapM existentializeLMADDim $ lmadDims lmad
    let lmad' = LMAD lmadOffset' lmadDims'
    return $ Just $ IxFun (lmad' :| []) oshp' True
  where
    existentializeLMADDim ::
      LMADDim (TPrimExp t v) ->
      State [TPrimExp t v] (LMADDim (TPrimExp t (Ext v)))
    existentializeLMADDim (LMADDim str rot shp perm mon) = do
      stride' <- existentializeExp str
      shape' <- existentializeExp shp
      return $ LMADDim stride' (fmap Free rot) shape' perm mon
existentialize _ = return Nothing

-- | When comparing index functions as part of the type check in KernelsMem,
-- we may run into problems caused by the simplifier. As index functions can be
-- generalized over if-then-else expressions, the simplifier might hoist some of
-- the code from inside the if-then-else (computing the offset of an array, for
-- instance), but now the type checker cannot verify that the generalized index
-- function is valid, because some of the existentials are computed somewhere
-- else. To Work around this, we've had to relax the KernelsMem type-checker
-- a bit, specifically, we've introduced this function to verify whether two
-- index functions are "close enough" that we can assume that they match. We use
-- this instead of `ixfun1 == ixfun2` and hope that it's good enough.
closeEnough :: IxFun num -> IxFun num -> Bool
closeEnough ixf1 ixf2 =
  (length (base ixf1) == length (base ixf2))
    && (NE.length (ixfunLMADs ixf1) == NE.length (ixfunLMADs ixf2))
    && all closeEnoughLMADs (NE.zip (ixfunLMADs ixf1) (ixfunLMADs ixf2))
  where
    closeEnoughLMADs :: (LMAD num, LMAD num) -> Bool
    closeEnoughLMADs (lmad1, lmad2) =
      length (lmadDims lmad1) == length (lmadDims lmad2)
        && map ldPerm (lmadDims lmad1)
        == map ldPerm (lmadDims lmad2)

-- | The result of @invIxFun ixf_y ixf_b@ is @ixf_0@
--     such that @ixf_y = ixf_b o ixf_0@
-- The main motivation is the coalescing optimization,
--   which fires at points such as: @y[slc] = b@.
-- Denote the index function of @y[slc]@ by @ixf_y@ and
--   the one of @b@ by @ixf_b@. Obviously, after coalescing,
--   the index function of @b@ is the same with that of
--   @y[slc]@, i.e., @ixf_b' = ixf_y = ixf_b o icf_0@.
-- Computing @ixf_0@---i.e., the inverse of @ixf_b@ w.r.t.
--   @ixf_y@---allows us to fix all the aliases of @b@:
-- Case 1: @c = alias b@
--         Originally: @ixf_c = ixf_alias o ixf_b@
--         After the merge of @m_b@ in @m_{y_i}@:
--           @ixf_c' = ixf_c o ixf_0 = ixf_alias o ixf_b o ixf_0@
--         In other words, @ixf_c' = rebase ixf_0 ixf_c@,
--           which ensures the sanity rebasing condition:
--                @base ixf_c == shape ixf_0@
--         Even simpler: @ixf_c' = alias ixf_b'
--          where ixf_b' = the new index function of b after
--          being rebased in @y[slc]@
-- Case 2: @b = alias a@
--         Originally: @ixf_b = ixf_alias o ixf_a@
--         After the merge of @m_b@ in @m_{y_i}@:
--           @ixf_b' = ixf_alias o ixf_a'@
--         Hence recursively:
--           @ixf_a' = invIxFun ixf_b' ixf_alias@
invIxFunGen ::
  Eq v =>
  IxFun (PrimExp v) ->
  IxFun (PrimExp v) ->
  Maybe (IxFun (PrimExp v))
invIxFunGen
  (IxFun (lmad_y :| []) oshp_y ctg_y)
  (IxFun (lmad_b :| []) _oshp_b _ctg_b)
    -- Sanity condition: both lmads have the same rank:
    | k <- length (lmadDims lmad_y),
      k == length (lmadDims lmad_b),
      -- Intuitively, we work with the invariant:
      --   @perm_y = perm_b o perm_0  = permuteForward perm_b perm_r@
      -- And @perm_0@ can be found by taking the inverse:
      --   @perm_0 = perm_b^{-1} o perm_y = permuteInv perm_b perm_y@
      perm_y <- lmadPermutation lmad_y,
      perm_b <- lmadPermutation lmad_b,
      perm_0 <- permuteInv perm_b perm_y,
      -- now that we have computed @perm_0@ we need to run the @srnms_b@
      --   through it, so as to achieve the ordering of @lmad_y@.
      srnms_b <- permuteInv perm_0 (map (\(LMADDim s r n _ m) -> (s, r, n, m)) (lmadDims lmad_b)),
      (ss_b, rs_b, ns_b, ms_b) <- unzip4 srnms_b,
      -- compute somehow the monotonicity of the result
      ms_0 <- zipWith invMon (map ldMon (lmadDims lmad_y)) ms_b,
      --  The spans of @n_y == n_b@ for all dimensions, because @ixf_y@ and
      --        @ixf_b@ need to have the same shape,
      and $ zipWith (==) ns_b (map ldShape (lmadDims lmad_y)),
      -- ToDo: is it correct to set @off_0@ to @off_y - off_b@ ???
      offs_0 <- subtractHelp (lmadOffset lmad_y) (lmadOffset lmad_b) =
      -- The Implementation Pattern-Macthes 2 cases:
      let srs_0 =
            if and $ zipWith eqSpanAndStride (lmadDims lmad_y) $ zip ss_b ns_b
              then -- (1) when the strides of @lmad_y@ and @lmad_b@ are identical
              --     across all dims, the rotates are obtained by subtraction:

                let rs_0 = zipWith subtractHelp (map ldRotate $ lmadDims lmad_y) rs_b
                 in Just (replicate k oneI64PE, rs_0)
              else -- (2) when the rotates of @lmad_y@ and @lmad_b@ are identical:
              case invCaseRotateEqual (ss_b, rs_b) of
                Nothing -> Nothing
                Just ss_0 -> Just (ss_0, replicate k zeroI64PE)
       in -- Make the result index function @ixf_0@
          case srs_0 of
            Nothing -> Nothing
            Just (ss_0, rs_0) ->
              let ldms_0 = zipWith5 LMADDim ss_0 rs_0 ns_b perm_0 ms_0
                  lmad_0 = LMAD offs_0 ldms_0
               in Just $ IxFun (lmad_0 :| []) oshp_y ctg_y -- ToDo: can this be relaxed ???
    where
      zeroI64PE = ValueExp (IntValue (Int64Value 0))
      oneI64PE = ValueExp (IntValue (Int64Value 1))
      mulI64 = Mul Int64 OverflowUndef
      subI64 = Sub Int64 OverflowUndef

      invMon :: Monotonicity -> Monotonicity -> Monotonicity
      invMon Inc Inc = Inc
      invMon Dec Dec = Inc
      invMon Inc Dec = Dec
      invMon Dec Inc = Dec
      invMon _ _ = Unknown
      eqSpanAndStride (LMADDim s1 _ n1 _ _) (s2, n2) = s1 == s2 && n1 == n2
      subtractHelp :: Eq v => PrimExp v -> PrimExp v -> PrimExp v
      subtractHelp r_y r_b
        | r_y == r_b = zeroI64PE
        | ValueExp (IntValue (Int64Value rv_y)) <- r_y,
          ValueExp (IntValue (Int64Value rv_b)) <- r_b =
          ValueExp (IntValue (Int64Value (rv_y - rv_b)))
        | otherwise = BinOpExp subI64 r_y r_b
      invCaseRotateEqual (ss_b, rs_b)
        | rs_y <- map ldRotate (lmadDims lmad_y),
          and (zipWith (==) rs_y rs_b),
          --  Soundness: @s_b@ divides @s_y@ for all dimensions
          tmp_zip <- zip (map ldStride (lmadDims lmad_y)) ss_b,
          res_strd <- mapMaybe divStrides tmp_zip,
          length res_strd == length ss_b =
          Just res_strd
        | otherwise = Nothing
      --
      -- normalizing a PrimExp product:
      -- ToDo: all wrong: should not use sets as it eliminates duplicates!
      normalize :: Eq v => PrimExp v -> (Maybe Int64, Maybe [v], Maybe (PrimExp v))
      normalize z
        | ValueExp (IntValue (Int64Value v)) <- z = (Just v, Nothing, Nothing)
        | LeafExp x (IntType Int64) <- z = (Nothing, Just [x], Nothing)
        | BinOpExp (Mul Int64 OverflowUndef) (ValueExp (IntValue (Int64Value v_y))) e <- z =
          let (v_e, xs_e, e_e) = normalize e
           in (Just $ mulMbVal v_y v_e, xs_e, e_e)
        | BinOpExp (Mul Int64 OverflowUndef) e (ValueExp (IntValue (Int64Value v_y))) <- z =
          let (v_e, xs_e, e_e) = normalize e
           in (Just $ mulMbVal v_y v_e, xs_e, e_e)
        | BinOpExp (Mul Int64 OverflowUndef) (LeafExp x (IntType Int64)) e <- z =
          let (v_e, xs_e, e_e) = normalize e
           in (v_e, Just $ catMbNms [x] xs_e, e_e)
        | BinOpExp (Mul Int64 OverflowUndef) e (LeafExp x (IntType Int64)) <- z =
          let (v_e, xs_e, e_e) = normalize e
           in (v_e, Just $ catMbNms [x] xs_e, e_e)
        | otherwise = (Nothing, Nothing, Just z)
      mulMbVal v_1 Nothing = v_1
      mulMbVal v_1 (Just v_2) = v_1 * v_2
      catMbNms nms Nothing = nms
      catMbNms nms1 (Just nms2) = nms1 ++ nms2
      mkMulPE :: Eq v => Maybe Int64 -> Maybe [v] -> Maybe (PrimExp v) -> PrimExp v
      mkMulPE Nothing Nothing Nothing = error "In IxFun, mkMulPE, impossible case reached!"
      mkMulPE Nothing Nothing (Just e) = e
      mkMulPE (Just v) Nothing Nothing =
        ValueExp (IntValue (Int64Value v))
      mkMulPE Nothing (Just xs) Nothing
        | [] <- xs = error "In IxFun.hs, fun mkMulPE, impossible case reached!"
        | [x] <- xs = LeafExp x (IntType Int64)
        | a : as <- xs =
          BinOpExp mulI64 (LeafExp a (IntType Int64)) $ mkMulPE Nothing (Just as) Nothing
      mkMulPE (Just v) (Just xs) Nothing =
        BinOpExp mulI64 (mkMulPE (Just v) Nothing Nothing) $ mkMulPE Nothing (Just xs) Nothing
      mkMulPE (Just v) Nothing (Just e) =
        BinOpExp mulI64 (mkMulPE (Just v) Nothing Nothing) e
      mkMulPE Nothing (Just xs) (Just e) =
        BinOpExp mulI64 (mkMulPE Nothing (Just xs) Nothing) e
      mkMulPE (Just v) (Just xs) (Just e) =
        BinOpExp mulI64 (mkMulPE (Just v) (Just xs) Nothing) e
      divStrides (s_y, s_b)
        | s_y /= zeroI64PE && s_b == oneI64PE = Just s_y
        | s_y == s_b = Just oneI64PE
        | otherwise = handleSimpleDivs (normalize s_y) (normalize s_b)
      handleSimpleDivs (Just v_y, xs_y, e_y) (Just v_b, Nothing, e_b) =
        if (isNothing e_b || e_y == e_b) && v_y `Prelude.rem` v_b == 0
          then
            let e = if isNothing e_b then e_y else Nothing
             in Just $ mkMulPE (Just (v_y `Prelude.div` v_b)) xs_y e
          else Nothing
      handleSimpleDivs (v_y, Just xs_y, e_y) (Nothing, Just xs_b, e_b)
        | Just dff <- foldl subtrctElmFromLst (Just xs_y) xs_b =
          if isNothing e_b || e_y == e_b
            then
              let e = if isNothing e_b then e_y else Nothing
               in Just $ mkMulPE v_y (Just dff) e
            else Nothing
      handleSimpleDivs (Just v_y, Just xs_y, e_y) (Just v_b, Just xs_b, e_b)
        | Just dff <- foldl subtrctElmFromLst (Just xs_y) xs_b =
          if (isNothing e_b || e_y == e_b) && v_y `Prelude.rem` v_b == 0
            then
              let e = if isNothing e_b then e_y else Nothing
               in Just $ mkMulPE (Just $ v_y `Prelude.div` v_b) (Just dff) e
            else Nothing
      handleSimpleDivs _ _ = Nothing
      subtrctElmFromLst :: Eq v => Maybe [v] -> v -> Maybe [v]
      subtrctElmFromLst Nothing _ = Nothing
      subtrctElmFromLst (Just lst) x =
        if x `elem` lst then Just ((\\) lst [x]) else Nothing
invIxFunGen _ _ = Nothing

invIxFun ::
  IxFun (TPrimExp Int64 VName) ->
  IxFun (TPrimExp Int64 VName) ->
  Maybe (IxFun (TPrimExp Int64 VName))
invIxFun a b =
  case invIxFunGen (fmap untyped a) (fmap untyped b) of
    Nothing -> Nothing
    Just ixf -> Just $ fmap TPrimExp ixf<|MERGE_RESOLUTION|>--- conflicted
+++ resolved
@@ -37,13 +37,8 @@
 import Control.Monad.Identity
 import Control.Monad.State
 import Control.Monad.Writer
-<<<<<<< HEAD
-import Data.Function (on)
+import Data.Function (on, (&))
 import Data.List (sort, sortBy, unzip4, zip4, zip5, zipWith5, (\\))
-=======
-import Data.Function (on, (&))
-import Data.List (sort, sortBy, zip4, zip5, zipWith5)
->>>>>>> 7ed3766f
 import Data.List.NonEmpty (NonEmpty (..))
 import qualified Data.List.NonEmpty as NE
 import qualified Data.Map.Strict as M
