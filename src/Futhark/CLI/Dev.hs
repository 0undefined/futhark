{-# LANGUAGE FlexibleContexts #-}
{-# LANGUAGE RankNTypes #-}

-- | Futhark Compiler Driver
module Futhark.CLI.Dev (main) where

import Control.Category (id)
import Control.Monad
import Control.Monad.State
import Data.List (intersperse)
import Data.Maybe
import qualified Data.Text as T
import qualified Data.Text.IO as T
import Futhark.Actions
import qualified Futhark.Analysis.Alias as Alias
import Futhark.Analysis.Metrics (OpMetrics)
import Futhark.Compiler.CLI hiding (compilerMain)
import Futhark.IR (ASTRep, Op, Prog, pretty)
import qualified Futhark.IR.GPU as GPU
import qualified Futhark.IR.GPUMem as GPUMem
import qualified Futhark.IR.MC as MC
import qualified Futhark.IR.MCMem as MCMem
import Futhark.IR.Parse
import Futhark.IR.Prop.Aliases (CanBeAliased)
import qualified Futhark.IR.SOACS as SOACS
import qualified Futhark.IR.Seq as Seq
import qualified Futhark.IR.SeqMem as SeqMem
import Futhark.Internalise.Defunctionalise as Defunctionalise
import Futhark.Internalise.Defunctorise as Defunctorise
import Futhark.Internalise.LiftLambdas as LiftLambdas
import Futhark.Internalise.Monomorphise as Monomorphise
import Futhark.Optimise.CSE
import Futhark.Optimise.DoubleBuffer
import Futhark.Optimise.Fusion
import Futhark.Optimise.InPlaceLowering
import Futhark.Optimise.InliningDeadFun
import qualified Futhark.Optimise.MemBlockCoalesce as MemBlockCoalesce
import qualified Futhark.Optimise.ReuseAllocations as ReuseAllocations
import Futhark.Optimise.Sink
import Futhark.Optimise.TileLoops
import Futhark.Optimise.Unstream
import Futhark.Pass
import Futhark.Pass.ExpandAllocations
import qualified Futhark.Pass.ExplicitAllocations.GPU as GPU
import qualified Futhark.Pass.ExplicitAllocations.Seq as Seq
import Futhark.Pass.ExtractKernels
import Futhark.Pass.ExtractMulticore
import Futhark.Pass.FirstOrderTransform
import Futhark.Pass.KernelBabysitting
import Futhark.Pass.Simplify
import Futhark.Passes
import Futhark.TypeCheck (Checkable, checkProg)
import Futhark.Util.Log
import Futhark.Util.Options
import qualified Futhark.Util.Pretty as PP
import Language.Futhark.Core (nameFromString)
import Language.Futhark.Parser (parseFuthark)
import System.Exit
import System.FilePath
import System.IO
import Prelude hiding (id)

-- | What to do with the program after it has been read.
data FutharkPipeline
  = -- | Just print it.
    PrettyPrint
  | -- | Run the type checker; print type errors.
    TypeCheck
  | -- | Run this pipeline.
    Pipeline [UntypedPass]
  | -- | Partially evaluate away the module language.
    Defunctorise
  | -- | Defunctorise and monomorphise.
    Monomorphise
  | -- | Defunctorise, monomorphise, and lambda-lift.
    LiftLambdas
  | -- | Defunctorise, monomorphise, lambda-lift, and defunctionalise.
    Defunctionalise

data Config = Config
  { futharkConfig :: FutharkConfig,
    -- | Nothing is distinct from a empty pipeline -
    -- it means we don't even run the internaliser.
    futharkPipeline :: FutharkPipeline,
    futharkCompilerMode :: CompilerMode,
    futharkAction :: UntypedAction,
    -- | If true, prints programs as raw ASTs instead
    -- of their prettyprinted form.
    futharkPrintAST :: Bool
  }

-- | Get a Futhark pipeline from the configuration - an empty one if
-- none exists.
getFutharkPipeline :: Config -> [UntypedPass]
getFutharkPipeline = toPipeline . futharkPipeline
  where
    toPipeline (Pipeline p) = p
    toPipeline _ = []

data UntypedPassState
  = SOACS (Prog SOACS.SOACS)
  | GPU (Prog GPU.GPU)
  | MC (Prog MC.MC)
  | Seq (Prog Seq.Seq)
  | GPUMem (Prog GPUMem.GPUMem)
  | MCMem (Prog MCMem.MCMem)
  | SeqMem (Prog SeqMem.SeqMem)

getSOACSProg :: UntypedPassState -> Maybe (Prog SOACS.SOACS)
getSOACSProg (SOACS prog) = Just prog
getSOACSProg _ = Nothing

class Representation s where
  -- | A human-readable description of the representation expected or
  -- contained, usable for error messages.
  representation :: s -> String

instance Representation UntypedPassState where
  representation (SOACS _) = "SOACS"
  representation (GPU _) = "GPU"
  representation (MC _) = "MC"
  representation (Seq _) = "Seq"
  representation (GPUMem _) = "GPUMem"
  representation (MCMem _) = "MCMem"
  representation (SeqMem _) = "SeqMEm"

instance PP.Pretty UntypedPassState where
  ppr (SOACS prog) = PP.ppr prog
  ppr (GPU prog) = PP.ppr prog
  ppr (MC prog) = PP.ppr prog
  ppr (Seq prog) = PP.ppr prog
  ppr (SeqMem prog) = PP.ppr prog
  ppr (MCMem prog) = PP.ppr prog
  ppr (GPUMem prog) = PP.ppr prog

newtype UntypedPass
  = UntypedPass
      ( UntypedPassState ->
        PipelineConfig ->
        FutharkM UntypedPassState
      )

type BackendAction rep = FutharkConfig -> CompilerMode -> FilePath -> Action rep

data UntypedAction
  = SOACSAction (Action SOACS.SOACS)
  | GPUAction (Action GPU.GPU)
  | GPUMemAction (BackendAction GPUMem.GPUMem)
  | MCMemAction (BackendAction MCMem.MCMem)
  | SeqMemAction (BackendAction SeqMem.SeqMem)
  | PolyAction
      ( forall rep.
        ( ASTRep rep,
          (CanBeAliased (Op rep)),
          (OpMetrics (Op rep))
        ) =>
        Action rep
      )

instance Representation UntypedAction where
  representation (SOACSAction _) = "SOACS"
  representation (GPUAction _) = "GPU"
  representation (GPUMemAction _) = "GPUMem"
  representation (MCMemAction _) = "MCMem"
  representation (SeqMemAction _) = "SeqMem"
  representation PolyAction {} = "<any>"

newConfig :: Config
newConfig = Config newFutharkConfig (Pipeline []) ToExecutable action False
  where
    action = PolyAction printAction

changeFutharkConfig ::
  (FutharkConfig -> FutharkConfig) ->
  Config ->
  Config
changeFutharkConfig f cfg = cfg {futharkConfig = f $ futharkConfig cfg}

type FutharkOption = FunOptDescr Config

passOption :: String -> UntypedPass -> String -> [String] -> FutharkOption
passOption desc pass short long =
  Option
    short
    long
    ( NoArg $
        Right $ \cfg ->
          cfg {futharkPipeline = Pipeline $ getFutharkPipeline cfg ++ [pass]}
    )
    desc

kernelsMemProg ::
  String ->
  UntypedPassState ->
  FutharkM (Prog GPUMem.GPUMem)
kernelsMemProg _ (GPUMem prog) =
  return prog
kernelsMemProg name rep =
  externalErrorS $
    "Pass " ++ name
      ++ " expects GPUMem representation, but got "
      ++ representation rep

soacsProg :: String -> UntypedPassState -> FutharkM (Prog SOACS.SOACS)
soacsProg _ (SOACS prog) =
  return prog
soacsProg name rep =
  externalErrorS $
    "Pass " ++ name
      ++ " expects SOACS representation, but got "
      ++ representation rep

kernelsProg :: String -> UntypedPassState -> FutharkM (Prog GPU.GPU)
kernelsProg _ (GPU prog) =
  return prog
kernelsProg name rep =
  externalErrorS $
    "Pass " ++ name ++ " expects GPU representation, but got " ++ representation rep

seqMemProg :: String -> UntypedPassState -> FutharkM (Prog SeqMem.SeqMem)
seqMemProg _ (SeqMem prog) =
  return prog
seqMemProg name rep =
  externalErrorS $
    "Pass " ++ name ++ " expects SeqMem representation, but got " ++ representation rep

typedPassOption ::
  Checkable torep =>
  (String -> UntypedPassState -> FutharkM (Prog fromrep)) ->
  (Prog torep -> UntypedPassState) ->
  Pass fromrep torep ->
  String ->
  FutharkOption
typedPassOption getProg putProg pass short =
  passOption (passDescription pass) (UntypedPass perform) short long
  where
    perform s config = do
      prog <- getProg (passName pass) s
      putProg <$> runPipeline (onePass pass) config prog

    long = [passLongOption pass]

soacsPassOption :: Pass SOACS.SOACS SOACS.SOACS -> String -> FutharkOption
soacsPassOption =
  typedPassOption soacsProg SOACS

kernelsPassOption ::
  Pass GPU.GPU GPU.GPU ->
  String ->
  FutharkOption
kernelsPassOption =
  typedPassOption kernelsProg GPU

seqMemPassOption ::
  Pass SeqMem.SeqMem SeqMem.SeqMem ->
  String ->
  FutharkOption
seqMemPassOption =
  typedPassOption seqMemProg SeqMem

kernelsMemPassOption ::
  Pass GPUMem.GPUMem GPUMem.GPUMem ->
  String ->
  FutharkOption
kernelsMemPassOption =
  typedPassOption kernelsMemProg GPUMem

simplifyOption :: String -> FutharkOption
simplifyOption short =
  passOption (passDescription pass) (UntypedPass perform) short long
  where
    perform (SOACS prog) config =
      SOACS <$> runPipeline (onePass simplifySOACS) config prog
    perform (GPU prog) config =
      GPU <$> runPipeline (onePass simplifyGPU) config prog
    perform (MC prog) config =
      MC <$> runPipeline (onePass simplifyMC) config prog
    perform (Seq prog) config =
      Seq <$> runPipeline (onePass simplifySeq) config prog
    perform (SeqMem prog) config =
      SeqMem <$> runPipeline (onePass simplifySeqMem) config prog
    perform (GPUMem prog) config =
      GPUMem <$> runPipeline (onePass simplifyGPUMem) config prog
    perform (MCMem prog) config =
      MCMem <$> runPipeline (onePass simplifyMCMem) config prog

    long = [passLongOption pass]
    pass = simplifySOACS

allocateOption :: String -> FutharkOption
allocateOption short =
  passOption (passDescription pass) (UntypedPass perform) short long
  where
    perform (GPU prog) config =
      GPUMem
        <$> runPipeline (onePass GPU.explicitAllocations) config prog
    perform (Seq prog) config =
      SeqMem
        <$> runPipeline (onePass Seq.explicitAllocations) config prog
    perform s _ =
      externalErrorS $
        "Pass '" ++ passDescription pass ++ "' cannot operate on " ++ representation s

    long = [passLongOption pass]
    pass = Seq.explicitAllocations

iplOption :: String -> FutharkOption
iplOption short =
  passOption (passDescription pass) (UntypedPass perform) short long
  where
    perform (GPU prog) config =
      GPU
        <$> runPipeline (onePass inPlaceLoweringGPU) config prog
    perform (Seq prog) config =
      Seq
        <$> runPipeline (onePass inPlaceLoweringSeq) config prog
    perform s _ =
      externalErrorS $
        "Pass '" ++ passDescription pass ++ "' cannot operate on " ++ representation s

    long = [passLongOption pass]
    pass = inPlaceLoweringSeq

cseOption :: String -> FutharkOption
cseOption short =
  passOption (passDescription pass) (UntypedPass perform) short long
  where
    perform (SOACS prog) config =
      SOACS <$> runPipeline (onePass $ performCSE True) config prog
    perform (GPU prog) config =
      GPU <$> runPipeline (onePass $ performCSE True) config prog
    perform (MC prog) config =
      MC <$> runPipeline (onePass $ performCSE True) config prog
    perform (Seq prog) config =
      Seq <$> runPipeline (onePass $ performCSE True) config prog
    perform (SeqMem prog) config =
      SeqMem <$> runPipeline (onePass $ performCSE False) config prog
    perform (GPUMem prog) config =
      GPUMem <$> runPipeline (onePass $ performCSE False) config prog
    perform (MCMem prog) config =
      MCMem <$> runPipeline (onePass $ performCSE False) config prog

    long = [passLongOption pass]
    pass = performCSE True :: Pass SOACS.SOACS SOACS.SOACS

pipelineOption ::
  (UntypedPassState -> Maybe (Prog fromrep)) ->
  String ->
  (Prog torep -> UntypedPassState) ->
  String ->
  Pipeline fromrep torep ->
  String ->
  [String] ->
  FutharkOption
pipelineOption getprog repdesc repf desc pipeline =
  passOption desc $ UntypedPass pipelinePass
  where
    pipelinePass rep config =
      case getprog rep of
        Just prog ->
          repf <$> runPipeline pipeline config prog
        Nothing ->
          externalErrorS $
            "Expected " ++ repdesc ++ " representation, but got "
              ++ representation rep

soacsPipelineOption ::
  String ->
  Pipeline SOACS.SOACS SOACS.SOACS ->
  String ->
  [String] ->
  FutharkOption
soacsPipelineOption = pipelineOption getSOACSProg "SOACS" SOACS

commandLineOptions :: [FutharkOption]
commandLineOptions =
  [ Option
      "v"
      ["verbose"]
      (OptArg (Right . changeFutharkConfig . incVerbosity) "FILE")
      "Print verbose output on standard error; wrong program to FILE.",
    Option
      []
      ["Werror"]
      (NoArg $ Right $ changeFutharkConfig $ \opts -> opts {futharkWerror = True})
      "Treat warnings as errors.",
    Option
      "w"
      []
      (NoArg $ Right $ changeFutharkConfig $ \opts -> opts {futharkWarn = False})
      "Disable all warnings.",
    Option
      "t"
      ["type-check"]
      ( NoArg $
          Right $ \opts ->
            opts {futharkPipeline = TypeCheck}
      )
      "Print on standard output the type-checked program.",
    Option
      []
      ["no-check"]
      ( NoArg $
          Right $ changeFutharkConfig $ \opts -> opts {futharkTypeCheck = False}
      )
      "Disable type-checking.",
    Option
      []
      ["pretty-print"]
      ( NoArg $
          Right $ \opts ->
            opts {futharkPipeline = PrettyPrint}
      )
      "Parse and pretty-print the AST of the given program.",
    Option
      []
      ["backend"]
      ( ReqArg
          ( \arg -> do
              action <- case arg of
                "c" -> Right $ SeqMemAction compileCAction
                "multicore" -> Right $ MCMemAction compileMulticoreAction
                "opencl" -> Right $ GPUMemAction compileOpenCLAction
                "cuda" -> Right $ GPUMemAction compileCUDAAction
                "wasm" -> Right $ SeqMemAction compileCtoWASMAction
                "wasm-multicore" -> Right $ MCMemAction compileMulticoreToWASMAction
                "python" -> Right $ SeqMemAction compilePythonAction
                "pyopencl" -> Right $ GPUMemAction compilePyOpenCLAction
                _ -> Left $ error $ "Invalid backend: " <> arg

              Right $ \opts -> opts {futharkAction = action}
          )
          "c|multicore|opencl|cuda|python|pyopencl"
      )
      "Run this compiler backend on pipeline result.",
    Option
      []
      ["compile-imperative"]
      ( NoArg $
          Right $ \opts ->
            opts {futharkAction = SeqMemAction $ \_ _ _ -> impCodeGenAction}
      )
      "Translate program into the imperative IL and write it on standard output.",
    Option
      []
      ["compile-imperative-kernels"]
      ( NoArg $
          Right $ \opts ->
            opts {futharkAction = GPUMemAction $ \_ _ _ -> kernelImpCodeGenAction}
      )
      "Translate program into the imperative IL with kernels and write it on standard output.",
    Option
      []
      ["compile-imperative-multicore"]
      ( NoArg $
          Right $ \opts ->
            opts {futharkAction = MCMemAction $ \_ _ _ -> multicoreImpCodeGenAction}
      )
      "Translate program into the imperative IL with kernels and write it on standard output.",
    Option
      "p"
      ["print"]
      (NoArg $ Right $ \opts -> opts {futharkAction = PolyAction printAction})
      "Print the resulting IR (default action).",
    Option
      []
      ["print-aliases"]
      (NoArg $ Right $ \opts -> opts {futharkAction = PolyAction printAliasesAction})
      "Print the resulting IR with aliases.",
    Option
      []
<<<<<<< HEAD
      ["merge-mem"]
      (NoArg $ Right $ \opts -> opts {futharkAction = SeqMemAction $ \_ _ _ -> memoryBlockMerging})
      "Perform memory merging and print the results.",
    Option
      []
      ["mem-aliases"]
      (NoArg $ Right $ \opts -> opts {futharkAction = GPUMemAction $ \_ _ _ -> memAliasesAction})
      "Print memory aliases.",
    Option
      []
      ["compare-last-use"]
      (NoArg $ Right $ \opts -> opts {futharkAction = SeqMemAction $ \_ _ _ -> compareLastUseAction})
      "Compare last use.",
=======
      ["call-graph"]
      (NoArg $ Right $ \opts -> opts {futharkAction = SOACSAction callGraphAction})
      "Print the resulting call graph.",
>>>>>>> 8cd3d062
    Option
      "m"
      ["metrics"]
      (NoArg $ Right $ \opts -> opts {futharkAction = PolyAction metricsAction})
      "Print AST metrics of the resulting internal representation on standard output.",
    Option
      []
      ["defunctorise"]
      (NoArg $ Right $ \opts -> opts {futharkPipeline = Defunctorise})
      "Partially evaluate all module constructs and print the residual program.",
    Option
      []
      ["monomorphise"]
      (NoArg $ Right $ \opts -> opts {futharkPipeline = Monomorphise})
      "Monomorphise the program.",
    Option
      []
      ["lift-lambdas"]
      (NoArg $ Right $ \opts -> opts {futharkPipeline = LiftLambdas})
      "Lambda-lift the program.",
    Option
      []
      ["defunctionalise"]
      (NoArg $ Right $ \opts -> opts {futharkPipeline = Defunctionalise})
      "Defunctionalise the program.",
    Option
      []
      ["ast"]
      (NoArg $ Right $ \opts -> opts {futharkPrintAST = True})
      "Output ASTs instead of prettyprinted programs.",
    Option
      []
      ["safe"]
      (NoArg $ Right $ changeFutharkConfig $ \opts -> opts {futharkSafe = True})
      "Ignore 'unsafe'.",
    Option
      []
      ["entry-points"]
      ( ReqArg
          ( \arg -> Right $
              changeFutharkConfig $ \opts ->
                opts
                  { futharkEntryPoints = nameFromString arg : futharkEntryPoints opts
                  }
          )
          "NAME"
      )
      "Treat this function as an additional entry point.",
    Option
      []
      ["library"]
      (NoArg $ Right $ \opts -> opts {futharkCompilerMode = ToLibrary})
      "Generate a library instead of an executable.",
    Option
      []
      ["executable"]
      (NoArg $ Right $ \opts -> opts {futharkCompilerMode = ToExecutable})
      "Generate an executable instead of a library (set by default).",
    Option
      []
      ["server"]
      (NoArg $ Right $ \opts -> opts {futharkCompilerMode = ToServer})
      "Generate a server executable.",
    typedPassOption soacsProg Seq firstOrderTransform "f",
    soacsPassOption fuseSOACs "o",
    soacsPassOption inlineAggressively [],
    soacsPassOption inlineConservatively [],
    soacsPassOption removeDeadFunctions [],
    kernelsPassOption babysitKernels [],
    kernelsPassOption tileLoops [],
    kernelsPassOption unstreamGPU [],
    kernelsPassOption sinkGPU [],
    typedPassOption soacsProg GPU extractKernels [],
    typedPassOption soacsProg MC extractMulticore [],
    iplOption [],
    allocateOption "a",
    kernelsMemPassOption doubleBufferGPU [],
    kernelsMemPassOption expandAllocations [],
    kernelsMemPassOption ReuseAllocations.optimise [],
    seqMemPassOption MemBlockCoalesce.pass [],
    cseOption [],
    simplifyOption "e",
    soacsPipelineOption
      "Run the default optimised pipeline"
      standardPipeline
      "s"
      ["standard"],
    pipelineOption
      getSOACSProg
      "GPU"
      GPU
      "Run the default optimised kernels pipeline"
      kernelsPipeline
      []
      ["gpu"],
    pipelineOption
      getSOACSProg
      "GPUMem"
      GPUMem
      "Run the full GPU compilation pipeline"
      gpuPipeline
      []
      ["gpu-mem"],
    pipelineOption
      getSOACSProg
      "SeqMem"
      SeqMem
      "Run the sequential CPU compilation pipeline"
      sequentialCpuPipeline
      []
      ["seq-mem"],
    pipelineOption
      getSOACSProg
      "MCMem"
      MCMem
      "Run the multicore compilation pipeline"
      multicorePipeline
      []
      ["mc-mem"]
  ]

incVerbosity :: Maybe FilePath -> FutharkConfig -> FutharkConfig
incVerbosity file cfg =
  cfg {futharkVerbose = (v, file `mplus` snd (futharkVerbose cfg))}
  where
    v = case fst $ futharkVerbose cfg of
      NotVerbose -> Verbose
      Verbose -> VeryVerbose
      VeryVerbose -> VeryVerbose

-- | Entry point.  Non-interactive, except when reading interpreter
-- input from standard input.
main :: String -> [String] -> IO ()
main = mainWithOptions newConfig commandLineOptions "options... program" compile
  where
    compile [file] config =
      Just $ do
        res <-
          runFutharkM (m file config) $
            fst $ futharkVerbose $ futharkConfig config
        case res of
          Left err -> do
            dumpError (futharkConfig config) err
            exitWith $ ExitFailure 2
          Right () -> return ()
    compile _ _ =
      Nothing
    m file config = do
      let p :: (Show a, PP.Pretty a) => [a] -> IO ()
          p =
            mapM_ putStrLn
              . intersperse ""
              . map (if futharkPrintAST config then show else pretty)

          readProgram' = readProgram (futharkEntryPoints (futharkConfig config)) file

      case futharkPipeline config of
        PrettyPrint -> liftIO $ do
          maybe_prog <- parseFuthark file <$> T.readFile file
          case maybe_prog of
            Left err -> fail $ show err
            Right prog
              | futharkPrintAST config -> print prog
              | otherwise -> putStrLn $ pretty prog
        TypeCheck -> do
          (_, imports, _) <- readProgram'
          liftIO $
            forM_ (map snd imports) $ \fm ->
              putStrLn $
                if futharkPrintAST config
                  then show $ fileProg fm
                  else pretty $ fileProg fm
        Defunctorise -> do
          (_, imports, src) <- readProgram'
          liftIO $ p $ evalState (Defunctorise.transformProg imports) src
        Monomorphise -> do
          (_, imports, src) <- readProgram'
          liftIO $
            p $
              flip evalState src $
                Defunctorise.transformProg imports
                  >>= Monomorphise.transformProg
        LiftLambdas -> do
          (_, imports, src) <- readProgram'
          liftIO $
            p $
              flip evalState src $
                Defunctorise.transformProg imports
                  >>= Monomorphise.transformProg
                  >>= LiftLambdas.transformProg
        Defunctionalise -> do
          (_, imports, src) <- readProgram'
          liftIO $
            p $
              flip evalState src $
                Defunctorise.transformProg imports
                  >>= Monomorphise.transformProg
                  >>= LiftLambdas.transformProg
                  >>= Defunctionalise.transformProg
        Pipeline {} -> do
          let (base, ext) = splitExtension file

              readCore parse construct = do
                input <- liftIO $ T.readFile file
                case parse file input of
                  Left err -> externalErrorS $ T.unpack err
                  Right prog ->
                    case checkProg $ Alias.aliasAnalysis prog of
                      Left err -> externalErrorS $ show err
                      Right () -> runPolyPasses config base $ construct prog

              handlers =
                [ ( ".fut",
                    do
                      prog <- runPipelineOnProgram (futharkConfig config) id file
                      runPolyPasses config base (SOACS prog)
                  ),
                  (".fut_soacs", readCore parseSOACS SOACS),
                  (".fut_seq", readCore parseSeq Seq),
                  (".fut_seq_mem", readCore parseSeqMem SeqMem),
                  (".fut_gpu", readCore parseGPU GPU),
                  (".fut_gpu_mem", readCore parseGPUMem GPUMem),
                  (".fut_mc", readCore parseMC MC),
                  (".fut_mc_mem", readCore parseMCMem MCMem)
                ]
          case lookup ext handlers of
            Just handler -> handler
            Nothing ->
              externalErrorS $
                unwords
                  [ "Unsupported extension",
                    show ext,
                    ". Supported extensions:",
                    unwords $ map fst handlers
                  ]

runPolyPasses :: Config -> FilePath -> UntypedPassState -> FutharkM ()
runPolyPasses config base initial_prog = do
  end_prog <-
    foldM
      (runPolyPass pipeline_config)
      initial_prog
      (getFutharkPipeline config)
  case (end_prog, futharkAction config) of
    (SOACS prog, SOACSAction action) ->
      otherAction action prog
    (GPU prog, GPUAction action) ->
      otherAction action prog
    (SeqMem prog, SeqMemAction action) ->
      backendAction prog action
    (GPUMem prog, GPUMemAction action) ->
      backendAction prog action
    (MCMem prog, MCMemAction action) ->
      backendAction prog action
    (SOACS soacs_prog, PolyAction acs) ->
      otherAction acs soacs_prog
    (GPU kernels_prog, PolyAction acs) ->
      otherAction acs kernels_prog
    (MC mc_prog, PolyAction acs) ->
      otherAction acs mc_prog
    (Seq seq_prog, PolyAction acs) ->
      otherAction acs seq_prog
    (GPUMem mem_prog, PolyAction acs) ->
      otherAction acs mem_prog
    (SeqMem mem_prog, PolyAction acs) ->
      otherAction acs mem_prog
    (MCMem mem_prog, PolyAction acs) ->
      otherAction acs mem_prog
    (_, action) ->
      externalErrorS $
        "Action expects "
          ++ representation action
          ++ " representation, but got "
          ++ representation end_prog
          ++ "."
  logMsg ("Done." :: String)
  where
    backendAction prog actionf = do
      let action = actionf (futharkConfig config) (futharkCompilerMode config) base
      otherAction action prog

    otherAction action prog = do
      logMsg $ "Running action " ++ actionName action
      actionProcedure action prog

    pipeline_config =
      PipelineConfig
        { pipelineVerbose = fst (futharkVerbose $ futharkConfig config) > NotVerbose,
          pipelineValidate = futharkTypeCheck $ futharkConfig config
        }

runPolyPass ::
  PipelineConfig ->
  UntypedPassState ->
  UntypedPass ->
  FutharkM UntypedPassState
runPolyPass pipeline_config s (UntypedPass f) =
  f s pipeline_config<|MERGE_RESOLUTION|>--- conflicted
+++ resolved
@@ -469,7 +469,6 @@
       "Print the resulting IR with aliases.",
     Option
       []
-<<<<<<< HEAD
       ["merge-mem"]
       (NoArg $ Right $ \opts -> opts {futharkAction = SeqMemAction $ \_ _ _ -> memoryBlockMerging})
       "Perform memory merging and print the results.",
@@ -483,11 +482,11 @@
       ["compare-last-use"]
       (NoArg $ Right $ \opts -> opts {futharkAction = SeqMemAction $ \_ _ _ -> compareLastUseAction})
       "Compare last use.",
-=======
+    Option
+      []
       ["call-graph"]
       (NoArg $ Right $ \opts -> opts {futharkAction = SOACSAction callGraphAction})
       "Print the resulting call graph.",
->>>>>>> 8cd3d062
     Option
       "m"
       ["metrics"]
