--- conflicted
+++ resolved
@@ -3,21 +3,9 @@
 -- | @futhark opencl@
 module Futhark.CLI.OpenCL (main) where
 
-<<<<<<< HEAD
-import Control.Monad.IO.Class
-import qualified Futhark.CodeGen.Backends.COpenCL as COpenCL
-import Futhark.Compiler.CLI
-import Futhark.Passes
-import Futhark.Pipeline
-import Futhark.Util
-import System.Exit
-import System.FilePath
-import qualified System.Info
-=======
 import Futhark.Actions (compileOpenCLAction)
 import Futhark.Compiler.CLI
 import Futhark.Passes (gpuPipeline)
->>>>>>> 41e0aef4
 
 -- | Run @futhark opencl@
 main :: String -> [String] -> IO ()
@@ -27,44 +15,5 @@
   "Compile OpenCL"
   "Generate OpenCL/C code from optimised Futhark program."
   gpuPipeline
-<<<<<<< HEAD
-  $ \fcfg () mode outpath prog -> do
-    cprog <- handleWarnings fcfg $ COpenCL.compileProg prog
-    let cpath = outpath `addExtension` "c"
-        hpath = outpath `addExtension` "h"
-        extra_options
-          | System.Info.os == "darwin" =
-            ["-framework", "OpenCL"]
-          | System.Info.os == "mingw32" =
-            ["-lOpenCL64"]
-          | otherwise =
-            ["-lOpenCL"]
-
-    case mode of
-      ToLibrary -> do
-        let (header, impl) = COpenCL.asLibrary cprog
-        liftIO $ writeFile hpath header
-        liftIO $ writeFile cpath impl
-      ToExecutable -> do
-        liftIO $ writeFile cpath $ COpenCL.asExecutable cprog
-        ret <-
-          liftIO $
-            runProgramWithExitCode
-              "gcc"
-              ([cpath, "-O", "-std=c99", "-lm", "-o", outpath] ++ extra_options)
-              mempty
-        case ret of
-          Left err ->
-            externalErrorS $ "Failed to run gcc: " ++ show err
-          Right (ExitFailure code, _, gccerr) ->
-            externalErrorS $
-              "gcc failed with code "
-                ++ show code
-                ++ ":\n"
-                ++ gccerr
-          Right (ExitSuccess, _, _) ->
-            return ()
-=======
   $ \fcfg () mode outpath prog ->
-    actionProcedure (compileOpenCLAction fcfg mode outpath) prog
->>>>>>> 41e0aef4
+    actionProcedure (compileOpenCLAction fcfg mode outpath) prog