{-# LANGUAGE DefaultSignatures #-}
{-# LANGUAGE FlexibleContexts #-}
{-# LANGUAGE FlexibleInstances #-}
{-# LANGUAGE GeneralizedNewtypeDeriving #-}
{-# LANGUAGE MultiParamTypeClasses #-}
{-# LANGUAGE OverloadedStrings #-}
{-# LANGUAGE ScopedTypeVariables #-}
{-# LANGUAGE Strict #-}
{-# LANGUAGE Trustworthy #-}
{-# LANGUAGE TupleSections #-}
{-# LANGUAGE TypeFamilies #-}

-- | The type checker checks whether the program is type-consistent.
module Futhark.TypeCheck
  ( -- * Interface
    checkProg,
    TypeError (..),
    ErrorCase (..),

    -- * Extensionality
    TypeM,
    bad,
    context,
    message,
    Checkable (..),
    CheckableOp (..),
    lookupVar,
    lookupAliases,
    checkOpWith,

    -- * Checkers
    require,
    requireI,
    requirePrimExp,
    checkSubExp,
    checkCerts,
    checkExp,
    checkStms,
    checkStm,
    checkType,
    checkExtType,
    matchExtPat,
    matchExtBranchType,
    argType,
    argAliases,
    noArgAliases,
    checkArg,
    checkSOACArrayArgs,
    checkLambda,
    checkBody,
    consume,
    consumeOnlyParams,
    binding,
    alternative,
  )
where

import Control.Monad.Reader
import Control.Monad.State.Strict
import Control.Parallel.Strategies
import Data.Bifunctor (second)
import Data.List (find, intercalate, isPrefixOf, sort)
import qualified Data.Map.Strict as M
import Data.Maybe
import qualified Data.Set as S
import Futhark.Analysis.PrimExp
import Futhark.Construct (instantiateShapes)
import Futhark.IR.Aliases hiding (lookupAliases)
import Futhark.Util
import Futhark.Util.Pretty (Pretty, align, indent, ppr, prettyDoc, text, (<+>), (</>))

-- | Information about an error during type checking.  The 'Show'
-- instance for this type produces a human-readable description.
data ErrorCase rep
  = TypeError String
  | UnexpectedType (Exp rep) Type [Type]
  | ReturnTypeError Name [ExtType] [ExtType]
  | DupDefinitionError Name
  | DupParamError Name VName
  | DupPatError VName
  | InvalidPatError (Pat (Aliases rep)) [ExtType] (Maybe String)
  | UnknownVariableError VName
  | UnknownFunctionError Name
  | ParameterMismatch (Maybe Name) [Type] [Type]
  | SlicingError Int Int
  | BadAnnotation String Type Type
  | ReturnAliased Name VName
  | UniqueReturnAliased Name
  | NotAnArray VName Type
  | PermutationError [Int] Int (Maybe VName)

instance Checkable rep => Show (ErrorCase rep) where
  show (TypeError msg) =
    "Type error:\n" ++ msg
  show (UnexpectedType e _ []) =
    "Type of expression\n"
      ++ prettyDoc 160 (indent 2 $ ppr e)
      ++ "\ncannot have any type - possibly a bug in the type checker."
  show (UnexpectedType e t ts) =
    "Type of expression\n"
      ++ prettyDoc 160 (indent 2 $ ppr e)
      ++ "\nmust be one of "
      ++ intercalate ", " (map pretty ts)
      ++ ", but is "
      ++ pretty t
      ++ "."
  show (ReturnTypeError fname rettype bodytype) =
    "Declaration of function " ++ nameToString fname
      ++ " declares return type\n  "
      ++ prettyTuple rettype
      ++ "\nBut body has type\n  "
      ++ prettyTuple bodytype
  show (DupDefinitionError name) =
    "Duplicate definition of function " ++ nameToString name ++ ""
  show (DupParamError funname paramname) =
    "Parameter " ++ pretty paramname
      ++ " mentioned multiple times in argument list of function "
      ++ nameToString funname
      ++ "."
  show (DupPatError name) =
    "Variable " ++ pretty name ++ " bound twice in pattern."
  show (InvalidPatError pat t desc) =
    "Pat\n" ++ pretty pat
      ++ "\ncannot match value of type\n"
      ++ prettyTuple t
      ++ end
    where
      end = case desc of
        Nothing -> "."
        Just desc' -> ":\n" ++ desc'
  show (UnknownVariableError name) =
    "Use of unknown variable " ++ pretty name ++ "."
  show (UnknownFunctionError fname) =
    "Call of unknown function " ++ nameToString fname ++ "."
  show (ParameterMismatch fname expected got) =
    "In call of " ++ fname' ++ ":\n"
      ++ "expecting "
      ++ show nexpected
      ++ " arguments of type(s)\n"
      ++ intercalate ", " (map pretty expected)
      ++ "\nGot "
      ++ show ngot
      ++ " arguments of types\n"
      ++ intercalate ", " (map pretty got)
    where
      nexpected = length expected
      ngot = length got
      fname' = maybe "anonymous function" (("function " ++) . nameToString) fname
  show (SlicingError dims got) =
    show got ++ " indices given, but type of indexee has " ++ show dims ++ " dimension(s)."
  show (BadAnnotation desc expected got) =
    "Annotation of \"" ++ desc ++ "\" type of expression is " ++ pretty expected
      ++ ", but derived to be "
      ++ pretty got
      ++ "."
  show (ReturnAliased fname name) =
    "Unique return value of function " ++ nameToString fname
      ++ " is aliased to "
      ++ pretty name
      ++ ", which is not consumed."
  show (UniqueReturnAliased fname) =
    "A unique tuple element of return value of function "
      ++ nameToString fname
      ++ " is aliased to some other tuple component."
  show (NotAnArray e t) =
    "The expression " ++ pretty e
      ++ " is expected to be an array, but is "
      ++ pretty t
      ++ "."
  show (PermutationError perm rank name) =
    "The permutation (" ++ intercalate ", " (map show perm)
      ++ ") is not valid for array "
      ++ name'
      ++ "of rank "
      ++ show rank
      ++ "."
    where
      name' = maybe "" ((++ " ") . pretty) name

-- | A type error.
data TypeError rep = Error [String] (ErrorCase rep)

instance Checkable rep => Show (TypeError rep) where
  show (Error [] err) =
    show err
  show (Error msgs err) =
    intercalate "\n" msgs ++ "\n" ++ show err

-- | A tuple of a return type and a list of parameters, possibly
-- named.
type FunBinding rep = ([RetType (Aliases rep)], [FParam (Aliases rep)])

type VarBinding rep = NameInfo (Aliases rep)

data Usage
  = Consumed
  | Observed
  deriving (Eq, Ord, Show)

data Occurence = Occurence
  { observed :: Names,
    consumed :: Names
  }
  deriving (Eq, Show)

observation :: Names -> Occurence
observation = flip Occurence mempty

consumption :: Names -> Occurence
consumption = Occurence mempty

nullOccurence :: Occurence -> Bool
nullOccurence occ = observed occ == mempty && consumed occ == mempty

type Occurences = [Occurence]

allConsumed :: Occurences -> Names
allConsumed = mconcat . map consumed

seqOccurences :: Occurences -> Occurences -> Occurences
seqOccurences occurs1 occurs2 =
  filter (not . nullOccurence) (map filt occurs1) ++ occurs2
  where
    filt occ =
      occ {observed = observed occ `namesSubtract` postcons}
    postcons = allConsumed occurs2

altOccurences :: Occurences -> Occurences -> Occurences
altOccurences occurs1 occurs2 =
  filter (not . nullOccurence) (map filt occurs1) ++ occurs2
  where
    filt occ =
      occ
        { consumed = consumed occ `namesSubtract` postcons,
          observed = observed occ `namesSubtract` postcons
        }
    postcons = allConsumed occurs2

unOccur :: Names -> Occurences -> Occurences
unOccur to_be_removed = filter (not . nullOccurence) . map unOccur'
  where
    unOccur' occ =
      occ
        { observed = observed occ `namesSubtract` to_be_removed,
          consumed = consumed occ `namesSubtract` to_be_removed
        }

-- | The 'Consumption' data structure is used to keep track of which
-- variables have been consumed, as well as whether a violation has been detected.
data Consumption
  = ConsumptionError String
  | Consumption Occurences
  deriving (Show)

instance Semigroup Consumption where
  ConsumptionError e <> _ = ConsumptionError e
  _ <> ConsumptionError e = ConsumptionError e
  Consumption o1 <> Consumption o2
    | v : _ <- namesToList $ consumed_in_o1 `namesIntersection` used_in_o2 =
      ConsumptionError $ "Variable " <> pretty v <> " referenced after being consumed."
    | otherwise =
      Consumption $ o1 `seqOccurences` o2
    where
      consumed_in_o1 = mconcat $ map consumed o1
      used_in_o2 = mconcat $ map consumed o2 <> map observed o2

instance Monoid Consumption where
  mempty = Consumption mempty

-- | The environment contains a variable table and a function table.
-- Type checking happens with access to this environment.  The
-- function table is only initialised at the very beginning, but the
-- variable table will be extended during type-checking when
-- let-expressions are encountered.
data Env rep = Env
  { envVtable :: M.Map VName (VarBinding rep),
    envFtable :: M.Map Name (FunBinding rep),
    envCheckOp :: OpWithAliases (Op rep) -> TypeM rep (),
    envContext :: [String]
  }

data TState = TState
  { stateNames :: Names,
    stateCons :: Consumption
  }

-- | The type checker runs in this monad.
newtype TypeM rep a
  = TypeM
      ( ReaderT
          (Env rep)
          (StateT TState (Either (TypeError rep)))
          a
      )
  deriving
    ( Monad,
      Functor,
      Applicative,
      MonadReader (Env rep),
      MonadState TState
    )

instance
  Checkable rep =>
  HasScope (Aliases rep) (TypeM rep)
  where
  lookupType = fmap typeOf . lookupVar
  askScope = asks $ M.fromList . mapMaybe varType . M.toList . envVtable
    where
      varType (name, dec) = Just (name, dec)

runTypeM ::
  Env rep ->
  TypeM rep a ->
  Either (TypeError rep) (a, Consumption)
runTypeM env (TypeM m) =
  second stateCons <$> runStateT (runReaderT m env) (TState mempty mempty)

bad :: ErrorCase rep -> TypeM rep a
bad e = do
  messages <- asks envContext
  TypeM $ lift $ lift $ Left $ Error (reverse messages) e

tell :: Consumption -> TypeM rep ()
tell cons = modify $ \s -> s {stateCons = stateCons s <> cons}

-- | Add information about what is being type-checked to the current
-- context.  Liberal use of this combinator makes it easier to track
-- type errors, as the strings are added to type errors signalled via
-- 'bad'.
context ::
  String ->
  TypeM rep a ->
  TypeM rep a
context s = local $ \env -> env {envContext = s : envContext env}

message ::
  Pretty a =>
  String ->
  a ->
  String
message s x =
  prettyDoc 80 $
    text s <+> align (ppr x)

-- | Mark a name as bound.  If the name has been bound previously in
-- the program, report a type error.
bound :: VName -> TypeM rep ()
bound name = do
  already_seen <- gets $ nameIn name . stateNames
  when already_seen $
    bad $ TypeError $ "Name " ++ pretty name ++ " bound twice"
  modify $ \s -> s {stateNames = oneName name <> stateNames s}

occur :: Occurences -> TypeM rep ()
occur = tell . Consumption . filter (not . nullOccurence)

-- | Proclaim that we have made read-only use of the given variable.
-- No-op unless the variable is array-typed.
observe ::
  Checkable rep =>
  VName ->
  TypeM rep ()
observe name = do
  dec <- lookupVar name
  unless (primType $ typeOf dec) $
    occur [observation $ oneName name <> aliases dec]

-- | Proclaim that we have written to the given variables.
consume :: Checkable rep => Names -> TypeM rep ()
consume als = do
  scope <- askScope
  let isArray = maybe False (not . primType . typeOf) . (`M.lookup` scope)
  occur [consumption $ namesFromList $ filter isArray $ namesToList als]

collectOccurences :: TypeM rep a -> TypeM rep (a, Occurences)
collectOccurences m = do
  old <- gets stateCons
  modify $ \s -> s {stateCons = mempty}
  x <- m
  new <- gets stateCons
  modify $ \s -> s {stateCons = old}
  o <- checkConsumption new
  pure (x, o)

checkOpWith ::
  (OpWithAliases (Op rep) -> TypeM rep ()) ->
  TypeM rep a ->
  TypeM rep a
checkOpWith checker = local $ \env -> env {envCheckOp = checker}

checkConsumption :: Consumption -> TypeM rep Occurences
checkConsumption (ConsumptionError e) = bad $ TypeError e
checkConsumption (Consumption os) = return os

alternative :: TypeM rep a -> TypeM rep b -> TypeM rep (a, b)
alternative m1 m2 = do
  (x, os1) <- collectOccurences m1
  (y, os2) <- collectOccurences m2
  tell $ Consumption $ os1 `altOccurences` os2
  pure (x, y)

-- | Permit consumption of only the specified names.  If one of these
-- names is consumed, the consumption will be rewritten to be a
-- consumption of the corresponding alias set.  Consumption of
-- anything else will result in a type error.
consumeOnlyParams :: [(VName, Names)] -> TypeM rep a -> TypeM rep a
consumeOnlyParams consumable m = do
  (x, os) <- collectOccurences m
  tell . Consumption =<< mapM inspect os
  return x
  where
    inspect o = do
      new_consumed <- mconcat <$> mapM wasConsumed (namesToList $ consumed o)
      return o {consumed = new_consumed}
    wasConsumed v
      | Just als <- lookup v consumable = return als
      | otherwise =
        bad $
          TypeError $
            unlines
              [ pretty v ++ " was invalidly consumed.",
                what ++ " can be consumed here."
              ]
    what
      | null consumable = "Nothing"
      | otherwise = "Only " ++ intercalate ", " (map (pretty . fst) consumable)

-- | Given the immediate aliases, compute the full transitive alias
-- set (including the immediate aliases).
expandAliases :: Names -> Env rep -> Names
expandAliases names env = names <> aliasesOfAliases
  where
    aliasesOfAliases = mconcat . map look . namesToList $ names
    look k = case M.lookup k $ envVtable env of
      Just (LetName (als, _)) -> unAliases als
      _ -> mempty

binding ::
  Checkable rep =>
  Scope (Aliases rep) ->
  TypeM rep a ->
  TypeM rep a
binding bnds = check . local (`bindVars` bnds)
  where
    bindVars = M.foldlWithKey' bindVar
    boundnames = M.keys bnds

    bindVar env name (LetName (AliasDec als, dec)) =
      let als'
            | primType (typeOf dec) = mempty
            | otherwise = expandAliases als env
       in env
            { envVtable =
                M.insert name (LetName (AliasDec als', dec)) $ envVtable env
            }
    bindVar env name dec =
      env {envVtable = M.insert name dec $ envVtable env}

    -- Check whether the bound variables have been used correctly
    -- within their scope.
    check m = do
      mapM_ bound $ M.keys bnds
      (a, os) <- collectOccurences m
      tell $ Consumption $ unOccur (namesFromList boundnames) os
      return a

lookupVar :: VName -> TypeM rep (NameInfo (Aliases rep))
lookupVar name = do
  bnd <- asks $ M.lookup name . envVtable
  case bnd of
    Nothing -> bad $ UnknownVariableError name
    Just dec -> return dec

lookupAliases :: Checkable rep => VName -> TypeM rep Names
lookupAliases name = do
  info <- lookupVar name
  return $
    if primType $ typeOf info
      then mempty
      else oneName name <> aliases info

aliases :: NameInfo (Aliases rep) -> Names
aliases (LetName (als, _)) = unAliases als
aliases _ = mempty

subExpAliasesM :: Checkable rep => SubExp -> TypeM rep Names
subExpAliasesM Constant {} = return mempty
subExpAliasesM (Var v) = lookupAliases v

lookupFun ::
  Checkable rep =>
  Name ->
  [SubExp] ->
  TypeM rep ([RetType rep], [DeclType])
lookupFun fname args = do
  bnd <- asks $ M.lookup fname . envFtable
  case bnd of
    Nothing -> bad $ UnknownFunctionError fname
    Just (ftype, params) -> do
      argts <- mapM subExpType args
      case applyRetType ftype params $ zip args argts of
        Nothing ->
          bad $ ParameterMismatch (Just fname) (map paramType params) argts
        Just rt ->
          return (rt, map paramDeclType params)

-- | @checkAnnotation loc s t1 t2@ checks if @t2@ is equal to
-- @t1@.  If not, a 'BadAnnotation' is raised.
checkAnnotation ::
  String ->
  Type ->
  Type ->
  TypeM rep ()
checkAnnotation desc t1 t2
  | t2 == t1 = return ()
  | otherwise = bad $ BadAnnotation desc t1 t2

-- | @require ts se@ causes a '(TypeError vn)' if the type of @se@ is
-- not a subtype of one of the types in @ts@.
require :: Checkable rep => [Type] -> SubExp -> TypeM rep ()
require ts se = do
  t <- checkSubExp se
  unless (t `elem` ts) $
    bad $ UnexpectedType (BasicOp $ SubExp se) t ts

-- | Variant of 'require' working on variable names.
requireI :: Checkable rep => [Type] -> VName -> TypeM rep ()
requireI ts ident = require ts $ Var ident

checkArrIdent ::
  Checkable rep =>
  VName ->
  TypeM rep Type
checkArrIdent v = do
  t <- lookupType v
  case t of
    Array {} -> return t
    _ -> bad $ NotAnArray v t

checkAccIdent ::
  Checkable rep =>
  VName ->
  TypeM rep (Shape, [Type])
checkAccIdent v = do
  t <- lookupType v
  case t of
    Acc _ ispace ts _ ->
      pure (ispace, ts)
    _ ->
      bad . TypeError $
        pretty v
          ++ " should be an accumulator but is of type "
          ++ pretty t

-- | Type check a program containing arbitrary type information,
-- yielding either a type error or a program with complete type
-- information.
checkProg ::
  Checkable rep =>
  Prog (Aliases rep) ->
  Either (TypeError rep) ()
checkProg (Prog consts funs) = do
  let typeenv =
        Env
          { envVtable = M.empty,
            envFtable = mempty,
            envContext = [],
            envCheckOp = checkOp
          }
  let onFunction ftable vtable fun =
        fmap fst $
          runTypeM typeenv $
            local (\env -> env {envFtable = ftable, envVtable = vtable}) $
              checkFun fun
  (ftable, _) <- runTypeM typeenv buildFtable
  (vtable, _) <-
    runTypeM typeenv {envFtable = ftable} $
      checkStms consts $ asks envVtable
  sequence_ $ parMap rpar (onFunction ftable vtable) funs
  where
    buildFtable = do
      table <- initialFtable
      foldM expand table funs
    expand ftable (FunDef _ _ name ret params _)
      | M.member name ftable =
        bad $ DupDefinitionError name
      | otherwise =
        return $ M.insert name (ret, params) ftable

initialFtable ::
  Checkable rep =>
  TypeM rep (M.Map Name (FunBinding rep))
initialFtable = fmap M.fromList $ mapM addBuiltin $ M.toList builtInFunctions
  where
    addBuiltin (fname, (t, ts)) = do
      ps <- mapM (primFParam name) ts
      return (fname, ([primRetType t], ps))
    name = VName (nameFromString "x") 0

checkFun ::
  Checkable rep =>
  FunDef (Aliases rep) ->
  TypeM rep ()
checkFun (FunDef _ _ fname rettype params body) =
  context ("In function " ++ nameToString fname) $
    checkFun'
      ( fname,
        map declExtTypeOf rettype,
        funParamsToNameInfos params
      )
      (Just consumable)
      $ do
        checkFunParams params
        checkRetType rettype
        context "When checking function body" $ checkFunBody rettype body
  where
    consumable =
      [ (paramName param, mempty)
        | param <- params,
          unique $ paramDeclType param
      ]

funParamsToNameInfos ::
  [FParam rep] ->
  [(VName, NameInfo (Aliases rep))]
funParamsToNameInfos = map nameTypeAndDec
  where
    nameTypeAndDec fparam =
      ( paramName fparam,
        FParamName $ paramDec fparam
      )

checkFunParams ::
  Checkable rep =>
  [FParam rep] ->
  TypeM rep ()
checkFunParams = mapM_ $ \param ->
  context ("In function parameter " ++ pretty param) $
    checkFParamDec (paramName param) (paramDec param)

checkLambdaParams ::
  Checkable rep =>
  [LParam rep] ->
  TypeM rep ()
checkLambdaParams = mapM_ $ \param ->
  context ("In lambda parameter " ++ pretty param) $
    checkLParamDec (paramName param) (paramDec param)

checkFun' ::
  Checkable rep =>
  ( Name,
    [DeclExtType],
    [(VName, NameInfo (Aliases rep))]
  ) ->
  Maybe [(VName, Names)] ->
  TypeM rep [Names] ->
  TypeM rep ()
checkFun' (fname, rettype, params) consumable check = do
  checkNoDuplicateParams
  binding (M.fromList params) $
    maybe id consumeOnlyParams consumable $ do
      body_aliases <- check
      scope <- askScope
      let isArray = maybe False ((> 0) . arrayRank . typeOf) . (`M.lookup` scope)
      context
        ( "When checking the body aliases: "
            ++ pretty (map namesToList body_aliases)
        )
        $ checkReturnAlias $ map (namesFromList . filter isArray . namesToList) body_aliases
  where
    param_names = map fst params

    checkNoDuplicateParams = foldM_ expand [] param_names

    expand seen pname
      | Just _ <- find (== pname) seen =
        bad $ DupParamError fname pname
      | otherwise =
        return $ pname : seen
    checkReturnAlias =
      foldM_ checkReturnAlias' mempty . returnAliasing rettype

    checkReturnAlias' seen (Unique, names)
      | any (`S.member` S.map fst seen) $ namesToList names =
        bad $ UniqueReturnAliased fname
      | otherwise = do
        consume names
        return $ seen <> tag Unique names
    checkReturnAlias' seen (Nonunique, names)
      | any (`S.member` seen) $ tag Unique names =
        bad $ UniqueReturnAliased fname
      | otherwise = return $ seen <> tag Nonunique names

    tag u = S.fromList . map (,u) . namesToList

    returnAliasing expected got =
      reverse $
        zip (reverse (map uniqueness expected) ++ repeat Nonunique) $
          reverse got

checkSubExp :: Checkable rep => SubExp -> TypeM rep Type
checkSubExp (Constant val) =
  return $ Prim $ primValueType val
checkSubExp (Var ident) = context ("In subexp " ++ pretty ident) $ do
  observe ident
  lookupType ident

checkCerts :: Checkable rep => Certs -> TypeM rep ()
checkCerts (Certs cs) = mapM_ (requireI [Prim Unit]) cs

checkSubExpRes :: Checkable rep => SubExpRes -> TypeM rep Type
checkSubExpRes (SubExpRes cs se) = do
  checkCerts cs
  checkSubExp se

checkStms ::
  Checkable rep =>
  Stms (Aliases rep) ->
  TypeM rep a ->
  TypeM rep a
checkStms origbnds m = delve $ stmsToList origbnds
  where
    delve (stm@(Let pat _ e) : bnds) = do
      context (pretty $ "In expression of statement" </> indent 2 (ppr pat)) $
        checkExp e
      checkStm stm $
        delve bnds
    delve [] =
      m

checkResult ::
  Checkable rep =>
  Result ->
  TypeM rep ()
checkResult = mapM_ checkSubExpRes

checkFunBody ::
  Checkable rep =>
  [RetType rep] ->
  Body (Aliases rep) ->
  TypeM rep [Names]
checkFunBody rt (Body (_, rep) bnds res) = do
  checkBodyDec rep
  checkStms bnds $ do
    context "When checking body result" $ checkResult res
    context "When matching declared return type to result of body" $
      matchReturnType rt res
    map (`namesSubtract` bound_here) <$> mapM (subExpAliasesM . resSubExp) res
  where
    bound_here = namesFromList $ M.keys $ scopeOf bnds

checkLambdaBody ::
  Checkable rep =>
  [Type] ->
  Body (Aliases rep) ->
  TypeM rep [Names]
checkLambdaBody ret (Body (_, rep) bnds res) = do
  checkBodyDec rep
  checkStms bnds $ do
    checkLambdaResult ret res
    map (`namesSubtract` bound_here) <$> mapM (subExpAliasesM . resSubExp) res
  where
    bound_here = namesFromList $ M.keys $ scopeOf bnds

checkLambdaResult ::
  Checkable rep =>
  [Type] ->
  Result ->
  TypeM rep ()
checkLambdaResult ts es
  | length ts /= length es =
    bad $
      TypeError $
        "Lambda has return type " ++ prettyTuple ts
          ++ " describing "
          ++ show (length ts)
          ++ " values, but body returns "
          ++ show (length es)
          ++ " values: "
          ++ prettyTuple es
  | otherwise = forM_ (zip ts es) $ \(t, e) -> do
    et <- checkSubExpRes e
    unless (et == t) $
      bad $
        TypeError $
          "Subexpression " ++ pretty e ++ " has type " ++ pretty et
            ++ " but expected "
            ++ pretty t

checkBody ::
  Checkable rep =>
  Body (Aliases rep) ->
  TypeM rep [Names]
checkBody (Body (_, rep) bnds res) = do
  checkBodyDec rep
  checkStms bnds $ do
    checkResult res
    map (`namesSubtract` bound_here) <$> mapM (subExpAliasesM . resSubExp) res
  where
    bound_here = namesFromList $ M.keys $ scopeOf bnds

checkBasicOp :: Checkable rep => BasicOp -> TypeM rep ()
checkBasicOp (SubExp es) =
  void $ checkSubExp es
checkBasicOp (Opaque _ es) =
  void $ checkSubExp es
checkBasicOp (ArrayLit [] _) =
  return ()
checkBasicOp (ArrayLit (e : es') t) = do
  let check elemt eleme = do
        elemet <- checkSubExp eleme
        unless (elemet == elemt) $
          bad $
            TypeError $
              pretty elemet
                ++ " is not of expected type "
                ++ pretty elemt
                ++ "."
  et <- checkSubExp e

  -- Compare that type with the one given for the array literal.
  checkAnnotation "array-element" t et

  mapM_ (check et) es'
checkBasicOp (UnOp op e) = require [Prim $ unOpType op] e
checkBasicOp (BinOp op e1 e2) = checkBinOpArgs (binOpType op) e1 e2
checkBasicOp (CmpOp op e1 e2) = checkCmpOp op e1 e2
checkBasicOp (ConvOp op e) = require [Prim $ fst $ convOpType op] e
checkBasicOp (Index ident (DimFlat offset idxes)) = do
  vt <- lookupType ident
  observe ident
  when (arrayRank vt /= 1) $
    bad $ SlicingError (arrayRank vt) 1
  checkSlice (DimFlat offset idxes)
checkBasicOp (Index ident (DimIndices idxes)) = do
  vt <- lookupType ident
  observe ident
  when (arrayRank vt /= length idxes) $
    bad $ SlicingError (arrayRank vt) (length idxes)
  checkSlice (DimIndices idxes)
checkBasicOp (Update src idxes@(DimFlat _ _) se) = do
  src_t <- checkArrIdent src
  when (arrayRank src_t /= 1) $
    bad $ SlicingError (arrayRank src_t) 1

  se_aliases <- subExpAliasesM se
  when (src `nameIn` se_aliases) $
    bad $ TypeError "The target of an Update must not alias the value to be written."

  checkSlice idxes
<<<<<<< HEAD
checkBasicOp (Update _ src idxes se) = do
=======
  require [arrayOf (Prim (elemType src_t)) (Shape (sliceDims idxes)) NoUniqueness] se
  consume =<< lookupAliases src
checkBasicOp (Update src idxes se) = do
>>>>>>> 796a3660
  src_t <- checkArrIdent src
  when (arrayRank src_t /= length idxes) $
    bad $ SlicingError (arrayRank src_t) (length idxes)

  se_aliases <- subExpAliasesM se
  when (src `nameIn` se_aliases) $
    bad $ TypeError "The target of an Update must not alias the value to be written."

  checkSlice idxes
  require [arrayOf (Prim (elemType src_t)) (Shape (sliceDims idxes)) NoUniqueness] se
  consume =<< lookupAliases src
checkBasicOp (Iota e x s et) = do
  require [Prim int64] e
  require [Prim $ IntType et] x
  require [Prim $ IntType et] s
checkBasicOp (Replicate (Shape dims) valexp) = do
  mapM_ (require [Prim int64]) dims
  void $ checkSubExp valexp
checkBasicOp (Scratch _ shape) =
  mapM_ checkSubExp shape
checkBasicOp (Reshape newshape arrexp) = do
  rank <- arrayRank <$> checkArrIdent arrexp
  mapM_ (require [Prim int64] . newDim) newshape
  zipWithM_ (checkDimChange rank) newshape [0 ..]
  where
    checkDimChange _ (DimNew _) _ =
      return ()
    checkDimChange rank (DimCoercion se) i
      | i >= rank =
        bad $
          TypeError $
            "Asked to coerce dimension " ++ show i ++ " to " ++ pretty se
              ++ ", but array "
              ++ pretty arrexp
              ++ " has only "
              ++ pretty rank
              ++ " dimensions"
      | otherwise =
        return ()
checkBasicOp (Rearrange perm arr) = do
  arrt <- lookupType arr
  let rank = arrayRank arrt
  when (length perm /= rank || sort perm /= [0 .. rank -1]) $
    bad $ PermutationError perm rank $ Just arr
checkBasicOp (Rotate rots arr) = do
  arrt <- lookupType arr
  let rank = arrayRank arrt
  mapM_ (require [Prim int64]) rots
  when (length rots /= rank) $
    bad $
      TypeError $
        "Cannot rotate " ++ show (length rots)
          ++ " dimensions of "
          ++ show rank
          ++ "-dimensional array."
checkBasicOp (Concat i arr1exp arr2exps ressize) = do
  arr1t <- checkArrIdent arr1exp
  arr2ts <- mapM checkArrIdent arr2exps
  let success =
        all
          ( (== dropAt i 1 (arrayDims arr1t))
              . dropAt i 1
              . arrayDims
          )
          arr2ts
  unless success $
    bad $
      TypeError $
        "Types of arguments to concat do not match.  Got "
          ++ pretty arr1t
          ++ " and "
          ++ intercalate ", " (map pretty arr2ts)
  require [Prim int64] ressize
checkBasicOp (Copy e) =
  void $ checkArrIdent e
checkBasicOp (Manifest perm arr) =
  checkBasicOp $ Rearrange perm arr -- Basically same thing!
checkBasicOp (Assert e (ErrorMsg parts) _) = do
  require [Prim Bool] e
  mapM_ checkPart parts
  where
    checkPart ErrorString {} = return ()
    checkPart (ErrorVal t x) = require [Prim t] x
checkBasicOp (UpdateAcc acc is ses) = do
  (shape, ts) <- checkAccIdent acc

  unless (length ses == length ts) $
    bad $
      TypeError $
        "Accumulator requires "
          ++ show (length ts)
          ++ " values, but "
          ++ show (length ses)
          ++ " provided."

  unless (length is == shapeRank shape) $
    bad $
      TypeError $
        "Accumulator requires "
          ++ show (shapeRank shape)
          ++ " indices, but "
          ++ show (length is)
          ++ " provided."

  zipWithM_ require (map pure ts) ses
  consume =<< lookupAliases acc

matchLoopResultExt ::
  Checkable rep =>
  [Param DeclType] ->
  Result ->
  TypeM rep ()
matchLoopResultExt merge loopres = do
  let rettype_ext =
        existentialiseExtTypes (map paramName merge) $
          staticShapes $ map typeOf merge

  bodyt <- mapM subExpResType loopres

  case instantiateShapes (fmap resSubExp . (`maybeNth` loopres)) rettype_ext of
    Nothing ->
      bad $
        ReturnTypeError
          (nameFromString "<loop body>")
          rettype_ext
          (staticShapes bodyt)
    Just rettype' ->
      unless (bodyt `subtypesOf` rettype') $
        bad $
          ReturnTypeError
            (nameFromString "<loop body>")
            (staticShapes rettype')
            (staticShapes bodyt)

checkExp ::
  Checkable rep =>
  Exp (Aliases rep) ->
  TypeM rep ()
checkExp (BasicOp op) = checkBasicOp op
checkExp (If e1 e2 e3 info) = do
  require [Prim Bool] e1
  _ <-
    context "in true branch" (checkBody e2)
      `alternative` context "in false branch" (checkBody e3)
  context "in true branch" $ matchBranchType (ifReturns info) e2
  context "in false branch" $ matchBranchType (ifReturns info) e3
checkExp (Apply fname args rettype_annot _) = do
  (rettype_derived, paramtypes) <- lookupFun fname $ map fst args
  argflows <- mapM (checkArg . fst) args
  when (rettype_derived /= rettype_annot) $
    bad . TypeError . pretty $
      "Expected apply result type:"
        </> indent 2 (ppr rettype_derived)
        </> "But annotation is:"
        </> indent 2 (ppr rettype_annot)
  consumeArgs paramtypes argflows
checkExp (DoLoop merge form loopbody) = do
  let (mergepat, mergeexps) = unzip merge
  mergeargs <- mapM checkArg mergeexps

  binding (scopeOf form) $ do
    form_consumable <- checkForm mergeargs form

    let rettype = map paramDeclType mergepat
        consumable =
          [ (paramName param, mempty)
            | param <- mergepat,
              unique $ paramDeclType param
          ]
            ++ form_consumable

    context "Inside the loop body" $
      checkFun'
        ( nameFromString "<loop body>",
          staticShapes rettype,
          funParamsToNameInfos mergepat
        )
        (Just consumable)
        $ do
          checkFunParams mergepat
          checkBodyDec $ snd $ bodyDec loopbody

          checkStms (bodyStms loopbody) $ do
            checkResult $ bodyResult loopbody

            context "When matching result of body with loop parameters" $
              matchLoopResult (map fst merge) $ bodyResult loopbody

            let bound_here =
                  namesFromList $
                    M.keys $
                      scopeOf $ bodyStms loopbody
            map (`namesSubtract` bound_here)
              <$> mapM (subExpAliasesM . resSubExp) (bodyResult loopbody)
  where
    checkLoopVar (p, a) = do
      a_t <- lookupType a
      observe a
      case peelArray 1 a_t of
        Just a_t_r -> do
          checkLParamDec (paramName p) $ paramDec p
          unless (a_t_r `subtypeOf` typeOf (paramDec p)) $
            bad $
              TypeError $
                "Loop parameter " ++ pretty p
                  ++ " not valid for element of "
                  ++ pretty a
                  ++ ", which has row type "
                  ++ pretty a_t_r
          als <- lookupAliases a
          pure (paramName p, als)
        _ ->
          bad $
            TypeError $
              "Cannot loop over " ++ pretty a
                ++ " of type "
                ++ pretty a_t
    checkForm mergeargs (ForLoop loopvar it boundexp loopvars) = do
      iparam <- primFParam loopvar $ IntType it
      let mergepat = map fst merge
          funparams = iparam : mergepat
          paramts = map paramDeclType funparams

      consumable <- mapM checkLoopVar loopvars
      boundarg <- checkArg boundexp
      checkFuncall Nothing paramts $ boundarg : mergeargs
      pure consumable
    checkForm mergeargs (WhileLoop cond) = do
      case find ((== cond) . paramName . fst) merge of
        Just (condparam, _) ->
          unless (paramType condparam == Prim Bool) $
            bad $
              TypeError $
                "Conditional '" ++ pretty cond ++ "' of while-loop is not boolean, but "
                  ++ pretty (paramType condparam)
                  ++ "."
        Nothing ->
          bad $
            TypeError $
              "Conditional '" ++ pretty cond ++ "' of while-loop is not a merge variable."
      let mergepat = map fst merge
          funparams = mergepat
          paramts = map paramDeclType funparams
      checkFuncall Nothing paramts mergeargs
      pure mempty
checkExp (WithAcc inputs lam) = do
  unless (length (lambdaParams lam) == 2 * num_accs) $
    bad . TypeError $
      show (length (lambdaParams lam))
        ++ " parameters, but "
        ++ show num_accs
        ++ " accumulators."

  let cert_params = take num_accs $ lambdaParams lam
  acc_args <- forM (zip inputs cert_params) $ \((shape, arrs, op), p) -> do
    mapM_ (require [Prim int64]) (shapeDims shape)
    elem_ts <- forM arrs $ \arr -> do
      arr_t <- lookupType arr
      unless (shapeDims shape `isPrefixOf` arrayDims arr_t) $
        bad . TypeError $ pretty arr <> " is not an array of outer shape " <> pretty shape
      consume =<< lookupAliases arr
      pure $ stripArray (shapeRank shape) arr_t

    case op of
      Just (op_lam, nes) -> do
        let mkArrArg t = (t, mempty)
        nes_ts <- mapM checkSubExp nes
        unless (nes_ts == lambdaReturnType op_lam) $
          bad $
            TypeError $
              unlines
                [ "Accumulator operator return type: " ++ pretty (lambdaReturnType op_lam),
                  "Type of neutral elements: " ++ pretty nes_ts
                ]
        checkLambda op_lam $
          replicate (shapeRank shape) (Prim int64, mempty)
            ++ map mkArrArg (elem_ts ++ elem_ts)
      Nothing ->
        return ()

    pure (Acc (paramName p) shape elem_ts NoUniqueness, mempty)

  checkAnyLambda False lam $ replicate num_accs (Prim Unit, mempty) ++ acc_args
  where
    num_accs = length inputs
checkExp (Op op) = do
  checker <- asks envCheckOp
  checker op

checkSOACArrayArgs ::
  Checkable rep =>
  SubExp ->
  [VName] ->
  TypeM rep [Arg]
checkSOACArrayArgs width = mapM checkSOACArrayArg
  where
    checkSOACArrayArg v = do
      (t, als) <- checkArg $ Var v
      case t of
        Acc {} -> pure (t, als)
        Array {} -> do
          let argSize = arraySize 0 t
          unless (argSize == width) $
            bad . TypeError $
              "SOAC argument " ++ pretty v ++ " has outer size "
                ++ pretty argSize
                ++ ", but width of SOAC is "
                ++ pretty width
          pure (rowType t, als)
        _ ->
          bad . TypeError $
            "SOAC argument " ++ pretty v ++ " is not an array"

checkType ::
  Checkable rep =>
  TypeBase Shape u ->
  TypeM rep ()
checkType (Mem (ScalarSpace d _)) = mapM_ (require [Prim int64]) d
checkType (Acc cert shape ts _) = do
  requireI [Prim Unit] cert
  mapM_ (require [Prim int64]) $ shapeDims shape
  mapM_ checkType ts
checkType t = mapM_ checkSubExp $ arrayDims t

checkExtType ::
  Checkable rep =>
  TypeBase ExtShape u ->
  TypeM rep ()
checkExtType = mapM_ checkExtDim . shapeDims . arrayShape
  where
    checkExtDim (Free se) = void $ checkSubExp se
    checkExtDim (Ext _) = return ()

checkCmpOp ::
  Checkable rep =>
  CmpOp ->
  SubExp ->
  SubExp ->
  TypeM rep ()
checkCmpOp (CmpEq t) x y = do
  require [Prim t] x
  require [Prim t] y
checkCmpOp (CmpUlt t) x y = checkBinOpArgs (IntType t) x y
checkCmpOp (CmpUle t) x y = checkBinOpArgs (IntType t) x y
checkCmpOp (CmpSlt t) x y = checkBinOpArgs (IntType t) x y
checkCmpOp (CmpSle t) x y = checkBinOpArgs (IntType t) x y
checkCmpOp (FCmpLt t) x y = checkBinOpArgs (FloatType t) x y
checkCmpOp (FCmpLe t) x y = checkBinOpArgs (FloatType t) x y
checkCmpOp CmpLlt x y = checkBinOpArgs Bool x y
checkCmpOp CmpLle x y = checkBinOpArgs Bool x y

checkBinOpArgs ::
  Checkable rep =>
  PrimType ->
  SubExp ->
  SubExp ->
  TypeM rep ()
checkBinOpArgs t e1 e2 = do
  require [Prim t] e1
  require [Prim t] e2

checkPatElem ::
  Checkable rep =>
  PatElemT (LetDec rep) ->
  TypeM rep ()
checkPatElem (PatElem name dec) =
  context ("When checking pattern element " ++ pretty name) $
    checkLetBoundDec name dec

checkSlice ::
  Checkable lore =>
  Slice SubExp ->
  TypeM lore ()
checkSlice (DimIndices idxs) = mapM_ checkDimIndex idxs
checkSlice (DimFlat offset idxs) = do
  require [Prim int64] offset
  mapM_ checkDimFlatIndex idxs
<<<<<<< HEAD
=======

checkDimFlatIndex ::
  Checkable lore =>
  DimFlatIndex SubExp ->
  TypeM lore ()
checkDimFlatIndex (DimFlatSlice n s) = mapM_ (require [Prim int64]) [n, s]
>>>>>>> 796a3660

checkDimFlatIndex ::
  Checkable lore =>
  DimFlatIndex SubExp ->
  TypeM lore ()
checkDimFlatIndex (DimFlatSlice n s) = mapM_ (require [Prim int64]) [n, s]

checkDimIndex ::
  Checkable rep =>
  DimIndex SubExp ->
  TypeM rep ()
checkDimIndex (DimFix i) = require [Prim int64] i
checkDimIndex (DimSlice i n s) = mapM_ (require [Prim int64]) [i, n, s]

checkStm ::
  Checkable rep =>
  Stm (Aliases rep) ->
  TypeM rep a ->
  TypeM rep a
checkStm stm@(Let pat (StmAux (Certs cs) _ (_, dec)) e) m = do
  context "When checking certificates" $ mapM_ (requireI [Prim Unit]) cs
  context "When checking expression annotation" $ checkExpDec dec
  context ("When matching\n" ++ message "  " pat ++ "\nwith\n" ++ message "  " e) $
    matchPat pat e
  binding (maybeWithoutAliases $ scopeOf stm) $ do
    mapM_ checkPatElem (patElements $ removePatAliases pat)
    m
  where
    -- FIXME: this is wrong.  However, the core language type system
    -- is not strong enough to fully capture the aliases we want (see
    -- issue #803).  Since we eventually inline everything anyway, and
    -- our intra-procedural alias analysis is much simpler and
    -- correct, I could not justify spending time on improving the
    -- inter-procedural alias analysis.  If we ever stop inlining
    -- everything, probably we need to go back and refine this.
    maybeWithoutAliases =
      case stmExp stm of
        Apply {} -> M.map withoutAliases
        _ -> id
    withoutAliases (LetName (_, ldec)) = LetName (mempty, ldec)
    withoutAliases info = info

matchExtPat ::
  Checkable rep =>
  Pat (Aliases rep) ->
  [ExtType] ->
  TypeM rep ()
matchExtPat pat ts =
  unless (expExtTypesFromPat pat == ts) $
    bad $ InvalidPatError pat ts Nothing

matchExtReturnType ::
  Checkable rep =>
  [ExtType] ->
  Result ->
  TypeM rep ()
matchExtReturnType rettype res = do
  ts <- mapM subExpResType res
  matchExtReturns rettype res ts

matchExtBranchType ::
  Checkable rep =>
  [ExtType] ->
  Body (Aliases rep) ->
  TypeM rep ()
matchExtBranchType rettype (Body _ stms res) = do
  ts <- extendedScope (traverse subExpResType res) stmscope
  matchExtReturns rettype res ts
  where
    stmscope = scopeOf stms

matchExtReturns :: [ExtType] -> Result -> [Type] -> TypeM rep ()
matchExtReturns rettype res ts = do
  let problem :: TypeM rep a
      problem =
        bad $
          TypeError $
            unlines
              [ "Type annotation is",
                "  " ++ prettyTuple rettype,
                "But result returns type",
                "  " ++ prettyTuple ts
              ]

  unless (length res == length rettype) problem

  let ctx_vals = zip res ts
      instantiateExt i = case maybeNth i ctx_vals of
        Just (SubExpRes _ se, Prim (IntType Int64)) -> return se
        _ -> problem

  rettype' <- instantiateShapes instantiateExt rettype

  unless (rettype' == ts) problem

validApply ::
  ArrayShape shape =>
  [TypeBase shape Uniqueness] ->
  [TypeBase shape NoUniqueness] ->
  Bool
validApply expected got =
  length got == length expected
    && and
      ( zipWith
          subtypeOf
          (map rankShaped got)
          (map (fromDecl . rankShaped) expected)
      )

type Arg = (Type, Names)

argType :: Arg -> Type
argType (t, _) = t

-- | Remove all aliases from the 'Arg'.
argAliases :: Arg -> Names
argAliases (_, als) = als

noArgAliases :: Arg -> Arg
noArgAliases (t, _) = (t, mempty)

checkArg ::
  Checkable rep =>
  SubExp ->
  TypeM rep Arg
checkArg arg = do
  argt <- checkSubExp arg
  als <- subExpAliasesM arg
  return (argt, als)

checkFuncall ::
  Maybe Name ->
  [DeclType] ->
  [Arg] ->
  TypeM rep ()
checkFuncall fname paramts args = do
  let argts = map argType args
  unless (validApply paramts argts) $
    bad $ ParameterMismatch fname (map fromDecl paramts) $ map argType args
  consumeArgs paramts args

consumeArgs ::
  [DeclType] ->
  [Arg] ->
  TypeM rep ()
consumeArgs paramts args =
  forM_ (zip (map diet paramts) args) $ \(d, (_, als)) ->
    occur [consumption (consumeArg als d)]
  where
    consumeArg als Consume = als
    consumeArg _ _ = mempty

-- The boolean indicates whether we only allow consumption of
-- parameters.
checkAnyLambda ::
  Checkable rep => Bool -> Lambda (Aliases rep) -> [Arg] -> TypeM rep ()
checkAnyLambda soac (Lambda params body rettype) args = do
  let fname = nameFromString "<anonymous>"
  if length params == length args
    then do
      -- Consumption for this is done explicitly elsewhere.
      checkFuncall
        Nothing
        (map ((`toDecl` Nonunique) . paramType) params)
        $ map noArgAliases args
      let consumable =
            if soac
              then Just $ zip (map paramName params) (map argAliases args)
              else Nothing
      checkFun'
        ( fname,
          staticShapes $ map (`toDecl` Nonunique) rettype,
          [ ( paramName param,
              LParamName $ paramDec param
            )
            | param <- params
          ]
        )
        consumable
        $ do
          checkLambdaParams params
          mapM_ checkType rettype
          checkLambdaBody rettype body
    else
      bad $
        TypeError $
          "Anonymous function defined with " ++ show (length params) ++ " parameters:\n"
            ++ pretty params
            ++ "\nbut expected to take "
            ++ show (length args)
            ++ " arguments."

checkLambda :: Checkable rep => Lambda (Aliases rep) -> [Arg] -> TypeM rep ()
checkLambda = checkAnyLambda True

checkPrimExp :: Checkable rep => PrimExp VName -> TypeM rep ()
checkPrimExp ValueExp {} = return ()
checkPrimExp (LeafExp v pt) = requireI [Prim pt] v
checkPrimExp (BinOpExp op x y) = do
  requirePrimExp (binOpType op) x
  requirePrimExp (binOpType op) y
checkPrimExp (CmpOpExp op x y) = do
  requirePrimExp (cmpOpType op) x
  requirePrimExp (cmpOpType op) y
checkPrimExp (UnOpExp op x) = requirePrimExp (unOpType op) x
checkPrimExp (ConvOpExp op x) = requirePrimExp (fst $ convOpType op) x
checkPrimExp (FunExp h args t) = do
  (h_ts, h_ret, _) <-
    maybe
      (bad $ TypeError $ "Unknown function: " ++ h)
      return
      $ M.lookup h primFuns
  when (length h_ts /= length args) $
    bad $
      TypeError $
        "Function expects " ++ show (length h_ts)
          ++ " parameters, but given "
          ++ show (length args)
          ++ " arguments."
  when (h_ret /= t) $
    bad $
      TypeError $
        "Function return annotation is " ++ pretty t
          ++ ", but expected "
          ++ pretty h_ret
  zipWithM_ requirePrimExp h_ts args

requirePrimExp :: Checkable rep => PrimType -> PrimExp VName -> TypeM rep ()
requirePrimExp t e = context ("in PrimExp " ++ pretty e) $ do
  checkPrimExp e
  unless (primExpType e == t) $
    bad $
      TypeError $
        pretty e ++ " must have type " ++ pretty t

class ASTRep rep => CheckableOp rep where
  checkOp :: OpWithAliases (Op rep) -> TypeM rep ()
  -- ^ Used at top level; can be locally changed with 'checkOpWith'.

-- | The class of representations that can be type-checked.
class (ASTRep rep, CanBeAliased (Op rep), CheckableOp rep) => Checkable rep where
  checkExpDec :: ExpDec rep -> TypeM rep ()
  checkBodyDec :: BodyDec rep -> TypeM rep ()
  checkFParamDec :: VName -> FParamInfo rep -> TypeM rep ()
  checkLParamDec :: VName -> LParamInfo rep -> TypeM rep ()
  checkLetBoundDec :: VName -> LetDec rep -> TypeM rep ()
  checkRetType :: [RetType rep] -> TypeM rep ()
  matchPat :: Pat (Aliases rep) -> Exp (Aliases rep) -> TypeM rep ()
  primFParam :: VName -> PrimType -> TypeM rep (FParam (Aliases rep))
  matchReturnType :: [RetType rep] -> Result -> TypeM rep ()
  matchBranchType :: [BranchType rep] -> Body (Aliases rep) -> TypeM rep ()
  matchLoopResult :: [FParam (Aliases rep)] -> Result -> TypeM rep ()

  default checkExpDec :: ExpDec rep ~ () => ExpDec rep -> TypeM rep ()
  checkExpDec = return

  default checkBodyDec :: BodyDec rep ~ () => BodyDec rep -> TypeM rep ()
  checkBodyDec = return

  default checkFParamDec :: FParamInfo rep ~ DeclType => VName -> FParamInfo rep -> TypeM rep ()
  checkFParamDec _ = checkType

  default checkLParamDec :: LParamInfo rep ~ Type => VName -> LParamInfo rep -> TypeM rep ()
  checkLParamDec _ = checkType

  default checkLetBoundDec :: LetDec rep ~ Type => VName -> LetDec rep -> TypeM rep ()
  checkLetBoundDec _ = checkType

  default checkRetType :: RetType rep ~ DeclExtType => [RetType rep] -> TypeM rep ()
  checkRetType = mapM_ $ checkExtType . declExtTypeOf

  default matchPat :: Pat (Aliases rep) -> Exp (Aliases rep) -> TypeM rep ()
  matchPat pat = matchExtPat pat <=< expExtType

  default primFParam :: FParamInfo rep ~ DeclType => VName -> PrimType -> TypeM rep (FParam (Aliases rep))
  primFParam name t = return $ Param name (Prim t)

  default matchReturnType :: RetType rep ~ DeclExtType => [RetType rep] -> Result -> TypeM rep ()
  matchReturnType = matchExtReturnType . map fromDecl

  default matchBranchType :: BranchType rep ~ ExtType => [BranchType rep] -> Body (Aliases rep) -> TypeM rep ()
  matchBranchType = matchExtBranchType

  default matchLoopResult ::
    FParamInfo rep ~ DeclType =>
    [FParam (Aliases rep)] ->
    Result ->
    TypeM rep ()
  matchLoopResult = matchLoopResultExt<|MERGE_RESOLUTION|>--- conflicted
+++ resolved
@@ -839,7 +839,7 @@
   when (arrayRank vt /= length idxes) $
     bad $ SlicingError (arrayRank vt) (length idxes)
   checkSlice (DimIndices idxes)
-checkBasicOp (Update src idxes@(DimFlat _ _) se) = do
+checkBasicOp (Update _ src idxes@(DimFlat _ _) se) = do
   src_t <- checkArrIdent src
   when (arrayRank src_t /= 1) $
     bad $ SlicingError (arrayRank src_t) 1
@@ -849,13 +849,9 @@
     bad $ TypeError "The target of an Update must not alias the value to be written."
 
   checkSlice idxes
-<<<<<<< HEAD
-checkBasicOp (Update _ src idxes se) = do
-=======
   require [arrayOf (Prim (elemType src_t)) (Shape (sliceDims idxes)) NoUniqueness] se
   consume =<< lookupAliases src
-checkBasicOp (Update src idxes se) = do
->>>>>>> 796a3660
+checkBasicOp (Update _ src idxes se) = do
   src_t <- checkArrIdent src
   when (arrayRank src_t /= length idxes) $
     bad $ SlicingError (arrayRank src_t) (length idxes)
@@ -1226,27 +1222,18 @@
     checkLetBoundDec name dec
 
 checkSlice ::
-  Checkable lore =>
+  Checkable rep =>
   Slice SubExp ->
-  TypeM lore ()
+  TypeM rep ()
 checkSlice (DimIndices idxs) = mapM_ checkDimIndex idxs
 checkSlice (DimFlat offset idxs) = do
   require [Prim int64] offset
   mapM_ checkDimFlatIndex idxs
-<<<<<<< HEAD
-=======
 
 checkDimFlatIndex ::
-  Checkable lore =>
+  Checkable rep =>
   DimFlatIndex SubExp ->
-  TypeM lore ()
-checkDimFlatIndex (DimFlatSlice n s) = mapM_ (require [Prim int64]) [n, s]
->>>>>>> 796a3660
-
-checkDimFlatIndex ::
-  Checkable lore =>
-  DimFlatIndex SubExp ->
-  TypeM lore ()
+  TypeM rep ()
 checkDimFlatIndex (DimFlatSlice n s) = mapM_ (require [Prim int64]) [n, s]
 
 checkDimIndex ::
