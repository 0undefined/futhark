--- conflicted
+++ resolved
@@ -1095,10 +1095,6 @@
   | -- | The contents of another file as a module.
     ModImport FilePath (f FilePath) SrcLoc
   | ModDecs [DecBase f vn] SrcLoc
-<<<<<<< HEAD
-  | -- | Functor application.
-    ModApply (ModExpBase f vn) (ModExpBase f vn) (f (M.Map VName VName)) (f (M.Map VName VName)) SrcLoc
-=======
   | -- | Functor application.  The first mapping is from parameter
     -- names to argument names, while the second maps names in the
     -- constructed module to the names inside the functor.
@@ -1108,7 +1104,6 @@
       (f (M.Map VName VName))
       (f (M.Map VName VName))
       SrcLoc
->>>>>>> 41e0aef4
   | ModAscript (ModExpBase f vn) (SigExpBase f vn) (f (M.Map VName VName)) SrcLoc
   | ModLambda
       (ModParamBase f vn)
