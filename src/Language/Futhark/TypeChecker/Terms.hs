--- conflicted
+++ resolved
@@ -1358,20 +1358,14 @@
   return $ Assert e1' e2' (Info (pretty e1)) loc
 
 checkExp (Lambda params body rettype_te NoInfo loc) =
-<<<<<<< HEAD
-  removeSeminullOccurences $ incLevel $
+  removeSeminullOccurences $ noUnique $ incLevel $
   bindingParams [] params $ \_ params' -> do
-=======
-  removeSeminullOccurences $ noUnique $ incLevel $
-  bindingPatternGroup [] params $ \_ params' -> do
->>>>>>> 0eb9f014
     rettype_checked <- traverse checkTypeExp rettype_te
     let declared_rettype =
           case rettype_checked of Just (_, st, _) -> Just st
                                   Nothing -> Nothing
     (body', closure) <-
-<<<<<<< HEAD
-      tapOccurences $ noUnique $ checkFunBody params' body declared_rettype loc
+      tapOccurences $ checkFunBody params' body declared_rettype loc
     body_t <- expTypeFully body'
 
     params'' <- mapM updateTypes params'
@@ -1384,14 +1378,6 @@
           ret <- inferReturnSizes params'' $ toStruct $
                  inferReturnUniqueness params'' body_t
           return (Nothing, ret)
-=======
-      tapOccurences $ checkFunBody body declared_rettype loc
-    body_t <- expType body'
-    let (rettype', rettype_st) =
-          case rettype_checked of
-            Just (te, st, _) -> (Just te, st)
-            Nothing -> (Nothing, inferReturnUniqueness params' body_t)
->>>>>>> 0eb9f014
 
     checkGlobalAliases params' body_t loc
     verifyFunctionParams params'
@@ -2149,13 +2135,9 @@
 consumeArg loc (Scalar (Record ets)) (RecordDiet ds) =
   concat . M.elems <$> traverse (uncurry $ consumeArg loc) (M.intersectionWith (,) ets ds)
 consumeArg loc (Array _ Nonunique _ _) Consume =
-<<<<<<< HEAD
   typeError loc mempty "Consuming parameter passed non-unique argument."
-=======
-  typeError loc "Consuming parameter passed non-unique argument."
 consumeArg loc (Scalar (TypeVar _ Nonunique _ _)) Consume =
-  typeError loc "Consuming parameter passed non-unique argument."
->>>>>>> 0eb9f014
+  typeError loc mempty "Consuming parameter passed non-unique argument."
 consumeArg loc (Scalar (Arrow _ _ t1 _)) (FuncDiet d _)
   | not $ contravariantArg t1 d =
       typeError loc mempty "Non-consuming higher-order parameter passed consuming argument."
@@ -2656,23 +2638,13 @@
 
       -- We also have to make sure that uniqueness matches.  This is done
       -- explicitly, because uniqueness is ignored by unification.
-<<<<<<< HEAD
       rettype' <- normTypeFully rettype
       body_t'' <- normTypeFully rettype -- Substs may have changed.
-      unless (body_t'' `subtypeOf` rettype') $
-        typeError (srclocOf body) mempty $
-        "Body type " ++ quote (pretty body_t'') ++
-        " is not a subtype of annotated type " ++
-        quote (pretty rettype') ++ "."
-=======
-      rettype' <- normaliseType rettype
-      body_t <- expType body'
-      unless (body_t `subtypeOf` anyDimShapeAnnotations rettype') $
-        typeError (srclocOf body) $ pretty $
-        text "Body type" </> indent 2 (ppr body_t) </>
+      unless (body_t'' `subtypeOf` anyDimShapeAnnotations rettype') $
+        typeError (srclocOf body) mempty $ pretty $
+        text "Body type" </> indent 2 (ppr body_t'') </>
         text "is not a subtype of annotated type" </>
         indent 2 (ppr rettype')
->>>>>>> 0eb9f014
 
     Nothing -> return ()
 
