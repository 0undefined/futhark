{-# LANGUAGE FlexibleContexts #-}
{-# LANGUAGE OverloadedStrings #-}

-- | Utility functions and definitions used in the Happy-generated
-- parser.  They are defined here because the @.y@ file is opaque to
-- linters and other tools.  In particular, we cannot enable warnings
-- for that file, because Happy-generated code is very dirty by GHC's
-- standards.
module Language.Futhark.Parser.Monad
  ( ParserMonad,
    ParserState,
    ReadLineMonad (..),
    parseInMonad,
    parse,
    getLinesFromM,
    lexer,
    mustBeEmpty,
    arrayFromList,
    combArrayElements,
    binOp,
    binOpName,
    mustBe,
    floatNegate,
    intNegate,
    primNegate,
    primTypeFromName,
    applyExp,
    patternExp,
    addDocSpec,
    addAttrSpec,
    addDoc,
    addAttr,
    twoDotsRange,
    SyntaxError (..),
    emptyArrayError,
    parseError,
    parseErrorAt,

    -- * Reexports
    L,
    Token,
  )
where

import Control.Applicative (liftA)
import Control.Monad
import Control.Monad.Except
import Control.Monad.Trans.State
import Data.Array hiding (index)
import qualified Data.Map.Strict as M
import Data.Monoid
import qualified Data.Text as T
import Futhark.Util.Loc
import Futhark.Util.Pretty hiding (line)
import Language.Futhark.Parser.Lexer
import Language.Futhark.Parser.Lexer.Wrapper (LexerError (..))
import Language.Futhark.Pretty ()
import Language.Futhark.Prop
import Language.Futhark.Syntax
import Prelude hiding (mod)

addDoc :: DocComment -> UncheckedDec -> UncheckedDec
addDoc doc (ValDec val) = ValDec (val {valBindDoc = Just doc})
addDoc doc (TypeDec tp) = TypeDec (tp {typeDoc = Just doc})
addDoc doc (SigDec sig) = SigDec (sig {sigDoc = Just doc})
addDoc doc (ModDec mod) = ModDec (mod {modDoc = Just doc})
addDoc _ dec = dec

addDocSpec :: DocComment -> SpecBase NoInfo Name -> SpecBase NoInfo Name
addDocSpec doc (TypeAbbrSpec tpsig) = TypeAbbrSpec (tpsig {typeDoc = Just doc})
addDocSpec doc (ValSpec name ps t _ loc) = ValSpec name ps t (Just doc) loc
addDocSpec doc (TypeSpec l name ps _ loc) = TypeSpec l name ps (Just doc) loc
addDocSpec doc (ModSpec name se _ loc) = ModSpec name se (Just doc) loc
addDocSpec _ spec = spec

addAttr :: AttrInfo Name -> UncheckedDec -> UncheckedDec
addAttr attr (ValDec val) =
  ValDec $ val {valBindAttrs = attr : valBindAttrs val}
addAttr _ dec = dec

-- We will extend this function once we actually start tracking these.
addAttrSpec :: AttrInfo Name -> UncheckedSpec -> UncheckedSpec
addAttrSpec _attr dec = dec

mustBe :: L Token -> String -> ParserMonad ()
mustBe (L _ (ID got)) expected
  | nameToString got == expected = pure ()
mustBe (L loc _) expected =
  parseErrorAt loc . Just $
    "Only the keyword '" <> expected <> "' may appear here."

mustBeEmpty :: Located loc => loc -> ValueType -> ParserMonad ()
mustBeEmpty _ (Array _ _ _ (ShapeDecl dims))
  | 0 `elem` dims = pure ()
mustBeEmpty loc t =
  parseErrorAt loc $ Just $ pretty t ++ " is not an empty array."

data ParserState = ParserState
  { _parserFile :: FilePath,
    parserInput :: T.Text,
    parserLexical :: ([L Token], Pos)
  }

type ParserMonad = ExceptT SyntaxError (StateT ParserState ReadLineMonad)

data ReadLineMonad a
  = Value a
  | GetLine (Maybe T.Text -> ReadLineMonad a)

readLineFromMonad :: ReadLineMonad (Maybe T.Text)
readLineFromMonad = GetLine Value

instance Monad ReadLineMonad where
  return = pure
  Value x >>= f = f x
  GetLine g >>= f = GetLine $ g >=> f

instance Functor ReadLineMonad where
  fmap = liftA

instance Applicative ReadLineMonad where
  pure = Value
  (<*>) = ap

getLinesFromM :: Monad m => m T.Text -> ReadLineMonad a -> m a
getLinesFromM _ (Value x) = pure x
getLinesFromM fetch (GetLine f) = do
  s <- fetch
  getLinesFromM fetch $ f $ Just s

getNoLines :: ReadLineMonad a -> Either SyntaxError a
getNoLines (Value x) = Right x
getNoLines (GetLine f) = getNoLines $ f Nothing

combArrayElements :: Value -> [Value] -> Either SyntaxError Value
combArrayElements = foldM comb
  where
    comb x y
      | valueType x == valueType y = Right x
      | otherwise =
<<<<<<< HEAD
          Left $
=======
          Left . SyntaxError NoLoc $
>>>>>>> 18ca61a1
            "Elements " <> pretty x <> " and "
              <> pretty y
              <> " cannot exist in same array."

arrayFromList :: [a] -> Array Int a
arrayFromList l = listArray (0, length l - 1) l

applyExp :: [UncheckedExp] -> ParserMonad UncheckedExp
applyExp all_es@((Constr n [] _ loc1) : es) =
  pure $ Constr n es NoInfo (srcspan loc1 (last all_es))
applyExp es =
  foldM op (head es) (tail es)
  where
    op (AppExp (Index e is floc) _) (ArrayLit xs _ xloc) =
      parseErrorAt (srcspan floc xloc) . Just . pretty $
        "Incorrect syntax for multi-dimensional indexing."
          </> "Use" <+> align (ppr index)
      where
        index = AppExp (Index e (is ++ map DimFix xs) xloc) NoInfo
    op f x =
      pure $ AppExp (Apply f x NoInfo (srcspan f x)) NoInfo

patternExp :: UncheckedPat -> ParserMonad UncheckedExp
patternExp (Id v _ loc) = pure $ Var (qualName v) NoInfo loc
patternExp (TuplePat pats loc) = TupLit <$> mapM patternExp pats <*> pure loc
patternExp (Wildcard _ loc) = parseErrorAt loc $ Just "cannot have wildcard here."
patternExp (PatLit _ _ loc) = parseErrorAt loc $ Just "cannot have literal here."
patternExp (PatConstr _ _ _ loc) = parseErrorAt loc $ Just "cannot have constructor here."
patternExp (PatAttr _ p _) = patternExp p
patternExp (PatAscription pat _ _) = patternExp pat
patternExp (PatParens pat _) = patternExp pat
patternExp (RecordPat fs loc) = RecordLit <$> mapM field fs <*> pure loc
  where
    field (name, pat) = RecordFieldExplicit name <$> patternExp pat <*> pure loc

eof :: Pos -> L Token
eof pos = L (Loc pos pos) EOF

binOpName :: L Token -> (QualName Name, Loc)
binOpName (L loc (SYMBOL _ qs op)) = (QualName qs op, loc)
binOpName t = error $ "binOpName: unexpected " ++ show t

binOp :: UncheckedExp -> L Token -> UncheckedExp -> UncheckedExp
binOp x (L loc (SYMBOL _ qs op)) y =
  AppExp (BinOp (QualName qs op, srclocOf loc) NoInfo (x, NoInfo) (y, NoInfo) (srcspan x y)) NoInfo
binOp _ t _ = error $ "binOp: unexpected " ++ show t

getTokens :: ParserMonad ([L Token], Pos)
getTokens = lift $ gets parserLexical

putTokens :: ([L Token], Pos) -> ParserMonad ()
putTokens l = lift $ modify $ \env -> env {parserLexical = l}

primTypeFromName :: Loc -> Name -> ParserMonad PrimType
primTypeFromName loc s = maybe boom pure $ M.lookup s namesToPrimTypes
  where
    boom = parseErrorAt loc $ Just $ "No type named " ++ nameToString s

intNegate :: IntValue -> IntValue
intNegate (Int8Value v) = Int8Value (-v)
intNegate (Int16Value v) = Int16Value (-v)
intNegate (Int32Value v) = Int32Value (-v)
intNegate (Int64Value v) = Int64Value (-v)

floatNegate :: FloatValue -> FloatValue
floatNegate (Float16Value v) = Float16Value (-v)
floatNegate (Float32Value v) = Float32Value (-v)
floatNegate (Float64Value v) = Float64Value (-v)

primNegate :: PrimValue -> PrimValue
primNegate (FloatValue v) = FloatValue $ floatNegate v
primNegate (SignedValue v) = SignedValue $ intNegate v
primNegate (UnsignedValue v) = UnsignedValue $ intNegate v
primNegate (BoolValue v) = BoolValue $ not v

readLine :: ParserMonad (Maybe T.Text)
readLine = do
  s <- lift $ lift readLineFromMonad
  case s of
    Just s' ->
      lift $ modify $ \env -> env {parserInput = parserInput env <> "\n" <> s'}
    Nothing -> pure ()
  pure s

lexer :: (L Token -> ParserMonad a) -> ParserMonad a
lexer cont = do
  (ts, pos) <- getTokens
  case ts of
    [] -> do
      ended <- lift $ runExceptT $ cont $ eof pos
      case ended of
        Right x -> pure x
        Left parse_e -> do
          line <- readLine
          ts' <-
            case line of
              Nothing -> throwError parse_e
              Just line' -> pure $ scanTokensText (advancePos pos '\n') line'
          (ts'', pos') <- either (throwError . lexerErrToParseErr) pure ts'
          case ts'' of
            [] -> cont $ eof pos
            xs -> do
              putTokens (xs, pos')
              lexer cont
    (x : xs) -> do
      putTokens (xs, pos)
      cont x

parseError :: (L Token, [String]) -> ParserMonad a
parseError (L loc EOF, expected) =
  parseErrorAt (locOf loc) . Just . unlines $
    [ "Unexpected end of file.",
      "Expected one of the following: " ++ unwords expected
    ]
parseError (L loc DOC {}, _) =
  parseErrorAt (locOf loc) $
    Just "Documentation comments ('-- |') are only permitted when preceding declarations."
parseError (L loc _, expected) = do
  input <- lift $ gets parserInput
  let ~(Loc (Pos _ _ _ beg) (Pos _ _ _ end)) = locOf loc
      tok_src = T.take (end - beg + 1) $ T.drop beg input
  parseErrorAt loc . Just . unlines $
    [ "Unexpected token: '" <> T.unpack tok_src <> "'",
      "Expected one of the following: " <> unwords expected
    ]

parseErrorAt :: Located loc => loc -> Maybe String -> ParserMonad a
parseErrorAt loc Nothing = throwError $ SyntaxError (locOf loc) "Syntax error."
parseErrorAt loc (Just s) = throwError $ SyntaxError (locOf loc) s

emptyArrayError :: Loc -> ParserMonad a
emptyArrayError loc =
  parseErrorAt loc $
    Just "write empty arrays as 'empty(t)', for element type 't'.\n"

twoDotsRange :: Loc -> ParserMonad a
twoDotsRange loc = parseErrorAt loc $ Just "use '...' for ranges, not '..'.\n"

--- Now for the parser interface.

-- | A syntax error.
data SyntaxError = SyntaxError {syntaxErrorLoc :: Loc, syntaxErrorMsg :: String}

lexerErrToParseErr :: LexerError -> SyntaxError
lexerErrToParseErr (LexerError loc msg) = SyntaxError loc msg

parseInMonad :: ParserMonad a -> FilePath -> T.Text -> ReadLineMonad (Either SyntaxError a)
parseInMonad p file program =
  either
    (pure . Left . lexerErrToParseErr)
    (evalStateT (runExceptT p) . env)
    (scanTokensText (Pos file 1 1 0) program)
  where
    env = ParserState file program

parse :: ParserMonad a -> FilePath -> T.Text -> Either SyntaxError a
parse p file program =
  either Left id $ getNoLines $ parseInMonad p file program<|MERGE_RESOLUTION|>--- conflicted
+++ resolved
@@ -138,11 +138,7 @@
     comb x y
       | valueType x == valueType y = Right x
       | otherwise =
-<<<<<<< HEAD
-          Left $
-=======
           Left . SyntaxError NoLoc $
->>>>>>> 18ca61a1
             "Elements " <> pretty x <> " and "
               <> pretty y
               <> " cannot exist in same array."
