-- | An interpreter operating on type-checked source Futhark terms.
-- Relatively slow.
module Language.Futhark.Interpreter
  ( Ctx (..),
    Env,
    InterpreterError,
    prettyInterpreterError,
    initialCtx,
    interpretExp,
    interpretDec,
    interpretImport,
    interpretFunction,
    ctxWithImports,
    ExtOp (..),
    BreakReason (..),
    StackFrame (..),
    typeCheckerEnv,

    -- * Values
    Value,
    fromTuple,
    isEmptyArray,
    prettyEmptyArray,
    prettyValue,
    valueText,
  )
where

import Control.Monad
import Control.Monad.Free.Church
import Control.Monad.Identity
import Control.Monad.Reader
import Control.Monad.State
import Control.Monad.Trans.Maybe
import Data.Array
import Data.Bifunctor (first, second)
import Data.List
  ( find,
    foldl',
    genericLength,
    genericTake,
    isPrefixOf,
    transpose,
  )
import Data.List.NonEmpty qualified as NE
import Data.Map qualified as M
import Data.Maybe
import Data.Monoid hiding (Sum)
import Data.Text qualified as T
import Futhark.Data qualified as V
import Futhark.Util (chunk, maybeHead, splitFromEnd)
import Futhark.Util.Loc
import Futhark.Util.Pretty hiding (apply)
import Language.Futhark hiding (Shape, matchDims)
import Language.Futhark qualified as F
import Language.Futhark.Interpreter.Values hiding (Value)
import Language.Futhark.Interpreter.Values qualified
import Language.Futhark.Primitive (floatValue, intValue)
import Language.Futhark.Primitive qualified as P
import Language.Futhark.Semantic qualified as T
import Prelude hiding (break, mod)

data StackFrame = StackFrame
  { stackFrameLoc :: Loc,
    stackFrameCtx :: Ctx
  }

instance Located StackFrame where
  locOf = stackFrameLoc

-- | What is the reason for this break point?
data BreakReason
  = -- | An explicit breakpoint in the program.
    BreakPoint
  | -- | A
    BreakNaN

data ExtOp a
  = ExtOpTrace T.Text (Doc ()) a
  | ExtOpBreak Loc BreakReason (NE.NonEmpty StackFrame) a
  | ExtOpError InterpreterError

instance Functor ExtOp where
  fmap f (ExtOpTrace w s x) = ExtOpTrace w s $ f x
  fmap f (ExtOpBreak w why backtrace x) = ExtOpBreak w why backtrace $ f x
  fmap _ (ExtOpError err) = ExtOpError err

type Stack = [StackFrame]

type Sizes = M.Map VName Int64

-- | The monad in which evaluation takes place.
newtype EvalM a
  = EvalM
      ( ReaderT
          (Stack, M.Map ImportName Env)
          (StateT Sizes (F ExtOp))
          a
      )
  deriving
    ( Monad,
      Applicative,
      Functor,
      MonadFree ExtOp,
      MonadReader (Stack, M.Map ImportName Env),
      MonadState Sizes
    )

runEvalM :: M.Map ImportName Env -> EvalM a -> F ExtOp a
runEvalM imports (EvalM m) = evalStateT (runReaderT m (mempty, imports)) mempty

stacking :: SrcLoc -> Env -> EvalM a -> EvalM a
stacking loc env = local $ \(ss, imports) ->
  if isNoLoc loc
    then (ss, imports)
    else
      let s = StackFrame (locOf loc) (Ctx env imports)
       in (s : ss, imports)
  where
    isNoLoc :: SrcLoc -> Bool
    isNoLoc = (== NoLoc) . locOf

stacktrace :: EvalM [Loc]
stacktrace = asks $ map stackFrameLoc . fst

lookupImport :: ImportName -> EvalM (Maybe Env)
lookupImport f = asks $ M.lookup f . snd

putExtSize :: VName -> Int64 -> EvalM ()
putExtSize v x = modify $ M.insert v x

getSizes :: EvalM Sizes
getSizes = get

-- | Disregard any existential sizes computed during this action.
-- This is used so that existentials computed during one iteration of
-- a loop or a function call are not remembered the next time around.
localExts :: EvalM a -> EvalM a
localExts m = do
  s <- get
  x <- m
  put s
  pure x

extSizeEnv :: EvalM Env
extSizeEnv = i64Env <$> getSizes

valueStructType :: ValueType -> StructType
valueStructType = first (ConstSize . fromIntegral)

resolveTypeParams :: [VName] -> StructType -> StructType -> Env
resolveTypeParams names = match
  where
    match (Scalar (TypeVar _ _ tn _)) t
      | qualLeaf tn `elem` names =
          typeEnv $ M.singleton (qualLeaf tn) t
    match (Scalar (Record poly_fields)) (Scalar (Record fields)) =
      mconcat $
        M.elems $
          M.intersectionWith match poly_fields fields
    match (Scalar (Sum poly_fields)) (Scalar (Sum fields)) =
      mconcat $
        map mconcat $
          M.elems $
            M.intersectionWith (zipWith match) poly_fields fields
    match
      (Scalar (Arrow _ _ _ poly_t1 (RetType _ poly_t2)))
      (Scalar (Arrow _ _ _ t1 (RetType _ t2))) =
        match poly_t1 t1 <> match poly_t2 t2
    match poly_t t
      | d1 : _ <- shapeDims (arrayShape poly_t),
        d2 : _ <- shapeDims (arrayShape t) =
          matchDims d1 d2 <> match (stripArray 1 poly_t) (stripArray 1 t)
    match _ _ = mempty

    matchDims (NamedSize (QualName _ d1)) (ConstSize d2)
      | d1 `elem` names =
          i64Env $ M.singleton d1 $ fromIntegral d2
    matchDims _ _ = mempty

resolveExistentials :: [VName] -> StructType -> ValueShape -> M.Map VName Int64
resolveExistentials names = match
  where
    match (Scalar (Record poly_fields)) (ShapeRecord fields) =
      mconcat $
        M.elems $
          M.intersectionWith match poly_fields fields
    match (Scalar (Sum poly_fields)) (ShapeSum fields) =
      mconcat $
        map mconcat $
          M.elems $
            M.intersectionWith (zipWith match) poly_fields fields
    match poly_t (ShapeDim d2 rowshape)
      | d1 : _ <- shapeDims (arrayShape poly_t) =
          matchDims d1 d2 <> match (stripArray 1 poly_t) rowshape
    match _ _ = mempty

    matchDims (NamedSize (QualName _ d1)) d2
      | d1 `elem` names = M.singleton d1 d2
    matchDims _ _ = mempty

checkShape :: Shape (Maybe Int64) -> ValueShape -> Maybe ValueShape
checkShape (ShapeDim Nothing shape1) (ShapeDim d2 shape2) =
  ShapeDim d2 <$> checkShape shape1 shape2
checkShape (ShapeDim (Just d1) shape1) (ShapeDim d2 shape2) = do
  guard $ d1 == d2
  ShapeDim d2 <$> checkShape shape1 shape2
checkShape (ShapeDim d1 shape1) ShapeLeaf =
  -- This case is for handling polymorphism, when a function doesn't
  -- know that the array it produced actually has more dimensions.
  ShapeDim (fromMaybe 0 d1) <$> checkShape shape1 ShapeLeaf
checkShape (ShapeRecord shapes1) (ShapeRecord shapes2) =
  ShapeRecord <$> sequence (M.intersectionWith checkShape shapes1 shapes2)
checkShape (ShapeRecord shapes1) ShapeLeaf =
  Just $ fromMaybe 0 <$> ShapeRecord shapes1
checkShape (ShapeSum shapes1) (ShapeSum shapes2) =
  ShapeSum <$> sequence (M.intersectionWith (zipWithM checkShape) shapes1 shapes2)
checkShape (ShapeSum shapes1) ShapeLeaf =
  Just $ fromMaybe 0 <$> ShapeSum shapes1
checkShape _ shape2 =
  Just shape2

type Value = Language.Futhark.Interpreter.Values.Value EvalM

asInteger :: Value -> Integer
asInteger (ValuePrim (SignedValue v)) = P.valueIntegral v
asInteger (ValuePrim (UnsignedValue v)) =
  toInteger (P.valueIntegral (P.doZExt v Int64) :: Word64)
asInteger v = error $ "Unexpectedly not an integer: " <> show v

asInt :: Value -> Int
asInt = fromIntegral . asInteger

asSigned :: Value -> IntValue
asSigned (ValuePrim (SignedValue v)) = v
asSigned v = error $ "Unexpected not a signed integer: " <> show v

asInt64 :: Value -> Int64
asInt64 = fromIntegral . asInteger

asBool :: Value -> Bool
asBool (ValuePrim (BoolValue x)) = x
asBool v = error $ "Unexpectedly not a boolean: " <> show v

lookupInEnv ::
  (Env -> M.Map VName x) ->
  QualName VName ->
  Env ->
  Maybe x
lookupInEnv onEnv qv env = f env $ qualQuals qv
  where
    f m (q : qs) =
      case M.lookup q $ envTerm m of
        Just (TermModule (Module mod)) -> f mod qs
        _ -> Nothing
    f m [] = M.lookup (qualLeaf qv) $ onEnv m

lookupVar :: QualName VName -> Env -> Maybe TermBinding
lookupVar = lookupInEnv envTerm

lookupType :: QualName VName -> Env -> Maybe T.TypeBinding
lookupType = lookupInEnv envType

-- | A TermValue with a 'Nothing' type annotation is an intrinsic.
data TermBinding
  = TermValue (Maybe T.BoundV) Value
  | -- | A polymorphic value that must be instantiated.
    TermPoly (Maybe T.BoundV) (StructType -> EvalM Value)
  | TermModule Module

data Module
  = Module Env
  | ModuleFun (Module -> EvalM Module)

-- | The actual type- and value environment.
data Env = Env
  { envTerm :: M.Map VName TermBinding,
    envType :: M.Map VName T.TypeBinding
  }

instance Monoid Env where
  mempty = Env mempty mempty

instance Semigroup Env where
  Env vm1 tm1 <> Env vm2 tm2 = Env (vm1 <> vm2) (tm1 <> tm2)

-- | An error occurred during interpretation due to an error in the
-- user program.  Actual interpreter errors will be signaled with an
-- IO exception ('error').
newtype InterpreterError = InterpreterError T.Text

-- | Prettyprint the error for human consumption.
prettyInterpreterError :: InterpreterError -> Doc AnsiStyle
prettyInterpreterError (InterpreterError e) = pretty e

valEnv :: M.Map VName (Maybe T.BoundV, Value) -> Env
valEnv m =
  Env
    { envTerm = M.map (uncurry TermValue) m,
      envType = mempty
    }

modEnv :: M.Map VName Module -> Env
modEnv m =
  Env
    { envTerm = M.map TermModule m,
      envType = mempty
    }

typeEnv :: M.Map VName StructType -> Env
typeEnv m =
  Env
    { envTerm = mempty,
      envType = M.map tbind m
    }
  where
    tbind = T.TypeAbbr Unlifted [] . RetType []

i64Env :: M.Map VName Int64 -> Env
i64Env = valEnv . M.map f
  where
    f x =
      ( Just $ T.BoundV [] $ Scalar $ Prim $ Signed Int64,
        ValuePrim $ SignedValue $ Int64Value x
      )

instance Show InterpreterError where
  show (InterpreterError s) = T.unpack s

bad :: SrcLoc -> Env -> T.Text -> EvalM a
bad loc env s = stacking loc env $ do
  ss <- map (locText . srclocOf) <$> stacktrace
  liftF . ExtOpError . InterpreterError $
    "Error at\n" <> prettyStacktrace 0 ss <> s

trace :: T.Text -> Value -> EvalM ()
trace w v = do
  liftF $ ExtOpTrace w (prettyValue v) ()

typeCheckerEnv :: Env -> T.Env
typeCheckerEnv env =
  -- FIXME: some shadowing issues are probably not right here.
  let valMap (TermValue (Just t) _) = Just t
      valMap _ = Nothing
      vtable = M.mapMaybe valMap $ envTerm env
      nameMap k
        | k `M.member` vtable = Just ((T.Term, baseName k), qualName k)
        | otherwise = Nothing
   in mempty
        { T.envNameMap = M.fromList $ mapMaybe nameMap $ M.keys $ envTerm env,
          T.envVtable = vtable
        }

break :: Env -> Loc -> EvalM ()
break env loc = do
  imports <- asks snd
  backtrace <- asks ((StackFrame loc (Ctx env imports) NE.:|) . fst)
  liftF $ ExtOpBreak loc BreakPoint backtrace ()

fromArray :: Value -> (ValueShape, [Value])
fromArray (ValueArray shape as) = (shape, elems as)
fromArray v = error $ "Expected array value, but found: " <> show v

apply :: SrcLoc -> Env -> Value -> Value -> EvalM Value
apply loc env (ValueFun f) v = stacking loc env (f v)
apply _ _ f _ = error $ "Cannot apply non-function: " <> show f

apply2 :: SrcLoc -> Env -> Value -> Value -> Value -> EvalM Value
apply2 loc env f x y = stacking loc env $ do
  f' <- apply noLoc mempty f x
  apply noLoc mempty f' y

matchPat :: Env -> Pat -> Value -> EvalM Env
matchPat env p v = do
  m <- runMaybeT $ patternMatch env p v
  case m of
    Nothing -> error $ "matchPat: missing case for " <> prettyString p ++ " and " <> show v
    Just env' -> pure env'

patternMatch :: Env -> Pat -> Value -> MaybeT EvalM Env
patternMatch env (Id v (Info t) _) val =
  lift $
    pure $
      valEnv (M.singleton v (Just $ T.BoundV [] $ toStruct t, val)) <> env
patternMatch env Wildcard {} _ =
  lift $ pure env
patternMatch env (TuplePat ps _) (ValueRecord vs) =
  foldM (\env' (p, v) -> patternMatch env' p v) env $
    zip ps (map snd $ sortFields vs)
patternMatch env (RecordPat ps _) (ValueRecord vs) =
  foldM (\env' (p, v) -> patternMatch env' p v) env $
    M.intersectionWith (,) (M.fromList ps) vs
patternMatch env (PatParens p _) v = patternMatch env p v
patternMatch env (PatAscription p _ _) v =
  patternMatch env p v
patternMatch env (PatLit l t _) v = do
  l' <- case l of
    PatLitInt x -> lift $ eval env $ IntLit x t mempty
    PatLitFloat x -> lift $ eval env $ FloatLit x t mempty
    PatLitPrim lv -> pure $ ValuePrim lv
  if v == l'
    then pure env
    else mzero
patternMatch env (PatConstr n _ ps _) (ValueSum _ n' vs)
  | n == n' =
      foldM (\env' (p, v) -> patternMatch env' p v) env $ zip ps vs
patternMatch _ _ _ = mzero

data Indexing
  = IndexingFix Int64
  | IndexingSlice (Maybe Int64) (Maybe Int64) (Maybe Int64)

instance Pretty Indexing where
  pretty (IndexingFix i) = pretty i
  pretty (IndexingSlice i j (Just s)) =
    maybe mempty pretty i
      <> ":"
      <> maybe mempty pretty j
      <> ":"
      <> pretty s
  pretty (IndexingSlice i (Just j) s) =
    maybe mempty pretty i
      <> ":"
      <> pretty j
      <> maybe mempty ((":" <>) . pretty) s
  pretty (IndexingSlice i Nothing Nothing) =
    maybe mempty pretty i <> ":"

indexesFor ::
  Maybe Int64 ->
  Maybe Int64 ->
  Maybe Int64 ->
  Int64 ->
  Maybe [Int]
indexesFor start end stride n
  | (start', end', stride') <- slice,
    end' == start' || signum' (end' - start') == signum' stride',
    stride' /= 0,
    is <- [start', start' + stride' .. end' - signum stride'],
    all inBounds is =
      Just $ map fromIntegral is
  | otherwise =
      Nothing
  where
    inBounds i = i >= 0 && i < n

    slice =
      case (start, end, stride) of
        (Just start', _, _) ->
          let end' = fromMaybe n end
           in (start', end', fromMaybe 1 stride)
        (Nothing, Just end', _) ->
          let start' = 0
           in (start', end', fromMaybe 1 stride)
        (Nothing, Nothing, Just stride') ->
          ( if stride' > 0 then 0 else n - 1,
            if stride' > 0 then n else -1,
            stride'
          )
        (Nothing, Nothing, Nothing) ->
          (0, n, 1)

-- | 'signum', but with 0 as 1.
signum' :: (Eq p, Num p) => p -> p
signum' 0 = 1
signum' x = signum x

indexShape :: [Indexing] -> ValueShape -> ValueShape
indexShape (IndexingFix {} : is) (ShapeDim _ shape) =
  indexShape is shape
indexShape (IndexingSlice start end stride : is) (ShapeDim d shape) =
  ShapeDim n $ indexShape is shape
  where
    n = maybe 0 genericLength $ indexesFor start end stride d
indexShape _ shape =
  shape

indexArray :: [Indexing] -> Value -> Maybe Value
indexArray (IndexingFix i : is) (ValueArray _ arr)
  | i >= 0,
    i < n =
      indexArray is $ arr ! fromIntegral i
  | otherwise =
      Nothing
  where
    n = arrayLength arr
indexArray (IndexingSlice start end stride : is) (ValueArray (ShapeDim _ rowshape) arr) = do
  js <- indexesFor start end stride $ arrayLength arr
  toArray' (indexShape is rowshape) <$> mapM (indexArray is . (arr !)) js
indexArray _ v = Just v

writeArray :: [Indexing] -> Value -> Value -> Maybe Value
writeArray slice x y = runIdentity $ updateArray (\_ y' -> pure y') slice x y

updateArray ::
  Monad m =>
  (Value -> Value -> m Value) ->
  [Indexing] ->
  Value ->
  Value ->
  m (Maybe Value)
updateArray f (IndexingFix i : is) (ValueArray shape arr) v
  | i >= 0,
    i < n = do
      v' <- updateArray f is (arr ! i') v
      pure $ do
        v'' <- v'
        Just $ ValueArray shape $ arr // [(i', v'')]
  | otherwise =
      pure Nothing
  where
    n = arrayLength arr
    i' = fromIntegral i
updateArray f (IndexingSlice start end stride : is) (ValueArray shape arr) (ValueArray _ v)
  | Just arr_is <- indexesFor start end stride $ arrayLength arr,
    length arr_is == arrayLength v = do
      let update (Just arr') (i, v') = do
            x <- updateArray f is (arr ! i) v'
            pure $ do
              x' <- x
              Just $ arr' // [(i, x')]
          update Nothing _ = pure Nothing
      fmap (fmap (ValueArray shape)) $ foldM update (Just arr) $ zip arr_is $ elems v
  | otherwise =
      pure Nothing
updateArray f _ x y = Just <$> f x y

evalDimIndex :: Env -> DimIndex -> EvalM Indexing
evalDimIndex env (DimFix x) =
  IndexingFix . asInt64 <$> eval env x
evalDimIndex env (DimSlice start end stride) =
  IndexingSlice
    <$> traverse (fmap asInt64 . eval env) start
    <*> traverse (fmap asInt64 . eval env) end
    <*> traverse (fmap asInt64 . eval env) stride

evalIndex :: SrcLoc -> Env -> [Indexing] -> Value -> EvalM Value
evalIndex loc env is arr = do
  let oob =
        bad loc env $
          "Index ["
            <> T.intercalate ", " (map prettyText is)
            <> "] out of bounds for array of shape "
            <> prettyText (valueShape arr)
            <> "."
  maybe oob pure $ indexArray is arr

-- | Expand type based on information that was not available at
-- type-checking time (the structure of abstract types).
<<<<<<< HEAD
evalType :: Env -> StructType -> StructType
evalType _ (Scalar (Prim pt)) = Scalar $ Prim pt
evalType env (Scalar (Record fs)) = Scalar $ Record $ fmap (evalType env) fs
evalType env (Scalar (Arrow () p d t1 (RetType dims t2))) =
  Scalar $ Arrow () p d (evalType env t1) (RetType dims (evalType env t2))
evalType env t@(Array _ u shape _) =
=======
expandType :: Env -> StructType -> StructType
expandType _ (Scalar (Prim pt)) = Scalar $ Prim pt
expandType env (Scalar (Record fs)) = Scalar $ Record $ fmap (expandType env) fs
expandType env (Scalar (Arrow () p d t1 (RetType dims t2))) =
  Scalar $ Arrow () p d (expandType env t1) (RetType dims (expandType env t2))
expandType env t@(Array _ u shape _) =
>>>>>>> df5a916f
  let et = stripArray (shapeRank shape) t
      et' = expandType env et
   in arrayOf u shape et'
expandType env t@(Scalar (TypeVar () _ tn args)) =
  case lookupType tn env of
    Just (T.TypeAbbr _ ps (RetType _ t')) ->
      let (substs, types) = mconcat $ zipWith matchPtoA ps args
          onDim (NamedSize v) = fromMaybe (NamedSize v) $ M.lookup (qualLeaf v) substs
          onDim d = d
       in if null ps
            then first onDim t'
            else expandType (Env mempty types <> env) $ first onDim t'
    Nothing -> t
  where
    matchPtoA (TypeParamDim p _) (TypeArgDim (NamedSize qv) _) =
      (M.singleton p $ NamedSize qv, mempty)
    matchPtoA (TypeParamDim p _) (TypeArgDim (ConstSize k) _) =
      (M.singleton p $ ConstSize k, mempty)
    matchPtoA (TypeParamType l p _) (TypeArgType t' _) =
      let t'' = expandType env t'
       in (mempty, M.singleton p $ T.TypeAbbr l [] $ RetType [] t'')
    matchPtoA _ _ = mempty
expandType env (Scalar (Sum cs)) = Scalar $ Sum $ (fmap . fmap) (expandType env) cs

-- | First expand type abbreviations, then evaluate all possible
-- sizes.
evalType :: Env -> StructType -> EvalM StructType
evalType outer_env t = do
  size_env <- extSizeEnv
  let env = size_env <> outer_env
      evalDim (NamedSize qn)
        | Just (TermValue _ (ValuePrim (SignedValue (Int64Value x)))) <-
            lookupVar qn env =
            ConstSize $ fromIntegral x
      evalDim d = d
  pure $ first evalDim $ expandType env t

evalTermVar :: Env -> QualName VName -> StructType -> EvalM Value
evalTermVar env qv t =
  case lookupVar qv env of
    Just (TermPoly _ v) -> v =<< evalType env t
    Just (TermValue _ v) -> pure v
    _ -> error $ "\"" <> prettyString qv <> "\" is not bound to a value."

typeValueShape :: Env -> StructType -> EvalM ValueShape
typeValueShape env t = do
  t' <- evalType env t
  case traverse dim $ typeShape t' of
    Nothing -> error $ "typeValueShape: failed to fully evaluate type " <> prettyString t'
    Just shape -> pure shape
  where
    dim (ConstSize x) = Just $ fromIntegral x
    dim _ = Nothing

evalFunction :: Env -> [VName] -> [Pat] -> Exp -> StructType -> EvalM Value
-- We treat zero-parameter lambdas as simply an expression to
-- evaluate immediately.  Note that this is *not* the same as a lambda
-- that takes an empty tuple '()' as argument!  Zero-parameter lambdas
-- can never occur in a well-formed Futhark program, but they are
-- convenient in the interpreter.
evalFunction env _ [] body rettype =
  -- Eta-expand the rest to make any sizes visible.
  etaExpand [] env rettype
  where
    etaExpand vs env' (Scalar (Arrow _ _ _ pt (RetType _ rt))) =
<<<<<<< HEAD
      pure $
        ValueFun $ \v -> do
          env'' <- matchPat env' (Wildcard (Info $ fromStruct pt) noLoc) v
          etaExpand (v : vs) env'' rt
=======
      pure . ValueFun $ \v -> do
        env'' <- matchPat env' (Wildcard (Info $ fromStruct pt) noLoc) v
        etaExpand (v : vs) env'' rt
>>>>>>> df5a916f
    etaExpand vs env' _ = do
      f <- localExts $ eval env' body
      foldM (apply noLoc mempty) f $ reverse vs
evalFunction env missing_sizes (p : ps) body rettype =
  pure . ValueFun $ \v -> do
    env' <- matchPat env p v
    -- Fix up the last sizes, if any.
    let p_t = expandType env $ patternStructType p
        env''
          | null missing_sizes =
              env'
          | otherwise =
              env' <> i64Env (resolveExistentials missing_sizes p_t (valueShape v))
    evalFunction env'' missing_sizes ps body rettype

evalFunctionBinding ::
  Env ->
  [TypeParam] ->
  [Pat] ->
  StructRetType ->
  Exp ->
  EvalM TermBinding
evalFunctionBinding env tparams ps ret fbody = do
<<<<<<< HEAD
  let ret' = evalType env $ retType ret
      arrow (xp, d, xt) yt = Scalar $ Arrow () xp d xt $ RetType [] yt
      ftype = foldr (arrow . patternParam) ret' ps
=======
  let arrow (xp, d, xt) yt = Scalar $ Arrow () xp d xt $ RetType [] yt
      ftype = foldr (arrow . patternParam) (retType ret) ps
>>>>>>> df5a916f
      retext = case ps of
        [] -> retDims ret
        _ -> []

  -- Distinguish polymorphic and non-polymorphic bindings here.
  if null tparams
    then
      fmap (TermValue (Just $ T.BoundV [] ftype))
        . returned env (retType ret) retext
        =<< evalFunction env [] ps fbody (retType ret)
    else pure . TermPoly (Just $ T.BoundV [] ftype) $ \ftype' -> do
      let tparam_names = map typeParamName tparams
          env' = resolveTypeParams tparam_names ftype ftype' <> env

          -- In some cases (abstract lifted types) there may be
          -- missing sizes that were not fixed by the type
          -- instantiation.  These will have to be set by looking
          -- at the actual function arguments.
          missing_sizes =
            filter (`M.notMember` envTerm env') $
              map typeParamName (filter isSizeParam tparams)
      returned env (retType ret) retext
        =<< evalFunction env' missing_sizes ps fbody (retType ret)

evalArg :: Env -> Exp -> Maybe VName -> EvalM Value
evalArg env e ext = do
  v <- eval env e
  case ext of
    Just ext' -> putExtSize ext' $ asInt64 v
    Nothing -> pure ()
  pure v

returned :: Env -> TypeBase Size als -> [VName] -> Value -> EvalM Value
returned _ _ [] v = pure v
returned env ret retext v = do
  mapM_ (uncurry putExtSize) . M.toList $
    resolveExistentials retext (expandType env $ toStruct ret) $
      valueShape v
  pure v

evalAppExp :: Env -> StructType -> AppExp -> EvalM Value
evalAppExp env _ (Range start maybe_second end loc) = do
  start' <- asInteger <$> eval env start
  maybe_second' <- traverse (fmap asInteger . eval env) maybe_second
  end' <- traverse (fmap asInteger . eval env) end

  let (end_adj, step, ok) =
        case (end', maybe_second') of
          (DownToExclusive end'', Nothing) ->
            (end'' + 1, -1, start' >= end'')
          (DownToExclusive end'', Just second') ->
            (end'' + 1, second' - start', start' >= end'' && second' < start')
          (ToInclusive end'', Nothing) ->
            (end'', 1, start' <= end'')
          (ToInclusive end'', Just second')
            | second' > start' ->
                (end'', second' - start', start' <= end'')
            | otherwise ->
                (end'', second' - start', start' >= end'' && second' /= start')
          (UpToExclusive x, Nothing) ->
            (x - 1, 1, start' <= x)
          (UpToExclusive x, Just second') ->
            (x - 1, second' - start', start' <= x && second' > start')

  if ok
    then pure $ toArray' ShapeLeaf $ map toInt [start', start' + step .. end_adj]
    else bad loc env $ badRange start' maybe_second' end'
  where
    toInt =
      case typeOf start of
        Scalar (Prim (Signed t')) ->
          ValuePrim . SignedValue . intValue t'
        Scalar (Prim (Unsigned t')) ->
          ValuePrim . UnsignedValue . intValue t'
        t -> error $ "Nonsensical range type: " ++ show t

    badRange start' maybe_second' end' =
      "Range "
        <> prettyText start'
        <> ( case maybe_second' of
               Nothing -> ""
               Just second' -> ".." <> prettyText second'
           )
        <> ( case end' of
               DownToExclusive x -> "..>" <> prettyText x
               ToInclusive x -> "..." <> prettyText x
               UpToExclusive x -> "..<" <> prettyText x
           )
        <> " is invalid."
evalAppExp env t (Coerce e te loc) = do
  v <- eval env e
  case checkShape (structTypeShape t) (valueShape v) of
    Just _ -> pure v
    Nothing ->
      bad loc env . docText $
        "Value `"
          <> prettyValue v
          <> "` of shape `"
          <> pretty (valueShape v)
          <> "` cannot match shape of type `"
          <> pretty te
          <> "` (`"
          <> pretty t
          <> "`)"
evalAppExp env _ (LetPat sizes p e body _) = do
  v <- eval env e
  env' <- matchPat env p v
  let p_t = expandType env $ patternStructType p
      v_s = valueShape v
      env'' = env' <> i64Env (resolveExistentials (map sizeName sizes) p_t v_s)
  eval env'' body
evalAppExp env _ (LetFun f (tparams, ps, _, Info ret, fbody) body _) = do
  binding <- evalFunctionBinding env tparams ps ret fbody
  eval (env {envTerm = M.insert f binding $ envTerm env}) body
evalAppExp
  env
  _
  (BinOp (op, _) op_t (x, Info (_, xext)) (y, Info (_, yext)) loc)
    | baseString (qualLeaf op) == "&&" = do
        x' <- asBool <$> eval env x
        if x'
          then eval env y
          else pure $ ValuePrim $ BoolValue False
    | baseString (qualLeaf op) == "||" = do
        x' <- asBool <$> eval env x
        if x'
          then pure $ ValuePrim $ BoolValue True
          else eval env y
    | otherwise = do
        op' <- eval env $ Var op op_t loc
        x' <- evalArg env x xext
        y' <- evalArg env y yext
        apply2 loc env op' x' y'
evalAppExp env _ (If cond e1 e2 _) = do
  cond' <- asBool <$> eval env cond
  if cond' then eval env e1 else eval env e2
evalAppExp env _ (Apply f args loc) = do
  -- It is important that 'arguments' are evaluated in reverse order
  -- in order to bring any sizes into scope that may be used in the
  -- type of the functions.
  args' <- reverse <$> mapM evalArg' (reverse $ NE.toList args)
  f' <- eval env f
  foldM (apply loc env) f' args'
  where
    evalArg' (Info (_, ext), x) = evalArg env x ext
evalAppExp env _ (Index e is loc) = do
  is' <- mapM (evalDimIndex env) is
  arr <- eval env e
  evalIndex loc env is' arr
evalAppExp env _ (LetWith dest src is v body loc) = do
  let Ident src_vn (Info src_t) _ = src
  dest' <-
    maybe oob pure
      =<< writeArray
        <$> mapM (evalDimIndex env) is
        <*> evalTermVar env (qualName src_vn) (toStruct src_t)
        <*> eval env v
  let t = T.BoundV [] $ toStruct $ unInfo $ identType dest
  eval (valEnv (M.singleton (identName dest) (Just t, dest')) <> env) body
  where
    oob = bad loc env "Update out of bounds"
evalAppExp env _ (DoLoop sparams pat init_e form body _) = do
  init_v <- eval env init_e
  case form of
    For iv bound -> do
      bound' <- asSigned <$> eval env bound
      forLoop (identName iv) bound' (zero bound') init_v
    ForIn in_pat in_e -> do
      (_, in_vs) <- fromArray <$> eval env in_e
      foldM (forInLoop in_pat) init_v in_vs
    While cond ->
      whileLoop cond init_v
  where
    withLoopParams v =
      let sparams' =
            resolveExistentials
              sparams
              (patternStructType pat)
              (valueShape v)
       in matchPat (i64Env sparams' <> env) pat v

    inc = (`P.doAdd` Int64Value 1)
    zero = (`P.doMul` Int64Value 0)

    evalBody env' = localExts $ eval env' body

    forLoopEnv iv i =
      valEnv
        ( M.singleton
            iv
            ( Just $ T.BoundV [] $ Scalar $ Prim $ Signed Int64,
              ValuePrim (SignedValue i)
            )
        )

    forLoop iv bound i v
      | i >= bound = pure v
      | otherwise = do
          env' <- withLoopParams v
          forLoop iv bound (inc i) =<< evalBody (forLoopEnv iv i <> env')

    whileLoop cond v = do
      env' <- withLoopParams v
      continue <- asBool <$> eval env' cond
      if continue
        then whileLoop cond =<< evalBody env'
        else pure v

    forInLoop in_pat v in_v = do
      env' <- withLoopParams v
      env'' <- matchPat env' in_pat in_v
      evalBody env''
evalAppExp env _ (Match e cs _) = do
  v <- eval env e
  match v (NE.toList cs)
  where
    match _ [] =
      error "Pattern match failure."
    match v (c : cs') = do
      c' <- evalCase v env c
      case c' of
        Just v' -> pure v'
        Nothing -> match v cs'

eval :: Env -> Exp -> EvalM Value
eval _ (Literal v _) = pure $ ValuePrim v
eval env (Hole (Info t) loc) =
  bad loc env $ "Hole of type: " <> prettyTextOneLine t
eval env (Parens e _) = eval env e
eval env (QualParens (qv, _) e loc) = do
  m <- evalModuleVar env qv
  case m of
    ModuleFun {} -> error $ "Local open of module function at " ++ locStr loc
    Module m' -> eval (m' <> env) e
eval env (TupLit vs _) = toTuple <$> mapM (eval env) vs
eval env (RecordLit fields _) =
  ValueRecord . M.fromList <$> mapM evalField fields
  where
    evalField (RecordFieldExplicit k e _) = do
      v <- eval env e
      pure (k, v)
    evalField (RecordFieldImplicit k t loc) = do
      v <- eval env $ Var (qualName k) t loc
      pure (baseName k, v)
eval _ (StringLit vs _) =
  pure $
    toArray' ShapeLeaf $
      map (ValuePrim . UnsignedValue . Int8Value . fromIntegral) vs
eval env (ArrayLit [] (Info t) _) = do
  t' <- typeValueShape env $ toStruct t
  pure $ toArray t' []
eval env (ArrayLit (v : vs) _ _) = do
  v' <- eval env v
  vs' <- mapM (eval env) vs
  pure $ toArray' (valueShape v') (v' : vs')
eval env (AppExp e (Info (AppRes t retext))) = do
  t' <- evalType env $ toStruct t
  returned env t' retext =<< evalAppExp env t' e
eval env (Var qv (Info t) _) = evalTermVar env qv (toStruct t)
eval env (Ascript e _ _) = eval env e
eval _ (IntLit v (Info t) _) =
  case t of
    Scalar (Prim (Signed it)) ->
      pure $ ValuePrim $ SignedValue $ intValue it v
    Scalar (Prim (Unsigned it)) ->
      pure $ ValuePrim $ UnsignedValue $ intValue it v
    Scalar (Prim (FloatType ft)) ->
      pure $ ValuePrim $ FloatValue $ floatValue ft v
    _ -> error $ "eval: nonsensical type for integer literal: " <> prettyString t
eval _ (FloatLit v (Info t) _) =
  case t of
    Scalar (Prim (FloatType ft)) ->
      pure $ ValuePrim $ FloatValue $ floatValue ft v
    _ -> error $ "eval: nonsensical type for float literal: " <> prettyString t
eval env (Negate e _) = do
  ev <- eval env e
  ValuePrim <$> case ev of
    ValuePrim (SignedValue (Int8Value v)) -> pure $ SignedValue $ Int8Value (-v)
    ValuePrim (SignedValue (Int16Value v)) -> pure $ SignedValue $ Int16Value (-v)
    ValuePrim (SignedValue (Int32Value v)) -> pure $ SignedValue $ Int32Value (-v)
    ValuePrim (SignedValue (Int64Value v)) -> pure $ SignedValue $ Int64Value (-v)
    ValuePrim (UnsignedValue (Int8Value v)) -> pure $ UnsignedValue $ Int8Value (-v)
    ValuePrim (UnsignedValue (Int16Value v)) -> pure $ UnsignedValue $ Int16Value (-v)
    ValuePrim (UnsignedValue (Int32Value v)) -> pure $ UnsignedValue $ Int32Value (-v)
    ValuePrim (UnsignedValue (Int64Value v)) -> pure $ UnsignedValue $ Int64Value (-v)
    ValuePrim (FloatValue (Float16Value v)) -> pure $ FloatValue $ Float16Value (-v)
    ValuePrim (FloatValue (Float32Value v)) -> pure $ FloatValue $ Float32Value (-v)
    ValuePrim (FloatValue (Float64Value v)) -> pure $ FloatValue $ Float64Value (-v)
    _ -> error $ "Cannot negate " <> show ev
eval env (Not e _) = do
  ev <- eval env e
  ValuePrim <$> case ev of
    ValuePrim (BoolValue b) -> pure $ BoolValue $ not b
    ValuePrim (SignedValue iv) -> pure $ SignedValue $ P.doComplement iv
    ValuePrim (UnsignedValue iv) -> pure $ UnsignedValue $ P.doComplement iv
    _ -> error $ "Cannot logically negate " <> show ev
eval env (Update src is v loc) =
  maybe oob pure
    =<< writeArray <$> mapM (evalDimIndex env) is <*> eval env src <*> eval env v
  where
    oob = bad loc env "Bad update"
eval env (RecordUpdate src all_fs v _ _) =
  update <$> eval env src <*> pure all_fs <*> eval env v
  where
    update _ [] v' = v'
    update (ValueRecord src') (f : fs) v'
      | Just f_v <- M.lookup f src' =
          ValueRecord $ M.insert f (update f_v fs v') src'
    update _ _ _ = error "eval RecordUpdate: invalid value."
-- We treat zero-parameter lambdas as simply an expression to
-- evaluate immediately.  Note that this is *not* the same as a lambda
-- that takes an empty tuple '()' as argument!  Zero-parameter lambdas
-- can never occur in a well-formed Futhark program, but they are
-- convenient in the interpreter.
eval env (Lambda ps body _ (Info (_, RetType _ rt)) _) =
  evalFunction env [] ps body rt
eval env (OpSection qv (Info t) _) =
  evalTermVar env qv $ toStruct t
eval env (OpSectionLeft qv _ e (Info (_, _, argext), _) (Info (RetType _ t), _) loc) = do
  v <- evalArg env e argext
  f <- evalTermVar env qv (toStruct t)
  apply loc env f v
eval env (OpSectionRight qv _ e (Info _, Info (_, _, argext)) (Info (RetType _ t)) loc) = do
  y <- evalArg env e argext
  pure $
    ValueFun $ \x -> do
      f <- evalTermVar env qv $ toStruct t
      apply2 loc env f x y
eval env (IndexSection is _ loc) = do
  is' <- mapM (evalDimIndex env) is
  pure $ ValueFun $ evalIndex loc env is'
eval _ (ProjectSection ks _ _) =
  pure $ ValueFun $ flip (foldM walk) ks
  where
    walk (ValueRecord fs) f
      | Just v' <- M.lookup f fs = pure v'
    walk _ _ = error "Value does not have expected field."
eval env (Project f e _ _) = do
  v <- eval env e
  case v of
    ValueRecord fs | Just v' <- M.lookup f fs -> pure v'
    _ -> error "Value does not have expected field."
eval env (Assert what e (Info s) loc) = do
  cond <- asBool <$> eval env what
  unless cond $ bad loc env s
  eval env e
eval env (Constr c es (Info t) _) = do
  vs <- mapM (eval env) es
  shape <- typeValueShape env $ toStruct t
  pure $ ValueSum shape c vs
eval env (Attr (AttrAtom (AtomName "break") _) e loc) = do
  break env (locOf loc)
  eval env e
eval env (Attr (AttrAtom (AtomName "trace") _) e loc) = do
  v <- eval env e
  trace (locText (locOf loc)) v
  pure v
eval env (Attr (AttrComp "trace" [AttrAtom (AtomName tag) _] _) e _) = do
  v <- eval env e
  trace (nameToText tag) v
  pure v
eval env (Attr _ e _) =
  eval env e

evalCase ::
  Value ->
  Env ->
  CaseBase Info VName ->
  EvalM (Maybe Value)
evalCase v env (CasePat p cExp _) = runMaybeT $ do
  env' <- patternMatch env p v
  lift $ eval env' cExp

-- We hackily do multiple substitutions in modules, because otherwise
-- we would lose in cases where the parameter substitutions are [a->x,
-- b->x] when we reverse. (See issue #1250.)
reverseSubstitutions :: M.Map VName VName -> M.Map VName [VName]
reverseSubstitutions =
  M.fromListWith (<>) . map (second pure . uncurry (flip (,))) . M.toList

substituteInModule :: M.Map VName VName -> Module -> Module
substituteInModule substs = onModule
  where
    rev_substs = reverseSubstitutions substs
    replace v = fromMaybe [v] $ M.lookup v rev_substs
    replaceQ v = maybe v qualName $ maybeHead =<< M.lookup (qualLeaf v) rev_substs
    replaceM f m = M.fromList $ do
      (k, v) <- M.toList m
      k' <- replace k
      pure (k', f v)
    onModule (Module (Env terms types)) =
      Module $ Env (replaceM onTerm terms) (replaceM onType types)
    onModule (ModuleFun f) =
      ModuleFun $ \m -> onModule <$> f (substituteInModule substs m)
    onTerm (TermValue t v) = TermValue t v
    onTerm (TermPoly t v) = TermPoly t v
    onTerm (TermModule m) = TermModule $ onModule m
    onType (T.TypeAbbr l ps t) = T.TypeAbbr l ps $ first onDim t
    onDim (NamedSize v) = NamedSize $ replaceQ v
    onDim (ConstSize x) = ConstSize x
    onDim (AnySize v) = AnySize v

evalModuleVar :: Env -> QualName VName -> EvalM Module
evalModuleVar env qv =
  case lookupVar qv env of
    Just (TermModule m) -> pure m
    _ -> error $ prettyString qv <> " is not bound to a module."

evalModExp :: Env -> ModExp -> EvalM Module
evalModExp _ (ModImport _ (Info f) _) = do
  f' <- lookupImport f
  known <- asks snd
  case f' of
    Nothing ->
      error $
        unlines
          [ "Unknown interpreter import: " ++ show f,
            "Known: " ++ show (M.keys known)
          ]
    Just m -> pure $ Module m
evalModExp env (ModDecs ds _) = do
  Env terms types <- foldM evalDec env ds
  -- Remove everything that was present in the original Env.
  pure $
    Module $
      Env
        (terms `M.difference` envTerm env)
        (types `M.difference` envType env)
evalModExp env (ModVar qv _) =
  evalModuleVar env qv
evalModExp env (ModAscript me _ (Info substs) _) =
  substituteInModule substs <$> evalModExp env me
evalModExp env (ModParens me _) = evalModExp env me
evalModExp env (ModLambda p ret e loc) =
  pure $
    ModuleFun $ \am -> do
      let env' = env {envTerm = M.insert (modParamName p) (TermModule am) $ envTerm env}
      evalModExp env' $ case ret of
        Nothing -> e
        Just (se, rsubsts) -> ModAscript e se rsubsts loc
evalModExp env (ModApply f e (Info psubst) (Info rsubst) _) = do
  f' <- evalModExp env f
  case f' of
    ModuleFun f'' -> do
      e' <- evalModExp env e
      substituteInModule rsubst <$> f'' (substituteInModule psubst e')
    _ -> error "Expected ModuleFun."

evalDec :: Env -> Dec -> EvalM Env
evalDec env (ValDec (ValBind _ v _ (Info ret) tparams ps fbody _ _ _)) = do
  binding <- evalFunctionBinding env tparams ps ret fbody
  pure $ env {envTerm = M.insert v binding $ envTerm env}
evalDec env (OpenDec me _) = do
  me' <- evalModExp env me
  case me' of
    Module me'' -> pure $ me'' <> env
    _ -> error "Expected Module"
evalDec env (ImportDec name name' loc) =
  evalDec env $ LocalDec (OpenDec (ModImport name name' loc) loc) loc
evalDec env (LocalDec d _) = evalDec env d
evalDec env SigDec {} = pure env
evalDec env (TypeDec (TypeBind v l ps _ (Info (RetType dims t)) _ _)) = do
  let abbr = T.TypeAbbr l ps . RetType dims $ expandType env t
  pure env {envType = M.insert v abbr $ envType env}
evalDec env (ModDec (ModBind v ps ret body _ loc)) = do
  mod <- evalModExp env $ wrapInLambda ps
  pure $ modEnv (M.singleton v mod) <> env
  where
    wrapInLambda [] = case ret of
      Just (se, substs) -> ModAscript body se substs loc
      Nothing -> body
    wrapInLambda [p] = ModLambda p ret body loc
    wrapInLambda (p : ps') = ModLambda p Nothing (wrapInLambda ps') loc

-- | The interpreter context.  All evaluation takes place with respect
-- to a context, and it can be extended with more definitions, which
-- is how the REPL works.
data Ctx = Ctx
  { ctxEnv :: Env,
    ctxImports :: M.Map ImportName Env
  }

nanValue :: PrimValue -> Bool
nanValue (FloatValue v) =
  case v of
    Float16Value x -> isNaN x
    Float32Value x -> isNaN x
    Float64Value x -> isNaN x
nanValue _ = False

breakOnNaN :: [PrimValue] -> PrimValue -> EvalM ()
breakOnNaN inputs result
  | not (any nanValue inputs) && nanValue result = do
      backtrace <- asks fst
      case NE.nonEmpty backtrace of
        Nothing -> pure ()
        Just backtrace' ->
          let loc = stackFrameLoc $ NE.head backtrace'
           in liftF $ ExtOpBreak loc BreakNaN backtrace' ()
breakOnNaN _ _ =
  pure ()

-- | The initial environment contains definitions of the various intrinsic functions.
initialCtx :: Ctx
initialCtx =
  Ctx
    ( Env
        ( M.insert
            (VName (nameFromString "intrinsics") 0)
            (TermModule (Module $ Env terms types))
            terms
        )
        types
    )
    mempty
  where
    terms = M.mapMaybeWithKey (const . def . baseString) intrinsics
    types = M.mapMaybeWithKey (const . tdef . baseString) intrinsics

    sintOp f =
      [ (getS, putS, P.doBinOp (f Int8)),
        (getS, putS, P.doBinOp (f Int16)),
        (getS, putS, P.doBinOp (f Int32)),
        (getS, putS, P.doBinOp (f Int64))
      ]
    uintOp f =
      [ (getU, putU, P.doBinOp (f Int8)),
        (getU, putU, P.doBinOp (f Int16)),
        (getU, putU, P.doBinOp (f Int32)),
        (getU, putU, P.doBinOp (f Int64))
      ]
    intOp f = sintOp f ++ uintOp f
    floatOp f =
      [ (getF, putF, P.doBinOp (f Float16)),
        (getF, putF, P.doBinOp (f Float32)),
        (getF, putF, P.doBinOp (f Float64))
      ]
    arithOp f g = Just $ bopDef $ intOp f ++ floatOp g

    flipCmps = map (\(f, g, h) -> (f, g, flip h))
    sintCmp f =
      [ (getS, Just . BoolValue, P.doCmpOp (f Int8)),
        (getS, Just . BoolValue, P.doCmpOp (f Int16)),
        (getS, Just . BoolValue, P.doCmpOp (f Int32)),
        (getS, Just . BoolValue, P.doCmpOp (f Int64))
      ]
    uintCmp f =
      [ (getU, Just . BoolValue, P.doCmpOp (f Int8)),
        (getU, Just . BoolValue, P.doCmpOp (f Int16)),
        (getU, Just . BoolValue, P.doCmpOp (f Int32)),
        (getU, Just . BoolValue, P.doCmpOp (f Int64))
      ]
    floatCmp f =
      [ (getF, Just . BoolValue, P.doCmpOp (f Float16)),
        (getF, Just . BoolValue, P.doCmpOp (f Float32)),
        (getF, Just . BoolValue, P.doCmpOp (f Float64))
      ]
    boolCmp f = [(getB, Just . BoolValue, P.doCmpOp f)]

    getV (SignedValue x) = Just $ P.IntValue x
    getV (UnsignedValue x) = Just $ P.IntValue x
    getV (FloatValue x) = Just $ P.FloatValue x
    getV (BoolValue x) = Just $ P.BoolValue x
    putV (P.IntValue x) = SignedValue x
    putV (P.FloatValue x) = FloatValue x
    putV (P.BoolValue x) = BoolValue x
    putV P.UnitValue = BoolValue True

    getS (SignedValue x) = Just $ P.IntValue x
    getS _ = Nothing
    putS (P.IntValue x) = Just $ SignedValue x
    putS _ = Nothing

    getU (UnsignedValue x) = Just $ P.IntValue x
    getU _ = Nothing
    putU (P.IntValue x) = Just $ UnsignedValue x
    putU _ = Nothing

    getF (FloatValue x) = Just $ P.FloatValue x
    getF _ = Nothing
    putF (P.FloatValue x) = Just $ FloatValue x
    putF _ = Nothing

    getB (BoolValue x) = Just $ P.BoolValue x
    getB _ = Nothing
    putB (P.BoolValue x) = Just $ BoolValue x
    putB _ = Nothing

    fun1 f =
      TermValue Nothing $ ValueFun $ \x -> f x

    fun2 f =
      TermValue Nothing . ValueFun $ \x ->
        pure . ValueFun $ \y -> f x y

    fun3 f =
      TermValue Nothing . ValueFun $ \x ->
        pure . ValueFun $ \y ->
          pure . ValueFun $ \z -> f x y z

    fun5 f =
      TermValue Nothing . ValueFun $ \x ->
        pure . ValueFun $ \y ->
          pure . ValueFun $ \z ->
            pure . ValueFun $ \a ->
              pure . ValueFun $ \b -> f x y z a b

    fun6 f =
      TermValue Nothing . ValueFun $ \x ->
        pure . ValueFun $ \y ->
          pure . ValueFun $ \z ->
            pure . ValueFun $ \a ->
              pure . ValueFun $ \b ->
                pure . ValueFun $ \c -> f x y z a b c

    fun7 f =
      TermValue Nothing . ValueFun $ \x ->
        pure . ValueFun $ \y ->
          pure . ValueFun $ \z ->
            pure . ValueFun $ \a ->
              pure . ValueFun $ \b ->
                pure . ValueFun $ \c ->
                  pure . ValueFun $ \d -> f x y z a b c d

    fun8 f =
      TermValue Nothing . ValueFun $ \x ->
        pure . ValueFun $ \y ->
          pure . ValueFun $ \z ->
            pure . ValueFun $ \a ->
              pure . ValueFun $ \b ->
                pure . ValueFun $ \c ->
                  pure . ValueFun $ \d ->
                    pure . ValueFun $ \e -> f x y z a b c d e

    fun10 f =
      TermValue Nothing . ValueFun $ \x ->
        pure . ValueFun $ \y ->
          pure . ValueFun $ \z ->
            pure . ValueFun $ \a ->
              pure . ValueFun $ \b ->
                pure . ValueFun $ \c ->
                  pure . ValueFun $ \d ->
                    pure . ValueFun $ \e ->
                      pure . ValueFun $ \g ->
                        pure . ValueFun $ \h -> f x y z a b c d e g h

    bopDef fs = fun2 $ \x y ->
      case (x, y) of
        (ValuePrim x', ValuePrim y')
          | Just z <- msum $ map (`bopDef'` (x', y')) fs -> do
              breakOnNaN [x', y'] z
              pure $ ValuePrim z
        _ ->
          bad noLoc mempty . docText $
            "Cannot apply operator to arguments"
              <+> dquotes (prettyValue x)
              <+> "and"
              <+> dquotes (prettyValue y)
                <> "."
      where
        bopDef' (valf, retf, op) (x, y) = do
          x' <- valf x
          y' <- valf y
          retf =<< op x' y'

    unopDef fs = fun1 $ \x ->
      case x of
        (ValuePrim x')
          | Just r <- msum $ map (`unopDef'` x') fs -> do
              breakOnNaN [x'] r
              pure $ ValuePrim r
        _ ->
          bad noLoc mempty . docText $
            "Cannot apply function to argument"
              <+> dquotes (prettyValue x)
                <> "."
      where
        unopDef' (valf, retf, op) x = do
          x' <- valf x
          retf =<< op x'

    tbopDef f = fun1 $ \v ->
      case fromTuple v of
        Just [ValuePrim x, ValuePrim y]
          | Just x' <- getV x,
            Just y' <- getV y,
            Just z <- putV <$> f x' y' -> do
              breakOnNaN [x, y] z
              pure $ ValuePrim z
        _ ->
          bad noLoc mempty . docText $
            "Cannot apply operator to argument"
              <+> dquotes (prettyValue v) <> "."

    def "!" =
      Just $
        unopDef
          [ (getS, putS, P.doUnOp $ P.Complement Int8),
            (getS, putS, P.doUnOp $ P.Complement Int16),
            (getS, putS, P.doUnOp $ P.Complement Int32),
            (getS, putS, P.doUnOp $ P.Complement Int64),
            (getU, putU, P.doUnOp $ P.Complement Int8),
            (getU, putU, P.doUnOp $ P.Complement Int16),
            (getU, putU, P.doUnOp $ P.Complement Int32),
            (getU, putU, P.doUnOp $ P.Complement Int64),
            (getB, putB, P.doUnOp P.Not)
          ]
    def "+" = arithOp (`P.Add` P.OverflowWrap) P.FAdd
    def "-" = arithOp (`P.Sub` P.OverflowWrap) P.FSub
    def "*" = arithOp (`P.Mul` P.OverflowWrap) P.FMul
    def "**" = arithOp P.Pow P.FPow
    def "/" =
      Just $
        bopDef $
          sintOp (`P.SDiv` P.Unsafe)
            ++ uintOp (`P.UDiv` P.Unsafe)
            ++ floatOp P.FDiv
    def "%" =
      Just $
        bopDef $
          sintOp (`P.SMod` P.Unsafe)
            ++ uintOp (`P.UMod` P.Unsafe)
            ++ floatOp P.FMod
    def "//" =
      Just $
        bopDef $
          sintOp (`P.SQuot` P.Unsafe)
            ++ uintOp (`P.UDiv` P.Unsafe)
    def "%%" =
      Just $
        bopDef $
          sintOp (`P.SRem` P.Unsafe)
            ++ uintOp (`P.UMod` P.Unsafe)
    def "^" = Just $ bopDef $ intOp P.Xor
    def "&" = Just $ bopDef $ intOp P.And
    def "|" = Just $ bopDef $ intOp P.Or
    def ">>" = Just $ bopDef $ sintOp P.AShr ++ uintOp P.LShr
    def "<<" = Just $ bopDef $ intOp P.Shl
    def ">>>" = Just $ bopDef $ sintOp P.LShr ++ uintOp P.LShr
    def "==" = Just $
      fun2 $
        \xs ys -> pure $ ValuePrim $ BoolValue $ xs == ys
    def "!=" = Just $
      fun2 $
        \xs ys -> pure $ ValuePrim $ BoolValue $ xs /= ys
    -- The short-circuiting is handled directly in 'eval'; these cases
    -- are only used when partially applying and such.
    def "&&" = Just $
      fun2 $ \x y ->
        pure $ ValuePrim $ BoolValue $ asBool x && asBool y
    def "||" = Just $
      fun2 $ \x y ->
        pure $ ValuePrim $ BoolValue $ asBool x || asBool y
    def "<" =
      Just $
        bopDef $
          sintCmp P.CmpSlt
            ++ uintCmp P.CmpUlt
            ++ floatCmp P.FCmpLt
            ++ boolCmp P.CmpLlt
    def ">" =
      Just $
        bopDef $
          flipCmps $
            sintCmp P.CmpSlt
              ++ uintCmp P.CmpUlt
              ++ floatCmp P.FCmpLt
              ++ boolCmp P.CmpLlt
    def "<=" =
      Just $
        bopDef $
          sintCmp P.CmpSle
            ++ uintCmp P.CmpUle
            ++ floatCmp P.FCmpLe
            ++ boolCmp P.CmpLle
    def ">=" =
      Just $
        bopDef $
          flipCmps $
            sintCmp P.CmpSle
              ++ uintCmp P.CmpUle
              ++ floatCmp P.FCmpLe
              ++ boolCmp P.CmpLle
    def s
      | Just bop <- find ((s ==) . prettyString) P.allBinOps =
          Just $ tbopDef $ P.doBinOp bop
      | Just unop <- find ((s ==) . prettyString) P.allCmpOps =
          Just $ tbopDef $ \x y -> P.BoolValue <$> P.doCmpOp unop x y
      | Just cop <- find ((s ==) . prettyString) P.allConvOps =
          Just $ unopDef [(getV, Just . putV, P.doConvOp cop)]
      | Just unop <- find ((s ==) . prettyString) P.allUnOps =
          Just $ unopDef [(getV, Just . putV, P.doUnOp unop)]
      | Just (pts, _, f) <- M.lookup s P.primFuns =
          case length pts of
            1 -> Just $ unopDef [(getV, Just . putV, f . pure)]
            _ -> Just $
              fun1 $ \x -> do
                let getV' (ValuePrim v) = Just v
                    getV' _ = Nothing
                case mapM getV' =<< fromTuple x of
                  Just vs
                    | Just res <- fmap putV . f =<< mapM getV vs -> do
                        breakOnNaN vs res
                        pure $ ValuePrim res
                  _ ->
                    error $ "Cannot apply " <> prettyString s ++ " to " <> show x
      | "sign_" `isPrefixOf` s =
          Just $
            fun1 $ \x ->
              case x of
                (ValuePrim (UnsignedValue x')) ->
                  pure $ ValuePrim $ SignedValue x'
                _ -> error $ "Cannot sign: " <> show x
      | "unsign_" `isPrefixOf` s =
          Just $
            fun1 $ \x ->
              case x of
                (ValuePrim (SignedValue x')) ->
                  pure $ ValuePrim $ UnsignedValue x'
                _ -> error $ "Cannot unsign: " <> show x
    def s
      | "map_stream" `isPrefixOf` s =
          Just $ fun2 stream
    def s | "reduce_stream" `isPrefixOf` s =
      Just $ fun3 $ \_ f arg -> stream f arg
    def "map" = Just $
      TermPoly Nothing $ \t -> pure $
        ValueFun $ \f -> pure . ValueFun $ \xs ->
          case unfoldFunType t of
            ([_, _], ret_t)
              | Just rowshape <- typeRowShape ret_t ->
                  toArray' rowshape <$> mapM (apply noLoc mempty f) (snd $ fromArray xs)
              | otherwise ->
                  error $ "Bad return type: " <> prettyString ret_t
            _ ->
              error $
                "Invalid arguments to map intrinsic:\n"
                  ++ unlines [prettyString t, show f, show xs]
      where
        typeRowShape = sequenceA . structTypeShape . stripArray 1
    def s | "reduce" `isPrefixOf` s = Just $
      fun3 $ \f ne xs ->
        foldM (apply2 noLoc mempty f) ne $ snd $ fromArray xs
    def "scan" = Just $
      fun3 $ \f ne xs -> do
        let next (out, acc) x = do
              x' <- apply2 noLoc mempty f acc x
              pure (x' : out, x')
        toArray' (valueShape ne) . reverse . fst
          <$> foldM next ([], ne) (snd $ fromArray xs)
    def "scatter" = Just $
      fun3 $ \arr is vs ->
        case arr of
          ValueArray shape arr' ->
            pure $
              ValueArray shape $
                foldl' update arr' $
                  zip (map asInt $ snd $ fromArray is) (snd $ fromArray vs)
          _ ->
            error $ "scatter expects array, but got: " <> show arr
      where
        update arr' (i, v) =
          if i >= 0 && i < arrayLength arr'
            then arr' // [(i, v)]
            else arr'
    def "scatter_2d" = Just $
      fun3 $ \arr is vs ->
        case arr of
          ValueArray _ _ ->
            pure $
              foldl' update arr $
                zip (map fromTuple $ snd $ fromArray is) (snd $ fromArray vs)
          _ ->
            error $ "scatter_2d expects array, but got: " <> show arr
      where
        update :: Value -> (Maybe [Value], Value) -> Value
        update arr (Just idxs@[_, _], v) =
          fromMaybe arr $ writeArray (map (IndexingFix . asInt64) idxs) arr v
        update _ _ =
          error "scatter_2d expects 2-dimensional indices"
    def "scatter_3d" = Just $
      fun3 $ \arr is vs ->
        case arr of
          ValueArray _ _ ->
            pure $
              foldl' update arr $
                zip (map fromTuple $ snd $ fromArray is) (snd $ fromArray vs)
          _ ->
            error $ "scatter_3d expects array, but got: " <> show arr
      where
        update :: Value -> (Maybe [Value], Value) -> Value
        update arr (Just idxs@[_, _, _], v) =
          fromMaybe arr $ writeArray (map (IndexingFix . asInt64) idxs) arr v
        update _ _ =
          error "scatter_3d expects 3-dimensional indices"
    def "hist_1d" = Just . fun6 $ \_ arr fun _ is vs ->
      foldM
        (update fun)
        arr
        (zip (map asInt64 $ snd $ fromArray is) (snd $ fromArray vs))
      where
        op = apply2 mempty mempty
        update fun arr (i, v) =
          fromMaybe arr <$> updateArray (op fun) [IndexingFix i] arr v
    def "hist_2d" = Just . fun6 $ \_ arr fun _ is vs ->
      foldM
        (update fun)
        arr
        (zip (map fromTuple $ snd $ fromArray is) (snd $ fromArray vs))
      where
        op = apply2 mempty mempty
        update fun arr (Just idxs@[_, _], v) =
          fromMaybe arr
            <$> updateArray (op fun) (map (IndexingFix . asInt64) idxs) arr v
        update _ _ _ =
          error "hist_2d: bad index value"
    def "hist_3d" = Just . fun6 $ \_ arr fun _ is vs ->
      foldM
        (update fun)
        arr
        (zip (map fromTuple $ snd $ fromArray is) (snd $ fromArray vs))
      where
        op = apply2 mempty mempty
        update fun arr (Just idxs@[_, _, _], v) =
          fromMaybe arr
            <$> updateArray (op fun) (map (IndexingFix . asInt64) idxs) arr v
        update _ _ _ =
          error "hist_2d: bad index value"
    def "partition" = Just $
      fun3 $ \k f xs -> do
        let (ShapeDim _ rowshape, xs') = fromArray xs

            next outs x = do
              i <- asInt <$> apply noLoc mempty f x
              pure $ insertAt i x outs
            pack parts =
              toTuple
                [ toArray' rowshape $ concat parts,
                  toArray' rowshape $
                    map (ValuePrim . SignedValue . Int64Value . genericLength) parts
                ]

        pack . map reverse
          <$> foldM next (replicate (asInt k) []) xs'
      where
        insertAt 0 x (l : ls) = (x : l) : ls
        insertAt i x (l : ls) = l : insertAt (i - 1) x ls
        insertAt _ _ ls = ls
    def "scatter_stream" = Just $
      fun3 $ \dest f vs ->
        case (dest, vs) of
          ( ValueArray dest_shape dest_arr,
            ValueArray _ vs_arr
            ) -> do
              let acc = ValueAcc (\_ x -> pure x) dest_arr
              acc' <- foldM (apply2 noLoc mempty f) acc vs_arr
              case acc' of
                ValueAcc _ dest_arr' ->
                  pure $ ValueArray dest_shape dest_arr'
                _ ->
                  error $ "scatter_stream produced: " <> show acc'
          _ ->
            error $ "scatter_stream expects array, but got: " <> prettyString (show vs, show vs)
    def "hist_stream" = Just $
      fun5 $ \dest op _ne f vs ->
        case (dest, vs) of
          ( ValueArray dest_shape dest_arr,
            ValueArray _ vs_arr
            ) -> do
              let acc = ValueAcc (apply2 noLoc mempty op) dest_arr
              acc' <- foldM (apply2 noLoc mempty f) acc vs_arr
              case acc' of
                ValueAcc _ dest_arr' ->
                  pure $ ValueArray dest_shape dest_arr'
                _ ->
                  error $ "hist_stream produced: " <> show acc'
          _ ->
            error $ "hist_stream expects array, but got: " <> prettyString (show dest, show vs)
    def "acc_write" = Just $
      fun3 $ \acc i v ->
        case (acc, i) of
          ( ValueAcc op acc_arr,
            ValuePrim (SignedValue (Int64Value i'))
            ) ->
              if i' >= 0 && i' < arrayLength acc_arr
                then do
                  let x = acc_arr ! fromIntegral i'
                  res <- op x v
                  pure $ ValueAcc op $ acc_arr // [(fromIntegral i', res)]
                else pure acc
          _ ->
            error $ "acc_write invalid arguments: " <> prettyString (show acc, show i, show v)
    --
    def "flat_index_2d" = Just . fun6 $ \arr offset n1 s1 n2 s2 -> do
      let offset' = asInt64 offset
          n1' = asInt64 n1
          n2' = asInt64 n2
          s1' = asInt64 s1
          s2' = asInt64 s2
          shapeFromDims = foldr ShapeDim ShapeLeaf
          mk1 = fmap (toArray (shapeFromDims [n1', n2'])) . sequence
          mk2 = fmap (toArray $ shapeFromDims [n2']) . sequence
          iota x = [0 .. x - 1]
          f i j =
            indexArray [IndexingFix $ offset' + i * s1' + j * s2'] arr

      case mk1 [mk2 [f i j | j <- iota n2'] | i <- iota n1'] of
        Just arr' -> pure arr'
        Nothing ->
          bad mempty mempty $
            "Index out of bounds: " <> prettyText [((n1', s1'), (n2', s2'))]
    --
    def "flat_update_2d" = Just . fun5 $ \arr offset s1 s2 v -> do
      let offset' = asInt64 offset
          s1' = asInt64 s1
          s2' = asInt64 s2
      case valueShape v of
        ShapeDim n1 (ShapeDim n2 _) -> do
          let iota x = [0 .. x - 1]
              f arr' (i, j) =
                writeArray [IndexingFix $ offset' + i * s1' + j * s2'] arr'
                  =<< indexArray [IndexingFix i, IndexingFix j] v
          case foldM f arr [(i, j) | i <- iota n1, j <- iota n2] of
            Just arr' -> pure arr'
            Nothing ->
              bad mempty mempty $
                "Index out of bounds: " <> prettyText [((n1, s1'), (n2, s2'))]
        s -> error $ "flat_update_2d: invalid arg shape: " ++ show s
    --
    def "flat_index_3d" = Just . fun8 $ \arr offset n1 s1 n2 s2 n3 s3 -> do
      let offset' = asInt64 offset
          n1' = asInt64 n1
          n2' = asInt64 n2
          n3' = asInt64 n3
          s1' = asInt64 s1
          s2' = asInt64 s2
          s3' = asInt64 s3
          shapeFromDims = foldr ShapeDim ShapeLeaf
          mk1 = fmap (toArray (shapeFromDims [n1', n2', n3'])) . sequence
          mk2 = fmap (toArray $ shapeFromDims [n2', n3']) . sequence
          mk3 = fmap (toArray $ shapeFromDims [n3']) . sequence
          iota x = [0 .. x - 1]
          f i j l =
            indexArray [IndexingFix $ offset' + i * s1' + j * s2' + l * s3'] arr

      case mk1 [mk2 [mk3 [f i j l | l <- iota n3'] | j <- iota n2'] | i <- iota n1'] of
        Just arr' -> pure arr'
        Nothing ->
          bad mempty mempty $
            "Index out of bounds: " <> prettyText [((n1', s1'), (n2', s2'), (n3', s3'))]
    --
    def "flat_update_3d" = Just . fun6 $ \arr offset s1 s2 s3 v -> do
      let offset' = asInt64 offset
          s1' = asInt64 s1
          s2' = asInt64 s2
          s3' = asInt64 s3
      case valueShape v of
        ShapeDim n1 (ShapeDim n2 (ShapeDim n3 _)) -> do
          let iota x = [0 .. x - 1]
              f arr' (i, j, l) =
                writeArray [IndexingFix $ offset' + i * s1' + j * s2' + l * s3'] arr'
                  =<< indexArray [IndexingFix i, IndexingFix j, IndexingFix l] v
          case foldM f arr [(i, j, l) | i <- iota n1, j <- iota n2, l <- iota n3] of
            Just arr' -> pure arr'
            Nothing ->
              bad mempty mempty $
                "Index out of bounds: " <> prettyText [((n1, s1'), (n2, s2'), (n3, s3'))]
        s -> error $ "flat_update_3d: invalid arg shape: " ++ show s
    --
    def "flat_index_4d" = Just . fun10 $ \arr offset n1 s1 n2 s2 n3 s3 n4 s4 -> do
      let offset' = asInt64 offset
          n1' = asInt64 n1
          n2' = asInt64 n2
          n3' = asInt64 n3
          n4' = asInt64 n4
          s1' = asInt64 s1
          s2' = asInt64 s2
          s3' = asInt64 s3
          s4' = asInt64 s4
          shapeFromDims = foldr ShapeDim ShapeLeaf
          mk1 = fmap (toArray (shapeFromDims [n1', n2', n3', n4'])) . sequence
          mk2 = fmap (toArray $ shapeFromDims [n2', n3', n4']) . sequence
          mk3 = fmap (toArray $ shapeFromDims [n3', n4']) . sequence
          mk4 = fmap (toArray $ shapeFromDims [n4']) . sequence
          iota x = [0 .. x - 1]
          f i j l m =
            indexArray [IndexingFix $ offset' + i * s1' + j * s2' + l * s3' + m * s4'] arr

      case mk1 [mk2 [mk3 [mk4 [f i j l m | m <- iota n4'] | l <- iota n3'] | j <- iota n2'] | i <- iota n1'] of
        Just arr' -> pure arr'
        Nothing ->
          bad mempty mempty $
            "Index out of bounds: " <> prettyText [(((n1', s1'), (n2', s2')), ((n3', s3'), (n4', s4')))]
    --
    def "flat_update_4d" = Just . fun7 $ \arr offset s1 s2 s3 s4 v -> do
      let offset' = asInt64 offset
          s1' = asInt64 s1
          s2' = asInt64 s2
          s3' = asInt64 s3
          s4' = asInt64 s4
      case valueShape v of
        ShapeDim n1 (ShapeDim n2 (ShapeDim n3 (ShapeDim n4 _))) -> do
          let iota x = [0 .. x - 1]
              f arr' (i, j, l, m) =
                writeArray [IndexingFix $ offset' + i * s1' + j * s2' + l * s3' + m * s4'] arr'
                  =<< indexArray [IndexingFix i, IndexingFix j, IndexingFix l, IndexingFix m] v
          case foldM f arr [(i, j, l, m) | i <- iota n1, j <- iota n2, l <- iota n3, m <- iota n4] of
            Just arr' -> pure arr'
            Nothing ->
              bad mempty mempty $
                "Index out of bounds: " <> prettyText [(((n1, s1'), (n2, s2')), ((n3, s3'), (n4, s4')))]
        s -> error $ "flat_update_4d: invalid arg shape: " ++ show s
    --
    def "unzip" = Just $
      fun1 $ \x -> do
        let ShapeDim _ (ShapeRecord fs) = valueShape x
            Just [xs_shape, ys_shape] = areTupleFields fs
            listPair (xs, ys) =
              [toArray' xs_shape xs, toArray' ys_shape ys]

        pure $ toTuple $ listPair $ unzip $ map (fromPair . fromTuple) $ snd $ fromArray x
      where
        fromPair (Just [x, y]) = (x, y)
        fromPair _ = error "Not a pair"
    def "zip" = Just $
      fun2 $ \xs ys -> do
        let ShapeDim _ xs_rowshape = valueShape xs
            ShapeDim _ ys_rowshape = valueShape ys
        pure $
          toArray' (ShapeRecord (tupleFields [xs_rowshape, ys_rowshape])) $
            map toTuple $
              transpose [snd $ fromArray xs, snd $ fromArray ys]
    def "concat" = Just $
      fun2 $ \xs ys -> do
        let (ShapeDim _ rowshape, xs') = fromArray xs
            (_, ys') = fromArray ys
        pure $ toArray' rowshape $ xs' ++ ys'
    def "transpose" = Just $
      fun1 $ \xs -> do
        let (ShapeDim n (ShapeDim m shape), xs') = fromArray xs
        pure $
          toArray (ShapeDim m (ShapeDim n shape)) $
            map (toArray (ShapeDim n shape)) $
              -- Slight hack to work around empty dimensions.
              genericTake m $
                transpose (map (snd . fromArray) xs') ++ repeat []
    def "rotate" = Just $
      fun2 $ \i xs -> do
        let (shape, xs') = fromArray xs
        pure $
          let idx = if null xs' then 0 else rem (asInt i) (length xs')
           in if idx > 0
                then
                  let (bef, aft) = splitAt idx xs'
                   in toArray shape $ aft ++ bef
                else
                  let (bef, aft) = splitFromEnd (-idx) xs'
                   in toArray shape $ aft ++ bef
    def "flatten" = Just $
      fun1 $ \xs -> do
        let (ShapeDim n (ShapeDim m shape), xs') = fromArray xs
        pure $ toArray (ShapeDim (n * m) shape) $ concatMap (snd . fromArray) xs'
    def "unflatten" = Just $
      fun3 $ \n m xs -> do
        let (ShapeDim xs_size innershape, xs') = fromArray xs
            rowshape = ShapeDim (asInt64 m) innershape
            shape = ShapeDim (asInt64 n) rowshape
        if asInt64 n * asInt64 m /= xs_size
          then
            bad mempty mempty $
              "Cannot unflatten array of shape ["
                <> prettyText xs_size
                <> "] to array of shape ["
                <> prettyText (asInt64 n)
                <> "]["
                <> prettyText (asInt64 m)
                <> "]"
          else pure $ toArray shape $ map (toArray rowshape) $ chunk (asInt m) xs'
    def "vjp2" = Just $
      fun3 $
        \_ _ _ -> bad noLoc mempty "Interpreter does not support autodiff."
    def "jvp2" = Just $
      fun3 $
        \_ _ _ -> bad noLoc mempty "Interpreter does not support autodiff."
    def "acc" = Nothing
    def s | nameFromString s `M.member` namesToPrimTypes = Nothing
    def s = error $ "Missing intrinsic: " ++ s

    tdef s = do
      t <- nameFromString s `M.lookup` namesToPrimTypes
      pure $ T.TypeAbbr Unlifted [] $ RetType [] $ Scalar $ Prim t

    stream f arg@(ValueArray _ xs) =
      let n = ValuePrim $ SignedValue $ Int64Value $ arrayLength xs
       in apply2 noLoc mempty f n arg
    stream _ arg = error $ "Cannot stream: " <> show arg

interpretExp :: Ctx -> Exp -> F ExtOp Value
interpretExp ctx e = runEvalM (ctxImports ctx) $ eval (ctxEnv ctx) e

interpretDec :: Ctx -> Dec -> F ExtOp Ctx
interpretDec ctx d = do
  env <- runEvalM (ctxImports ctx) $ do
    env <- evalDec (ctxEnv ctx) d
    -- We need to extract any new existential sizes and add them as
    -- ordinary bindings to the context, or we will not be able to
    -- look up their values later.
    sizes <- extSizeEnv
    pure $ env <> sizes
  pure ctx {ctxEnv = env}

interpretImport :: Ctx -> (ImportName, Prog) -> F ExtOp Ctx
interpretImport ctx (fp, prog) = do
  env <- runEvalM (ctxImports ctx) $ foldM evalDec (ctxEnv ctx) $ progDecs prog
  pure ctx {ctxImports = M.insert fp env $ ctxImports ctx}

-- | Produce a context, based on the one passed in, where all of
-- the provided imports have been @open@ened in order.
ctxWithImports :: [Env] -> Ctx -> Ctx
ctxWithImports envs ctx = ctx {ctxEnv = mconcat (reverse envs) <> ctxEnv ctx}

valueType :: V.Value -> ValueType
valueType v =
  let V.ValueType shape pt = V.valueType v
   in arrayOf mempty (F.Shape (map fromIntegral shape)) (Scalar (Prim (toPrim pt)))
  where
    toPrim V.I8 = Signed Int8
    toPrim V.I16 = Signed Int16
    toPrim V.I32 = Signed Int32
    toPrim V.I64 = Signed Int64
    toPrim V.U8 = Unsigned Int8
    toPrim V.U16 = Unsigned Int16
    toPrim V.U32 = Unsigned Int32
    toPrim V.U64 = Unsigned Int64
    toPrim V.Bool = Bool
    toPrim V.F16 = FloatType Float16
    toPrim V.F32 = FloatType Float32
    toPrim V.F64 = FloatType Float64

checkEntryArgs :: VName -> [V.Value] -> StructType -> Either T.Text ()
checkEntryArgs entry args entry_t
  | args_ts == map snd param_ts =
      pure ()
  | otherwise =
      Left . docText $
        expected
          </> "Got input of types"
          </> indent 2 (stack (map pretty args_ts))
  where
    (param_ts, _) = unfoldFunType entry_t
    args_ts = map (valueStructType . valueType) args
    expected
      | null param_ts =
          "Entry point " <> dquotes (prettyName entry) <> " is not a function."
      | otherwise =
          "Entry point " <> dquotes (prettyName entry) <> " expects input of type(s)"
            </> indent 2 (stack (map pretty param_ts))

-- | Execute the named function on the given arguments; may fail
-- horribly if these are ill-typed.
interpretFunction :: Ctx -> VName -> [V.Value] -> Either T.Text (F ExtOp Value)
interpretFunction ctx fname vs = do
  ft <- case lookupVar (qualName fname) $ ctxEnv ctx of
    Just (TermValue (Just (T.BoundV _ t)) _) ->
      updateType (map valueType vs) t
    Just (TermPoly (Just (T.BoundV _ t)) _) ->
      updateType (map valueType vs) t
    _ ->
      Left $ "Unknown function `" <> nameToText (toName fname) <> "`."

  let vs' = map fromDataValue vs

  checkEntryArgs fname vs ft

  Right $
    runEvalM (ctxImports ctx) $ do
      f <- evalTermVar (ctxEnv ctx) (qualName fname) ft
      foldM (apply noLoc mempty) f vs'
  where
    updateType (vt : vts) (Scalar (Arrow als pn d pt (RetType dims rt))) = do
      checkInput vt pt
      Scalar . Arrow als pn d (valueStructType vt) . RetType dims <$> updateType vts rt
    updateType _ t =
      Right t

    -- FIXME: we don't check array sizes.
    checkInput :: ValueType -> StructType -> Either T.Text ()
    checkInput (Scalar (Prim vt)) (Scalar (Prim pt))
      | vt /= pt = badPrim vt pt
    checkInput (Array _ _ _ (Prim vt)) (Array _ _ _ (Prim pt))
      | vt /= pt = badPrim vt pt
    checkInput _ _ =
      Right ()

    badPrim vt pt =
      Left . docText $
        "Invalid argument type."
          </> "Expected:"
          <+> align (pretty pt)
          </> "Got:     "
          <+> align (pretty vt)<|MERGE_RESOLUTION|>--- conflicted
+++ resolved
@@ -547,21 +547,12 @@
 
 -- | Expand type based on information that was not available at
 -- type-checking time (the structure of abstract types).
-<<<<<<< HEAD
-evalType :: Env -> StructType -> StructType
-evalType _ (Scalar (Prim pt)) = Scalar $ Prim pt
-evalType env (Scalar (Record fs)) = Scalar $ Record $ fmap (evalType env) fs
-evalType env (Scalar (Arrow () p d t1 (RetType dims t2))) =
-  Scalar $ Arrow () p d (evalType env t1) (RetType dims (evalType env t2))
-evalType env t@(Array _ u shape _) =
-=======
 expandType :: Env -> StructType -> StructType
 expandType _ (Scalar (Prim pt)) = Scalar $ Prim pt
 expandType env (Scalar (Record fs)) = Scalar $ Record $ fmap (expandType env) fs
 expandType env (Scalar (Arrow () p d t1 (RetType dims t2))) =
   Scalar $ Arrow () p d (expandType env t1) (RetType dims (expandType env t2))
 expandType env t@(Array _ u shape _) =
->>>>>>> df5a916f
   let et = stripArray (shapeRank shape) t
       et' = expandType env et
    in arrayOf u shape et'
@@ -627,16 +618,9 @@
   etaExpand [] env rettype
   where
     etaExpand vs env' (Scalar (Arrow _ _ _ pt (RetType _ rt))) =
-<<<<<<< HEAD
-      pure $
-        ValueFun $ \v -> do
-          env'' <- matchPat env' (Wildcard (Info $ fromStruct pt) noLoc) v
-          etaExpand (v : vs) env'' rt
-=======
       pure . ValueFun $ \v -> do
         env'' <- matchPat env' (Wildcard (Info $ fromStruct pt) noLoc) v
         etaExpand (v : vs) env'' rt
->>>>>>> df5a916f
     etaExpand vs env' _ = do
       f <- localExts $ eval env' body
       foldM (apply noLoc mempty) f $ reverse vs
@@ -660,14 +644,8 @@
   Exp ->
   EvalM TermBinding
 evalFunctionBinding env tparams ps ret fbody = do
-<<<<<<< HEAD
-  let ret' = evalType env $ retType ret
-      arrow (xp, d, xt) yt = Scalar $ Arrow () xp d xt $ RetType [] yt
-      ftype = foldr (arrow . patternParam) ret' ps
-=======
   let arrow (xp, d, xt) yt = Scalar $ Arrow () xp d xt $ RetType [] yt
       ftype = foldr (arrow . patternParam) (retType ret) ps
->>>>>>> df5a916f
       retext = case ps of
         [] -> retDims ret
         _ -> []
