--- conflicted
+++ resolved
@@ -243,16 +243,10 @@
   | -- Stores the full shape.
     ValueRecord (M.Map Name Value)
   | ValueFun (Value -> EvalM Value)
-  | ValueSum ValueShape Name [Value]
-<<<<<<< HEAD
   | -- Stores the full shape.
+    ValueSum ValueShape Name [Value]
+  | -- The update function and the array.
     ValueAcc (Value -> Value -> EvalM Value) !(Array Int Value)
-
--- The update function and the array.
-=======
-
--- Stores the full shape.
->>>>>>> 41e0aef4
 
 instance Eq Value where
   ValuePrim x == ValuePrim y = x == y
@@ -273,10 +267,7 @@
      in brackets $ cat $ punctuate separator (map ppr elements)
   ppr (ValueRecord m) = prettyRecord m
   ppr ValueFun {} = text "#<fun>"
-<<<<<<< HEAD
   ppr ValueAcc {} = text "#<acc>"
-=======
->>>>>>> 41e0aef4
   ppr (ValueSum _ n vs) = text "#" <> sep (ppr n : map ppr vs)
 
 valueShape :: Value -> ValueShape
@@ -1331,7 +1322,6 @@
           case fromTuple v of
             Just [x, y, z] -> f x y z
             _ -> error $ "Expected triple; got: " ++ pretty v
-<<<<<<< HEAD
 
     fun5t f =
       TermValue Nothing $
@@ -1339,8 +1329,6 @@
           case fromTuple v of
             Just [x, y, z, a, b] -> f x y z a b
             _ -> error $ "Expected pentuple; got: " ++ pretty v
-=======
->>>>>>> 41e0aef4
 
     fun6t f =
       TermValue Nothing $
@@ -1603,7 +1591,6 @@
         insertAt 0 x (l : ls) = (x : l) : ls
         insertAt i x (l : ls) = l : insertAt (i -1) x ls
         insertAt _ _ ls = ls
-<<<<<<< HEAD
     def "scatter_stream" = Just $
       fun3t $ \dest f vs ->
         case (dest, vs) of
@@ -1635,7 +1622,7 @@
           _ ->
             error $ "hist_stream expects array, but got: " ++ pretty (dest, vs)
     def "acc_write" = Just $
-      fun3t $ \acc i v -> do
+      fun3t $ \acc i v ->
         case (acc, i) of
           ( ValueAcc op acc_arr,
             ValuePrim (SignedValue (Int32Value i'))
@@ -1648,8 +1635,6 @@
                 else pure acc
           _ ->
             error $ "acc_write invalid arguments: " ++ pretty (acc, i, v)
-=======
->>>>>>> 41e0aef4
     def "unzip" = Just $
       fun1 $ \x -> do
         let ShapeDim _ (ShapeRecord fs) = valueShape x
@@ -1706,10 +1691,7 @@
       fun1 $ \v -> do
         break
         return v
-<<<<<<< HEAD
     def "acc" = Nothing
-=======
->>>>>>> 41e0aef4
     def s | nameFromString s `M.member` namesToPrimTypes = Nothing
     def s = error $ "Missing intrinsic: " ++ s
 
