--- conflicted
+++ resolved
@@ -169,17 +169,12 @@
   withSystemTempFile "futhark-bench" $ \tmpfile h -> do
   hClose h -- We will be writing and reading this ourselves.
   input <- getValuesBS dir input_spec
-<<<<<<< HEAD
-  maybe_expected <- maybe (return Nothing) (fmap Just . getValues dir) expected_spec
-  let options = optExtraOptions opts++["-t", tmpfile, "-r", show $ optRuns opts, "-M"]
-=======
   let getValuesAndBS vs = do
         vs' <- getValues dir vs
         bs <- getValuesBS dir vs
         return (LBS.toStrict bs, vs')
   maybe_expected <- maybe (return Nothing) (fmap Just . getValuesAndBS) expected_spec
-  let options = optExtraOptions opts++["-t", tmpfile, "-r", show $ optRuns opts, "-b"]
->>>>>>> 60602ca8
+  let options = optExtraOptions opts++["-t", tmpfile, "-r", show $ optRuns opts, "-b", "-M"]
 
   -- Report the dataset name before running the program, so that if an
   -- error occurs it's easier to see where.
@@ -197,7 +192,7 @@
   fmap (Just .  DataResult dataset_desc) $ runBenchM $ case run_res of
     Just (progCode, output, progerr) ->
       do
-        (allocated_total, freed_total, peaks) <- case lines $ BS.unpack progerr of
+        (allocated_total, freed_total, peaks) <- case lines $ SBS.unpack progerr of
           (allocated_total : freed_total : peaks) -> do
             let (allocated_total' :: Int, freed_total' :: Int) =
                   (read allocated_total, read freed_total)
