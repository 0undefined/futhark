cabal-version: 2.4
name:           futhark
version:        0.21.0
synopsis:       An optimising compiler for a functional, array-oriented language.

description:    Futhark is a small programming language designed to be compiled to
                efficient parallel code. It is a statically typed, data-parallel,
                and purely functional array language in the ML family, and comes
                with a heavily optimising ahead-of-time compiler that presently
                generates GPU code via CUDA and OpenCL, although the language itself
                is hardware-agnostic.
                .
                For more information, see the website at https://futhark-lang.org
                .
                For introductionary information about hacking on the
                Futhark compiler, see
                <https://futhark.readthedocs.io/en/latest/hacking.html the hacking guide>.
                Regarding the internal design of the compiler, the following modules make
                good starting points:
                .
                * "Futhark.IR.Syntax" explains the
                  basic design of the intermediate representation (IR).
                * "Futhark.Construct" explains how to write code that
                  manipulates and creates AST fragments.
                .
                <<docs/assets/ohyes.png You too can go fast once you rewrite your program in Futhark.>>

category:       Futhark
homepage:       https://futhark-lang.org
bug-reports:    https://github.com/diku-dk/futhark/issues
maintainer:     Troels Henriksen athas@sigkill.dk
license:        ISC
license-file:   LICENSE
build-type:     Simple
extra-source-files:
    rts/c/*.h
    rts/futhark-doc/*.css
    rts/javascript/*.js
    rts/python/*.py
    prelude/*.fut
-- Just enough of the docs to build the manpages.
    docs/**/*.rst
    docs/Makefile
    docs/conf.py
    docs/requirements.txt
extra-doc-files:
  assets/*.png

source-repository head
  type: git
  location: https://github.com/diku-dk/futhark

library
  exposed-modules:
      Futhark.Actions
      Futhark.AD.Derivatives
      Futhark.AD.Fwd
      Futhark.AD.Rev
      Futhark.AD.Rev.Map
      Futhark.AD.Rev.Monad
      Futhark.AD.Rev.Reduce
      Futhark.AD.Rev.Scan
<<<<<<< HEAD
=======
      Futhark.AD.Rev.Scatter
>>>>>>> 5b189a70
      Futhark.AD.Rev.SOAC
      Futhark.Analysis.Alias
      Futhark.Analysis.CallGraph
      Futhark.Analysis.DataDependencies
      Futhark.Analysis.HORep.MapNest
      Futhark.Analysis.HORep.SOAC
      Futhark.Analysis.Interference
      Futhark.Analysis.LastUse
      Futhark.Analysis.Metrics
      Futhark.Analysis.Metrics.Type
      Futhark.Analysis.PrimExp
      Futhark.Analysis.PrimExp.Convert
      Futhark.Analysis.PrimExp.Generalize
      Futhark.Analysis.PrimExp.Parse
      Futhark.Analysis.PrimExp.Simplify
      Futhark.Analysis.Rephrase
      Futhark.Analysis.SymbolTable
      Futhark.Analysis.UsageTable
      Futhark.Bench
      Futhark.Builder
      Futhark.Builder.Class
      Futhark.CLI.Autotune
      Futhark.CLI.Bench
      Futhark.CLI.C
      Futhark.CLI.CUDA
      Futhark.CLI.Check
      Futhark.CLI.Datacmp
      Futhark.CLI.Dataset
      Futhark.CLI.Dev
      Futhark.CLI.Doc
      Futhark.CLI.Literate
      Futhark.CLI.Misc
      Futhark.CLI.Multicore
      Futhark.CLI.MulticoreWASM
      Futhark.CLI.OpenCL
      Futhark.CLI.Pkg
      Futhark.CLI.PyOpenCL
      Futhark.CLI.Python
      Futhark.CLI.Query
      Futhark.CLI.REPL
      Futhark.CLI.Run
      Futhark.CLI.Test
      Futhark.CLI.WASM
      Futhark.CodeGen.Backends.CCUDA
      Futhark.CodeGen.Backends.CCUDA.Boilerplate
      Futhark.CodeGen.Backends.COpenCL
      Futhark.CodeGen.Backends.COpenCL.Boilerplate
      Futhark.CodeGen.Backends.GenericC
      Futhark.CodeGen.Backends.GenericC.CLI
      Futhark.CodeGen.Backends.GenericC.Manifest
      Futhark.CodeGen.Backends.GenericC.Options
      Futhark.CodeGen.Backends.GenericC.Server
      Futhark.CodeGen.Backends.GenericPython
      Futhark.CodeGen.Backends.GenericPython.AST
      Futhark.CodeGen.Backends.GenericPython.Options
      Futhark.CodeGen.Backends.GenericWASM
      Futhark.CodeGen.Backends.MulticoreC
      Futhark.CodeGen.Backends.MulticoreWASM
      Futhark.CodeGen.Backends.PyOpenCL
      Futhark.CodeGen.Backends.PyOpenCL.Boilerplate
      Futhark.CodeGen.Backends.SequentialC
      Futhark.CodeGen.Backends.SequentialC.Boilerplate
      Futhark.CodeGen.Backends.SequentialPython
      Futhark.CodeGen.Backends.SequentialWASM
      Futhark.CodeGen.Backends.SimpleRep
      Futhark.CodeGen.RTS.C
      Futhark.CodeGen.RTS.Python
      Futhark.CodeGen.RTS.JavaScript
      Futhark.CodeGen.ImpCode
      Futhark.CodeGen.ImpCode.GPU
      Futhark.CodeGen.ImpCode.Multicore
      Futhark.CodeGen.ImpCode.OpenCL
      Futhark.CodeGen.ImpCode.Sequential
      Futhark.CodeGen.ImpGen
      Futhark.CodeGen.ImpGen.CUDA
      Futhark.CodeGen.ImpGen.GPU
      Futhark.CodeGen.ImpGen.GPU.Base
      Futhark.CodeGen.ImpGen.GPU.SegHist
      Futhark.CodeGen.ImpGen.GPU.SegMap
      Futhark.CodeGen.ImpGen.GPU.SegRed
      Futhark.CodeGen.ImpGen.GPU.SegScan
      Futhark.CodeGen.ImpGen.GPU.SegScan.SinglePass
      Futhark.CodeGen.ImpGen.GPU.SegScan.TwoPass
      Futhark.CodeGen.ImpGen.GPU.ToOpenCL
      Futhark.CodeGen.ImpGen.GPU.Transpose
      Futhark.CodeGen.ImpGen.Multicore
      Futhark.CodeGen.ImpGen.Multicore.Base
      Futhark.CodeGen.ImpGen.Multicore.SegHist
      Futhark.CodeGen.ImpGen.Multicore.SegMap
      Futhark.CodeGen.ImpGen.Multicore.SegRed
      Futhark.CodeGen.ImpGen.Multicore.SegScan
      Futhark.CodeGen.ImpGen.OpenCL
      Futhark.CodeGen.ImpGen.Sequential
      Futhark.CodeGen.ImpGen.Transpose
      Futhark.CodeGen.OpenCL.Heuristics
      Futhark.CodeGen.SetDefaultSpace
      Futhark.Compiler
      Futhark.Compiler.CLI
      Futhark.Compiler.Config
      Futhark.Compiler.Program
      Futhark.Construct
      Futhark.Doc.Generator
      Futhark.Error
      Futhark.FreshNames
      Futhark.IR
      Futhark.IR.Aliases
      Futhark.IR.GPU
      Futhark.IR.GPU.Op
      Futhark.IR.GPU.Simplify
      Futhark.IR.GPU.Sizes
      Futhark.IR.GPUMem
      Futhark.IR.MC
      Futhark.IR.MC.Op
      Futhark.IR.MCMem
      Futhark.IR.Mem
      Futhark.IR.Mem.IxFun
      Futhark.IR.Mem.Simplify
      Futhark.IR.Parse
      Futhark.IR.Pretty
      Futhark.IR.Primitive
      Futhark.IR.Primitive.Parse
      Futhark.IR.Prop
      Futhark.IR.Prop.Aliases
      Futhark.IR.Prop.Constants
      Futhark.IR.Prop.Names
      Futhark.IR.Prop.Patterns
      Futhark.IR.Prop.Rearrange
      Futhark.IR.Prop.Reshape
      Futhark.IR.Prop.Scope
      Futhark.IR.Prop.TypeOf
      Futhark.IR.Prop.Types
      Futhark.IR.Rep
      Futhark.IR.RetType
      Futhark.IR.SOACS
      Futhark.IR.SOACS.SOAC
      Futhark.IR.SOACS.Simplify
      Futhark.IR.SegOp
      Futhark.IR.Seq
      Futhark.IR.SeqMem
      Futhark.IR.Syntax
      Futhark.IR.Syntax.Core
      Futhark.IR.Traversals
      Futhark.Internalise
      Futhark.Internalise.AccurateSizes
      Futhark.Internalise.Bindings
      Futhark.Internalise.Defunctionalise
      Futhark.Internalise.Defunctorise
      Futhark.Internalise.Exps
      Futhark.Internalise.FreeVars
      Futhark.Internalise.Lambdas
      Futhark.Internalise.LiftLambdas
      Futhark.Internalise.Monad
      Futhark.Internalise.Monomorphise
      Futhark.Internalise.TypesValues
      Futhark.MonadFreshNames
      Futhark.Optimise.BlkRegTiling
      Futhark.Optimise.CSE
      Futhark.Optimise.DoubleBuffer
      Futhark.Optimise.Fusion
      Futhark.Optimise.Fusion.Composing
      Futhark.Optimise.Fusion.LoopKernel
      Futhark.Optimise.GenRedOpt
      Futhark.Optimise.InPlaceLowering
      Futhark.Optimise.InPlaceLowering.LowerIntoStm
      Futhark.Optimise.InPlaceLowering.SubstituteIndices
      Futhark.Optimise.InliningDeadFun
      Futhark.Optimise.MemoryBlockMerging
      Futhark.Optimise.MemoryBlockMerging.GreedyColoring
      Futhark.Optimise.Simplify
      Futhark.Optimise.Simplify.Engine
      Futhark.Optimise.Simplify.Rep
      Futhark.Optimise.Simplify.Rule
      Futhark.Optimise.Simplify.Rules
      Futhark.Optimise.Simplify.Rules.BasicOp
      Futhark.Optimise.Simplify.Rules.ClosedForm
      Futhark.Optimise.Simplify.Rules.Index
      Futhark.Optimise.Simplify.Rules.Loop
      Futhark.Optimise.Simplify.Rules.Simple
      Futhark.Optimise.Sink
      Futhark.Optimise.TileLoops
      Futhark.Optimise.TileLoops.Shared
      Futhark.Optimise.Unstream
      Futhark.Pass
      Futhark.Pass.AD
      Futhark.Pass.ExpandAllocations
      Futhark.Pass.ExplicitAllocations
      Futhark.Pass.ExplicitAllocations.GPU
      Futhark.Pass.ExplicitAllocations.MC
      Futhark.Pass.ExplicitAllocations.SegOp
      Futhark.Pass.ExplicitAllocations.Seq
      Futhark.Pass.ExtractKernels
      Futhark.Pass.ExtractKernels.BlockedKernel
      Futhark.Pass.ExtractKernels.DistributeNests
      Futhark.Pass.ExtractKernels.Distribution
      Futhark.Pass.ExtractKernels.ISRWIM
      Futhark.Pass.ExtractKernels.Interchange
      Futhark.Pass.ExtractKernels.Intragroup
      Futhark.Pass.ExtractKernels.StreamKernel
      Futhark.Pass.ExtractKernels.ToGPU
      Futhark.Pass.ExtractMulticore
      Futhark.Pass.FirstOrderTransform
      Futhark.Pass.KernelBabysitting
      Futhark.Pass.Simplify
      Futhark.Passes
      Futhark.Pipeline
      Futhark.Pkg.Info
      Futhark.Pkg.Solve
      Futhark.Pkg.Types
      Futhark.Script
      Futhark.Test
      Futhark.Test.Spec
      Futhark.Test.Values
      Futhark.Tools
      Futhark.Transform.CopyPropagate
      Futhark.Transform.FirstOrderTransform
      Futhark.Transform.Rename
      Futhark.Transform.Substitute
      Futhark.TypeCheck
      Futhark.Util
      Futhark.Util.Console
      Futhark.Util.IntegralExp
      Futhark.Util.Loc
      Futhark.Util.Log
      Futhark.Util.Options
      Futhark.Util.Pretty
      Futhark.Util.Table
      Futhark.Version
      Language.Futhark
      Language.Futhark.Core
      Language.Futhark.Interpreter
      Language.Futhark.Parser
      Language.Futhark.Prelude
      Language.Futhark.Pretty
      Language.Futhark.Prop
      Language.Futhark.Query
      Language.Futhark.Semantic
      Language.Futhark.Syntax
      Language.Futhark.Traversals
      Language.Futhark.TypeChecker
      Language.Futhark.TypeChecker.Match
      Language.Futhark.TypeChecker.Modules
      Language.Futhark.TypeChecker.Monad
      Language.Futhark.TypeChecker.Terms
      Language.Futhark.TypeChecker.Terms.DoLoop
      Language.Futhark.TypeChecker.Terms.Monad
      Language.Futhark.TypeChecker.Terms.Pat
      Language.Futhark.TypeChecker.Types
      Language.Futhark.TypeChecker.Unify
      Language.Futhark.Warnings
  other-modules:
      Language.Futhark.Parser.Parser
      Language.Futhark.Parser.Lexer
      Paths_futhark
  autogen-modules:
      Paths_futhark
  hs-source-dirs:
      src
  ghc-options: -Wall -Wcompat -Wredundant-constraints -Wincomplete-record-updates -Wmissing-export-lists
  build-tool-depends:
      alex:alex
    , happy:happy
  build-depends:
      aeson >=2.0.0.0
    , ansi-terminal >=0.6.3.1
    , array >=0.4
    , base >=4.13 && <5
    , base16-bytestring
    , binary >=0.8.3
    , blaze-html >=0.9.0.1
    , bytestring >=0.10.8
    , bytestring-to-vector >=0.3.0.1
    , bmp >=1.2.6.3
    , containers >=0.6.2.1
    , cryptohash-md5
    , directory >=1.3.0.0
    , directory-tree >=0.12.1
    , dlist >=0.6.0.1
    , file-embed >=0.0.14.0
    , filepath >=1.4.1.1
    , free >=4.12.4
    , futhark-data >= 1.0.2.0
    , futhark-server >= 1.1.2.0
    , githash >=0.1.6.1
    , half >= 0.3
    , haskeline
    , language-c-quote >=0.12
    , mainland-pretty >=0.7.1
    , cmark-gfm >=0.2.1
    , megaparsec >=9.0.0
    , mtl >=2.2.1
    , neat-interpolation >=0.3
    , parallel >=3.2.1.0
    , random >= 1.2.0
    , process >=1.4.3.0
    , process-extras >=0.7.2
    , regex-tdfa >=1.2
    , srcloc >=0.4
    , template-haskell >=2.11.1
    , temporary
    , terminal-size >=0.3
    , text >=1.2.2.2
    , time >=1.6.0.1
    , transformers >=0.3
    , vector >=0.12
    , vector-binary-instances >=0.2.2.0
    , versions >=5.0.0
    , zip-archive >=0.3.1.1
    , zlib >=0.6.1.2
  default-language: Haskell2010

executable futhark
  main-is: src/futhark.hs
  other-modules:
      Paths_futhark
  ghc-options: -Wall -Wcompat -Wredundant-constraints -Wincomplete-record-updates -Wmissing-export-lists -threaded -rtsopts "-with-rtsopts=-N -qg1 -A16M"
  build-depends:
      base
    , futhark
    , text
  default-language: Haskell2010

test-suite unit
  type: exitcode-stdio-1.0
  main-is: futhark_tests.hs
  other-modules:
      Futhark.BenchTests
      Futhark.Pkg.SolveTests
      Futhark.IR.Prop.RearrangeTests
      Futhark.IR.Prop.ReshapeTests
      Futhark.IR.PropTests
      Futhark.IR.Syntax.CoreTests
      Futhark.IR.SyntaxTests
      Futhark.IR.Mem.IxFun.Alg
      Futhark.IR.Mem.IxFunTests
      Futhark.IR.Mem.IxFunWrapper
      Futhark.IR.PrimitiveTests
      Language.Futhark.CoreTests
      Language.Futhark.SyntaxTests
      Language.Futhark.TypeCheckerTests
      Language.Futhark.TypeChecker.TypesTests
      Futhark.Optimise.MemoryBlockMerging.GreedyColoringTests
      Paths_futhark
  hs-source-dirs:
      unittests
  ghc-options: -Wall -Wcompat -Wredundant-constraints -Wincomplete-record-updates -Wmissing-export-lists
  build-depends:
      QuickCheck >=2.8
    , base
    , containers
    , futhark
    , megaparsec
    , mtl
    , parser-combinators
    , tasty
    , tasty-hunit
    , tasty-quickcheck
    , text
  default-language: Haskell2010<|MERGE_RESOLUTION|>--- conflicted
+++ resolved
@@ -60,10 +60,7 @@
       Futhark.AD.Rev.Monad
       Futhark.AD.Rev.Reduce
       Futhark.AD.Rev.Scan
-<<<<<<< HEAD
-=======
       Futhark.AD.Rev.Scatter
->>>>>>> 5b189a70
       Futhark.AD.Rev.SOAC
       Futhark.Analysis.Alias
       Futhark.Analysis.CallGraph
