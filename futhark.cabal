--- conflicted
+++ resolved
@@ -133,10 +133,7 @@
       Futhark.CodeGen.ImpGen.MPI
       Futhark.CodeGen.ImpGen.MPI.Base
       Futhark.CodeGen.ImpGen.MPI.SegMap
-<<<<<<< HEAD
       Futhark.CodeGen.ImpGen.MPI.SegRed
-=======
->>>>>>> 25d376db
       Futhark.CodeGen.ImpGen.Multicore
       Futhark.CodeGen.ImpGen.Multicore.Base
       Futhark.CodeGen.ImpGen.Multicore.SegHist
