--- conflicted
+++ resolved
@@ -109,10 +109,7 @@
       Futhark.CodeGen.Backends.GenericPython.AST
       Futhark.CodeGen.Backends.GenericPython.Options
       Futhark.CodeGen.Backends.MPIC
-<<<<<<< HEAD
-=======
       Futhark.CodeGen.Backends.GenericWASM
->>>>>>> 9c11f6f1
       Futhark.CodeGen.Backends.MulticoreC
       Futhark.CodeGen.Backends.MulticoreWASM
       Futhark.CodeGen.Backends.PyOpenCL
@@ -126,37 +123,17 @@
       Futhark.CodeGen.RTS.Python
       Futhark.CodeGen.RTS.JavaScript
       Futhark.CodeGen.ImpCode
-<<<<<<< HEAD
-      Futhark.CodeGen.ImpCode.Kernels
-      Futhark.CodeGen.ImpCode.MPI
-=======
       Futhark.CodeGen.ImpCode.MPI
       Futhark.CodeGen.ImpCode.GPU
->>>>>>> 9c11f6f1
       Futhark.CodeGen.ImpCode.Multicore
       Futhark.CodeGen.ImpCode.OpenCL
       Futhark.CodeGen.ImpCode.Sequential
       Futhark.CodeGen.ImpGen
       Futhark.CodeGen.ImpGen.CUDA
-<<<<<<< HEAD
-      Futhark.CodeGen.ImpGen.Kernels
-      Futhark.CodeGen.ImpGen.Kernels.Base
-      Futhark.CodeGen.ImpGen.Kernels.SegHist
-      Futhark.CodeGen.ImpGen.Kernels.SegMap
-      Futhark.CodeGen.ImpGen.Kernels.SegRed
-      Futhark.CodeGen.ImpGen.Kernels.SegScan
-      Futhark.CodeGen.ImpGen.Kernels.SegScan.SinglePass
-      Futhark.CodeGen.ImpGen.Kernels.SegScan.TwoPass
-      Futhark.CodeGen.ImpGen.Kernels.ToOpenCL
-      Futhark.CodeGen.ImpGen.Kernels.Transpose
-=======
->>>>>>> 9c11f6f1
       Futhark.CodeGen.ImpGen.MPI
       Futhark.CodeGen.ImpGen.MPI.Base
       Futhark.CodeGen.ImpGen.MPI.SegMap
       Futhark.CodeGen.ImpGen.MPI.SegRed
-<<<<<<< HEAD
-=======
       Futhark.CodeGen.ImpGen.GPU
       Futhark.CodeGen.ImpGen.GPU.Base
       Futhark.CodeGen.ImpGen.GPU.SegHist
@@ -167,7 +144,6 @@
       Futhark.CodeGen.ImpGen.GPU.SegScan.TwoPass
       Futhark.CodeGen.ImpGen.GPU.ToOpenCL
       Futhark.CodeGen.ImpGen.GPU.Transpose
->>>>>>> 9c11f6f1
       Futhark.CodeGen.ImpGen.Multicore
       Futhark.CodeGen.ImpGen.Multicore.Base
       Futhark.CodeGen.ImpGen.Multicore.SegHist
