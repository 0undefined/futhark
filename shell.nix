let
  sources = import ./nix/sources.nix;
  pkgs = import sources.nixpkgs {};
  unstable = import <nix-unstable> {};

ispc = pkgs.ispc.overrideAttrs (oldAttrs: rec {
    version = "1.17.0";
    src = builtins.fetchTarball {
      url = "https://github.com/ispc/ispc/archive/refs/tags/v${version}.tar.gz";
      sha256 = "1klk1mhxjvyhzf1kqznimdb2f96czp76k8riv8yda87gfrk7cmfn";
    };
    patches = [];
  });
in
pkgs.stdenv.mkDerivation {
  name = "futhark";
  buildInputs = [
    pkgs.cabal-install
    pkgs.cacert
    pkgs.curl
    pkgs.file
    pkgs.git
    pkgs.git-annex
<<<<<<< HEAD
    unstable.haskell.compiler.ghc902
    unstable.haskell.packages.ghc902.haskell-language-server
    pkgs.stack
=======
    pkgs.ghc
    pkgs.parallel
>>>>>>> a0cecdb5
    pkgs.haskellPackages.weeder
    pkgs.haskellPackages.apply-refact
    pkgs.hlint
    pkgs.pkgconfig
    pkgs.zlib
    pkgs.zlib.out
    pkgs.cabal2nix
    pkgs.ghcid
<<<<<<< HEAD
=======
    pkgs.haskell.packages.ghc922.ormolu_0_4_0_0
>>>>>>> a0cecdb5
    pkgs.niv
    pkgs.python3Packages.numpy
    pkgs.python3Packages.pyopencl
    pkgs.python3Packages.jsonschema
    pkgs.python3Packages.sphinx
    pkgs.python3Packages.sphinxcontrib-bibtex
    pkgs.imagemagick # needed for literate tests
    ispc
  ]
  ++ pkgs.lib.optionals (pkgs.stdenv.isLinux)
    [ pkgs.opencl-headers
      pkgs.ocl-icd ]
  ;
  shellHooks=''
    export PATH=$PATH:~/.local/bin
    alias skkrt='stack build --fast && stack install'
  '';
}<|MERGE_RESOLUTION|>--- conflicted
+++ resolved
@@ -21,14 +21,11 @@
     pkgs.file
     pkgs.git
     pkgs.git-annex
-<<<<<<< HEAD
     unstable.haskell.compiler.ghc902
     unstable.haskell.packages.ghc902.haskell-language-server
     pkgs.stack
-=======
     pkgs.ghc
     pkgs.parallel
->>>>>>> a0cecdb5
     pkgs.haskellPackages.weeder
     pkgs.haskellPackages.apply-refact
     pkgs.hlint
@@ -37,10 +34,6 @@
     pkgs.zlib.out
     pkgs.cabal2nix
     pkgs.ghcid
-<<<<<<< HEAD
-=======
-    pkgs.haskell.packages.ghc922.ormolu_0_4_0_0
->>>>>>> a0cecdb5
     pkgs.niv
     pkgs.python3Packages.numpy
     pkgs.python3Packages.pyopencl
