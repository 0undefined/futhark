--- conflicted
+++ resolved
@@ -3,11 +3,7 @@
 -- structure distributed { /SegMap 0 /DoLoop 1 /DoLoop/SegMap 1 }
 
 let main [m] [n] (xss: *[m][n]i32) =
-<<<<<<< HEAD
-  #[incremental_flattening_only_inner]
-=======
   #[incremental_flattening(only_inner)]
->>>>>>> b4e7a14f
   map (\xs ->
        (loop (xs,out) = (xs, replicate n 0f32) for i < n do
          (let xs = map (+1) xs
